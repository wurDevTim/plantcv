--- conflicted
+++ resolved
@@ -37,8 +37,5 @@
         print_image(img, str(device) + '_corrected_img' + '.png')
     elif debug == 'plot':
         plot_image(img, cmap='gray')
-<<<<<<< HEAD
-    return device,img
-=======
-    return img, device
->>>>>>> 6b1fd8df
+
+    return device,img