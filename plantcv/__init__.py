--- conflicted
+++ resolved
@@ -5,11 +5,8 @@
            'define_roi', 'roi_objects', 'object_composition', 'analyze_object', 'analyze_bound', 'analyze_color',
            '_pseudocolored_image', 'analyze_NIR_intensity', 'fluor_fvfm', 'print_results', 'resize', 'flip',
            'crop_position_mask', 'get_nir', 'adaptive_threshold', 'otsu_auto_threshold', 'report_size_marker_area',
-<<<<<<< HEAD
-           'white_balance', 'white_balance2', 'triangle_auto_threshold', 'gaussian_blur']
-=======
-           'white_balance', 'white_balance2', 'triangle_auto_threshold','acute_vertex','scale_features','turgor_proxy', 'x_axis_pseudolandmarks', 'y_axis_pseudolandmarks']
->>>>>>> db6cd564
+           'white_balance', 'white_balance2', 'triangle_auto_threshold','acute_vertex','scale_features','turgor_proxy',
+           'x_axis_pseudolandmarks', 'y_axis_pseudolandmarks','gaussian_blur']
 
 from fatal_error import fatal_error
 from print_image import print_image
@@ -59,14 +56,11 @@
 from white_balance import white_balance
 from white_balance2 import white_balance2
 from triangle_auto_threshold import triangle_auto_threshold
-<<<<<<< HEAD
-from gaussian_blur import gaussian_blur
-=======
 from acute_vertex import acute_vertex
 from scale_features import scale_features
 from turgor_proxy import turgor_proxy
 from x_axis_pseudolandmarks import x_axis_pseudolandmarks
 from y_axis_pseudolandmarks import y_axis_pseudolandmarks
->>>>>>> db6cd564
+from gaussian_blur import gaussian_blur
 
 #add new functions to end of lists