import matplotlib
from plantcv.plantcv.fatal_error import fatal_error
from plantcv.plantcv.classes import Params
from plantcv.plantcv.classes import Outputs
from plantcv.plantcv.classes import Spectral_data
from plantcv.plantcv.classes import PSII_data
from plantcv.plantcv.classes import Points
from plantcv.plantcv.classes import Objects

# Initialize an instance of the Params and Outputs class with default values
# params and outputs are available when plantcv is imported
params = Params()
outputs = Outputs()

from plantcv.plantcv.deprecation_warning import deprecation_warning
from plantcv.plantcv.warn import warn
from plantcv.plantcv.print_image import print_image
from plantcv.plantcv.plot_image import plot_image
from plantcv.plantcv.color_palette import color_palette
from plantcv.plantcv.rgb2gray import rgb2gray
from plantcv.plantcv.rgb2gray_hsv import rgb2gray_hsv
from plantcv.plantcv.rgb2gray_lab import rgb2gray_lab
from plantcv.plantcv.rgb2gray_cmyk import rgb2gray_cmyk
from plantcv.plantcv.gaussian_blur import gaussian_blur
from plantcv.plantcv import transform
from plantcv.plantcv import hyperspectral
from plantcv.plantcv import spectral_index
from plantcv.plantcv.apply_mask import apply_mask
from plantcv.plantcv.readimage import readimage
from plantcv.plantcv.readbayer import readbayer
from plantcv.plantcv.laplace_filter import laplace_filter
from plantcv.plantcv.sobel_filter import sobel_filter
from plantcv.plantcv.scharr_filter import scharr_filter
from plantcv.plantcv.hist_equalization import hist_equalization
from plantcv.plantcv.image_add import image_add
from plantcv.plantcv.image_fusion import image_fusion
from plantcv.plantcv.image_subtract import image_subtract
from plantcv.plantcv.erode import erode
from plantcv.plantcv.dilate import dilate
from plantcv.plantcv.watershed import watershed_segmentation
from plantcv.plantcv.rectangle_mask import rectangle_mask
from plantcv.plantcv.median_blur import median_blur
from plantcv.plantcv.fill import fill
from plantcv.plantcv.invert import invert
from plantcv.plantcv.logical_and import logical_and
from plantcv.plantcv.logical_or import logical_or
from plantcv.plantcv.logical_xor import logical_xor
from plantcv.plantcv.find_objects import find_objects
from plantcv.plantcv.roi_objects import roi_objects
from plantcv.plantcv.object_composition import object_composition
from plantcv.plantcv.within_frame import within_frame
from plantcv.plantcv.analyze_object import analyze_object
from plantcv.plantcv.analyze_bound_horizontal import analyze_bound_horizontal
from plantcv.plantcv.analyze_bound_vertical import analyze_bound_vertical
from plantcv.plantcv.analyze_color import analyze_color
from plantcv.plantcv.analyze_nir_intensity import analyze_nir_intensity
from plantcv.plantcv.print_results import print_results
from plantcv.plantcv.flip import flip
from plantcv.plantcv.crop_position_mask import crop_position_mask
from plantcv.plantcv.get_nir import get_nir
from plantcv.plantcv.report_size_marker_area import report_size_marker_area
from plantcv.plantcv.white_balance import white_balance
from plantcv.plantcv.acute_vertex import acute_vertex
from plantcv.plantcv.scale_features import scale_features
from plantcv.plantcv.landmark_reference_pt_dist import landmark_reference_pt_dist
<<<<<<< HEAD
from plantcv.plantcv.x_axis_pseudolandmarks import x_axis_pseudolandmarks
=======
from plantcv.plantcv.y_axis_pseudolandmarks import y_axis_pseudolandmarks
>>>>>>> 2efd7fdb
from plantcv.plantcv.cluster_contours import cluster_contours
from plantcv.plantcv.cluster_contour_splitimg import cluster_contour_splitimg
from plantcv.plantcv.rotate import rotate
from plantcv.plantcv.shift_img import shift_img
from plantcv.plantcv.output_mask_ori_img import output_mask
from plantcv.plantcv.auto_crop import auto_crop
from plantcv.plantcv.background_subtraction import background_subtraction
from plantcv.plantcv.naive_bayes_classifier import naive_bayes_classifier
from plantcv.plantcv import homology
from plantcv.plantcv.distance_transform import distance_transform
from plantcv.plantcv.canny_edge_detect import canny_edge_detect
from plantcv.plantcv.opening import opening
from plantcv.plantcv.closing import closing
from plantcv.plantcv import roi
from plantcv.plantcv import threshold
from plantcv.plantcv.cluster_contour_mask import cluster_contour_mask
from plantcv.plantcv.analyze_thermal_values import analyze_thermal_values
from plantcv.plantcv import visualize
from plantcv.plantcv import morphology
from plantcv.plantcv.fill_holes import fill_holes
from plantcv.plantcv.get_kernel import get_kernel
from plantcv.plantcv.crop import crop
from plantcv.plantcv.stdev_filter import stdev_filter
from plantcv.plantcv.spatial_clustering import spatial_clustering
from plantcv.plantcv import photosynthesis
from plantcv.plantcv import annotate
from plantcv.plantcv import io
from plantcv.plantcv.segment_image_series import segment_image_series
from plantcv.plantcv.create_labels import create_labels
from plantcv.plantcv import analyze
# add new functions to end of lists

# Auto versioning
from . import _version
__version__ = _version.get_versions()['version']

__all__ = ["fatal_error", "Params", "Outputs", "Spectral_data", 'PSII_data', 'Points', "Objects", "deprecation_warning", "print_image",
           "plot_image", "color_palette", "rgb2gray", "rgb2gray_hsv", "rgb2gray_lab", "rgb2gray_cmyk", "gaussian_blur",
           "transform", "hyperspectral", "spectral_index", "apply_mask", "readimage", "readbayer", "laplace_filter",
           "sobel_filter", "scharr_filter", "hist_equalization", "image_add", "image_fusion", "image_subtract", "erode",
           "dilate", "watershed_segmentation", "rectangle_mask", "median_blur", "fill", "invert", "logical_and", "logical_or",
           "logical_xor", "find_objects", "roi_objects", "object_composition", "within_frame", "analyze_object",
           "analyze_bound_horizontal", "analyze_bound_vertical", "analyze_color", "analyze_nir_intensity", "print_results",
           "flip", "crop_position_mask", "get_nir", "report_size_marker_area", "white_balance", "acute_vertex",
<<<<<<< HEAD
           "scale_features", "landmark_reference_pt_dist", "x_axis_pseudolandmarks",
=======
           "scale_features", "landmark_reference_pt_dist", "y_axis_pseudolandmarks",
>>>>>>> 2efd7fdb
           "cluster_contours", "cluster_contour_splitimg", "rotate", "shift_img", "output_mask", "auto_crop",
           "background_subtraction", "naive_bayes_classifier", "distance_transform", "canny_edge_detect", "opening",
           "closing", "roi", "threshold", "cluster_contour_mask", "analyze_thermal_values", "visualize", "morphology",
           "fill_holes", "get_kernel", "crop", "stdev_filter", "spatial_clustering", "photosynthesis", "homology", "annotate",
           "io", "segment_image_series", "create_labels", "analyze"]<|MERGE_RESOLUTION|>--- conflicted
+++ resolved
@@ -63,11 +63,6 @@
 from plantcv.plantcv.acute_vertex import acute_vertex
 from plantcv.plantcv.scale_features import scale_features
 from plantcv.plantcv.landmark_reference_pt_dist import landmark_reference_pt_dist
-<<<<<<< HEAD
-from plantcv.plantcv.x_axis_pseudolandmarks import x_axis_pseudolandmarks
-=======
-from plantcv.plantcv.y_axis_pseudolandmarks import y_axis_pseudolandmarks
->>>>>>> 2efd7fdb
 from plantcv.plantcv.cluster_contours import cluster_contours
 from plantcv.plantcv.cluster_contour_splitimg import cluster_contour_splitimg
 from plantcv.plantcv.rotate import rotate
@@ -112,11 +107,7 @@
            "logical_xor", "find_objects", "roi_objects", "object_composition", "within_frame", "analyze_object",
            "analyze_bound_horizontal", "analyze_bound_vertical", "analyze_color", "analyze_nir_intensity", "print_results",
            "flip", "crop_position_mask", "get_nir", "report_size_marker_area", "white_balance", "acute_vertex",
-<<<<<<< HEAD
-           "scale_features", "landmark_reference_pt_dist", "x_axis_pseudolandmarks",
-=======
-           "scale_features", "landmark_reference_pt_dist", "y_axis_pseudolandmarks",
->>>>>>> 2efd7fdb
+           "scale_features", "landmark_reference_pt_dist",
            "cluster_contours", "cluster_contour_splitimg", "rotate", "shift_img", "output_mask", "auto_crop",
            "background_subtraction", "naive_bayes_classifier", "distance_transform", "canny_edge_detect", "opening",
            "closing", "roi", "threshold", "cluster_contour_mask", "analyze_thermal_values", "visualize", "morphology",
