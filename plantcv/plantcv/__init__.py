--- conflicted
+++ resolved
@@ -105,10 +105,5 @@
            'cluster_contour_splitimg', 'rotate', 'shift_img', 'output_mask', 'auto_crop', 'canny_edge_detect',
            'background_subtraction', 'naive_bayes_classifier', 'acute', 'distance_transform', 'params',
            'cluster_contour_mask', 'analyze_thermal_values', 'opening',
-<<<<<<< HEAD
-           'closing', 'within_frame', 'fill_holes', 'get_kernel',  'crop', 'stdev_filter',
-           'spatial_clustering', 'photosynthesis', 'homology']
-=======
            'closing', 'within_frame', 'fill_holes', 'get_kernel', 'crop', 'stdev_filter',
-           'spatial_clustering', 'photosynthesis']
->>>>>>> d3311d39
+           'spatial_clustering', 'photosynthesis', 'homology']