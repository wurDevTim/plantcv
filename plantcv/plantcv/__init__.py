--- conflicted
+++ resolved
@@ -93,13 +93,8 @@
 __version__ = get_versions()['version']
 del get_versions
 
-<<<<<<< HEAD
-__all__ = ['fatal_error', 'Params', 'Outputs', 'Spectral_data', 'deprecation_warning', 'warn', 'print_image', 'plot_image',
+__all__ = ['fatal_error', 'Params', 'Outputs', 'Spectral_data', 'PSII_data', 'deprecation_warning', 'warn', 'print_image', 'plot_image',
            'color_palette', 'apply_mask', 'gaussian_blur', 'transform', 'hyperspectral', 'readimage', 'readbayer',
-=======
-__all__ = ['fatal_error', 'Params', 'Outputs', 'Spectral_data', 'PSII_data', 'deprecation_warning', 'print_image', 
-           'plot_image', 'color_palette', 'apply_mask', 'gaussian_blur', 'transform', 'hyperspectral', 'readimage', 'readbayer',
->>>>>>> e5b78d7f
            'laplace_filter', 'sobel_filter', 'scharr_filter', 'hist_equalization', 'erode', 'image_add', 
            'image_subtract', 'dilate', 'watershed', 'rectangle_mask', 'rgb2gray_hsv', 'rgb2gray_lab', 'rgb2gray_cmyk',
            'rgb2gray', 'median_blur', 'fill', 'invert', 'logical_and', 'logical_or', 'logical_xor',
