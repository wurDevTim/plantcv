--- conflicted
+++ resolved
@@ -88,10 +88,7 @@
 from plantcv.plantcv.spatial_clustering import spatial_clustering
 from plantcv.plantcv import photosynthesis
 from plantcv.plantcv import annotate
-<<<<<<< HEAD
-from plantcv.plantcv import io
-=======
->>>>>>> 2c249a41
+
 # add new functions to end of lists
 
 # Auto versioning
@@ -112,10 +109,5 @@
            'cluster_contour_splitimg', 'rotate', 'shift_img', 'output_mask', 'auto_crop', 'canny_edge_detect',
            'background_subtraction', 'naive_bayes_classifier', 'distance_transform', 'params',
            'cluster_contour_mask', 'analyze_thermal_values', 'opening',
-<<<<<<< HEAD
            'closing', 'within_frame', 'fill_holes', 'get_kernel',  'crop', 'stdev_filter',
-           'spatial_clustering', 'photosynthesis', 'homology', 'annotate', 'io']
-=======
-           'closing', 'within_frame', 'fill_holes', 'get_kernel', 'crop', 'stdev_filter',
-           'spatial_clustering', 'photosynthesis', 'homology', 'annotate']
->>>>>>> 2c249a41
+           'spatial_clustering', 'photosynthesis', 'homology', 'annotate', 'io']