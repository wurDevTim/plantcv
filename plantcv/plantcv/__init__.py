import os
import matplotlib
# If there is no display or a matplotlib backend already defined, use the non-GUI backend
if "DISPLAY" not in os.environ and "MPLBACKEND" not in os.environ:
    matplotlib.use("Agg")

observations = {}


class Params:
    """PlantCV parameters class
    Keyword arguments/parameters:
    device       = device number. Used to count steps in the pipeline. (default: 0)
    debug        = None, print, or plot. Print = save to file, Plot = print to screen. (default: None)
    debug_outdir = Debug images output directory. (default: .)
    :param device: int
    :param debug: str
    :param debug_outdir: str
    :param line_thickness: numeric
    :param dpi: int
    :param text_size: float
    """

    def __init__(self, device=0, debug=None, debug_outdir=".", line_thickness=5, dpi=100, text_size=0.55,
                 text_thickness=2):
        self.device = device
        self.debug = debug
        self.debug_outdir = debug_outdir
        self.line_thickness = line_thickness
        self.dpi = dpi
        self.text_size = text_size
        self.text_thickness = text_thickness


class Outputs:
    """PlantCV outputs class

    """

    def __init__(self):
        self.measurements = {}
        self.images = []
        self.observations = {}

        # Add a method to clear measurements
    def clear(self):
        self.measurements = {}
        self.images = []
        self.observations = {}

    # Method to add observation to outputs
    def add_observation(self, variable, trait, method, scale, datatype, value, label):
        """
        Keyword arguments/parameters:
        variable     = A local unique identifier of a variable, e.g. a short name,
                       that is a key linking the definitions of variables with observations.
        trait        = A name of the trait mapped to an external ontology; if there is no exact mapping, an informative
                       description of the trait.
        method       = A name of the measurement method mapped to an external ontology; if there is no exact mapping, an
                       informative description of the measurement procedure
        scale        = Units of the measurement or scale in which the observations are expressed; if possible, standard
                       units and scales should be used and mapped to existing ontologies; in the case of non-standard
                       scale a full explanation should be given
        datatype     = The type of data to be stored, e.g. 'int', 'float', 'str', 'list', etc.
        value        = The data itself
        label        = The label for each value (most useful when the data is a frequency table as in hue,
                       or other tables)

        :param variable: str
        :param trait: str
        :param method: str
        :param scale: str
        :param datatype: type
        :param value:
        :param label:
        """
        self.variable = variable
        self.trait = trait
        self.method = method
        self.scale = scale
        self.datatype = datatype
        self.value = value
        self.label = label

        self.observations[variable] = {
            "trait": trait,
            "method": method,
            "scale": scale,
            "datatype": str(datatype),
            "value": value,
            "label": label
        }


# Initialize an instance of the Params and Outputs class with default values
# params and outputs are available when plantcv is imported
params = Params()
outputs = Outputs()


class Spectral_data:
    # PlantCV Hyperspectral data class
    def __init__(self, array_data, max_wavelength, min_wavelength, max_value, min_value, d_type, wavelength_dict,
                 samples, lines, interleave, wavelength_units, array_type, pseudo_rgb, filename, default_bands):
        # The actual array/datacube
        self.array_data = array_data
        # Min/max available wavelengths (for spectral datacube)
        self.max_wavelength = max_wavelength
        self.min_wavelength = min_wavelength
        #  Min/max pixel value for single wavelength or index
        self.max_value = max_value
        self.min_value = min_value
        # Numpy data type
        self.d_type = d_type
        # Contains all available wavelengths where keys are wavelength and value are indices
        self.wavelength_dict = wavelength_dict
        # Resolution of a single band of spectral data is (samples, lines) rather than (x,y) with other arrays
        self.samples = samples
        self.lines = lines
        # Interleave type
        self.interleave = interleave
        self.wavelength_units = wavelength_units
        # The type of array data (entire datacube, specific index, first derivative, etc)
        self.array_type = array_type
        # Pseudo-RGB image if the array_type is a datacube
        self.pseudo_rgb = pseudo_rgb
        # The filename where the data originated from
        self.filename = filename
        # The default band indices needed to make an pseudo_rgb image, if not available then store None
        self.default_bands = default_bands

# Example
# spectral_array = Spectral_data(max_wavelength=1000.95, min_wavelength=379.027, d_type=numpy.float32,
#                           wavelength_dict=dictionary, samples=1600, lines=1704, interleave='bil',
#                           wavelength_units='nm', array_type="datacube", filename=fname, default_bands={159,253,520})


from plantcv.plantcv.fatal_error import fatal_error
from plantcv.plantcv.print_image import print_image
from plantcv.plantcv.plot_image import plot_image
from plantcv.plantcv.color_palette import color_palette
from plantcv.plantcv.rgb2gray import rgb2gray
from plantcv.plantcv.gaussian_blur import gaussian_blur
from plantcv.plantcv import transform
from plantcv.plantcv import hyperspectral
from plantcv.plantcv import spectral_index
from plantcv.plantcv.apply_mask import apply_mask
from plantcv.plantcv.readimage import readimage
from plantcv.plantcv.readbayer import readbayer
from plantcv.plantcv.laplace_filter import laplace_filter
from plantcv.plantcv.sobel_filter import sobel_filter
from plantcv.plantcv.scharr_filter import scharr_filter
from plantcv.plantcv.hist_equalization import hist_equalization
from plantcv.plantcv.image_add import image_add
from plantcv.plantcv.image_subtract import image_subtract
from plantcv.plantcv.erode import erode
from plantcv.plantcv.dilate import dilate
from plantcv.plantcv.watershed import watershed_segmentation
from plantcv.plantcv.rectangle_mask import rectangle_mask
from plantcv.plantcv.rgb2gray_hsv import rgb2gray_hsv
from plantcv.plantcv.rgb2gray_lab import rgb2gray_lab
from plantcv.plantcv.median_blur import median_blur
from plantcv.plantcv.fill import fill
from plantcv.plantcv.invert import invert
from plantcv.plantcv.logical_and import logical_and
from plantcv.plantcv.logical_or import logical_or
from plantcv.plantcv.logical_xor import logical_xor
from plantcv.plantcv.find_objects import find_objects
from plantcv.plantcv.roi_objects import roi_objects
from plantcv.plantcv.object_composition import object_composition
from plantcv.plantcv.within_frame import within_frame
from plantcv.plantcv.analyze_object import analyze_object
from plantcv.plantcv.analyze_bound_horizontal import analyze_bound_horizontal
from plantcv.plantcv.analyze_bound_vertical import analyze_bound_vertical
from plantcv.plantcv.analyze_color import analyze_color
from plantcv.plantcv.analyze_nir_intensity import analyze_nir_intensity
from plantcv.plantcv.fluor_fvfm import fluor_fvfm
from plantcv.plantcv.print_results import print_results
from plantcv.plantcv.resize import resize
from plantcv.plantcv.flip import flip
from plantcv.plantcv.crop_position_mask import crop_position_mask
from plantcv.plantcv.get_nir import get_nir
from plantcv.plantcv.report_size_marker_area import report_size_marker_area
from plantcv.plantcv.white_balance import white_balance
from plantcv.plantcv.acute_vertex import acute_vertex
from plantcv.plantcv.scale_features import scale_features
from plantcv.plantcv.landmark_reference_pt_dist import landmark_reference_pt_dist
from plantcv.plantcv.x_axis_pseudolandmarks import x_axis_pseudolandmarks
from plantcv.plantcv.y_axis_pseudolandmarks import y_axis_pseudolandmarks
from plantcv.plantcv.cluster_contours import cluster_contours
from plantcv.plantcv.cluster_contour_splitimg import cluster_contour_splitimg
from plantcv.plantcv.rotate import rotate
from plantcv.plantcv.shift_img import shift_img
from plantcv.plantcv.output_mask_ori_img import output_mask
from plantcv.plantcv.auto_crop import auto_crop
from plantcv.plantcv.background_subtraction import background_subtraction
from plantcv.plantcv.naive_bayes_classifier import naive_bayes_classifier
from plantcv.plantcv.acute import acute
from plantcv.plantcv.distance_transform import distance_transform
from plantcv.plantcv.canny_edge_detect import canny_edge_detect
from plantcv.plantcv.opening import opening
from plantcv.plantcv.closing import closing
from plantcv.plantcv import roi
from plantcv.plantcv import threshold
from plantcv.plantcv.cluster_contour_mask import cluster_contour_mask
from plantcv.plantcv.analyze_thermal_values import analyze_thermal_values
from plantcv.plantcv import visualize
from plantcv.plantcv import morphology
from plantcv.plantcv.fill_holes import fill_holes
from plantcv.plantcv.get_kernel import get_kernel
from plantcv.plantcv.crop import crop
from plantcv.plantcv.stdev_filter import stdev_filter
from plantcv.plantcv.spatial_clustering import spatial_clustering

# add new functions to end of lists

__all__ = ['fatal_error', 'print_image', 'plot_image', 'color_palette', 'apply_mask', 'gaussian_blur', 'transform',
           'hyperspectral', 'readimage',
           'readbayer', 'laplace_filter', 'sobel_filter', 'scharr_filter', 'hist_equalization', 'erode',
           'image_add', 'image_subtract', 'dilate', 'watershed', 'rectangle_mask', 'rgb2gray_hsv', 'rgb2gray_lab',
           'rgb2gray', 'median_blur', 'fill', 'invert', 'logical_and', 'logical_or', 'logical_xor',
           'find_objects', 'roi_objects', 'object_composition', 'analyze_object', 'morphology',
           'analyze_bound_horizontal', 'analyze_bound_vertical', 'analyze_color', 'analyze_nir_intensity',
           'fluor_fvfm', 'print_results', 'resize', 'flip', 'crop_position_mask', 'get_nir', 'report_size_marker_area',
           'white_balance', 'acute_vertex', 'scale_features', 'landmark_reference_pt_dist', 'outputs',
           'x_axis_pseudolandmarks', 'y_axis_pseudolandmarks', 'cluster_contours', 'visualize',
           'cluster_contour_splitimg', 'rotate', 'shift_img', 'output_mask', 'auto_crop', 'canny_edge_detect',
           'background_subtraction', 'naive_bayes_classifier', 'acute', 'distance_transform', 'params',
<<<<<<< HEAD
           'cluster_contour_mask','analyze_thermal_values', 'opening',
           'closing','within_frame', 'fill_holes', 'get_kernel', 'Spectral_data', 'crop', 'stdev_filter',
           'spatial_clustering']
=======
           'cluster_contour_mask', 'analyze_thermal_values', 'opening',
           'closing', 'within_frame', 'fill_holes', 'get_kernel', 'Spectral_data', 'crop', 'stdev_filter']
>>>>>>> 9ff7039f

from ._version import get_versions
__version__ = get_versions()['version']
del get_versions<|MERGE_RESOLUTION|>--- conflicted
+++ resolved
@@ -226,14 +226,10 @@
            'x_axis_pseudolandmarks', 'y_axis_pseudolandmarks', 'cluster_contours', 'visualize',
            'cluster_contour_splitimg', 'rotate', 'shift_img', 'output_mask', 'auto_crop', 'canny_edge_detect',
            'background_subtraction', 'naive_bayes_classifier', 'acute', 'distance_transform', 'params',
-<<<<<<< HEAD
            'cluster_contour_mask','analyze_thermal_values', 'opening',
            'closing','within_frame', 'fill_holes', 'get_kernel', 'Spectral_data', 'crop', 'stdev_filter',
            'spatial_clustering']
-=======
-           'cluster_contour_mask', 'analyze_thermal_values', 'opening',
-           'closing', 'within_frame', 'fill_holes', 'get_kernel', 'Spectral_data', 'crop', 'stdev_filter']
->>>>>>> 9ff7039f
+
 
 from ._version import get_versions
 __version__ = get_versions()['version']
