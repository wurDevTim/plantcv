import matplotlib
from plantcv.plantcv.fatal_error import fatal_error
from plantcv.plantcv.classes import Params
from plantcv.plantcv.classes import Outputs
from plantcv.plantcv.classes import Spectral_data
from plantcv.plantcv.classes import PSII_data
from plantcv.plantcv.classes import Points

# Initialize an instance of the Params and Outputs class with default values
# params and outputs are available when plantcv is imported
params = Params()
outputs = Outputs()

from plantcv.plantcv.deprecation_warning import deprecation_warning
from plantcv.plantcv.print_image import print_image
from plantcv.plantcv.plot_image import plot_image
from plantcv.plantcv.color_palette import color_palette
from plantcv.plantcv.rgb2gray import rgb2gray
from plantcv.plantcv.rgb2gray_hsv import rgb2gray_hsv
from plantcv.plantcv.rgb2gray_lab import rgb2gray_lab
from plantcv.plantcv.rgb2gray_cmyk import rgb2gray_cmyk
from plantcv.plantcv.gaussian_blur import gaussian_blur
from plantcv.plantcv import transform
from plantcv.plantcv import hyperspectral
from plantcv.plantcv import spectral_index
from plantcv.plantcv.apply_mask import apply_mask
from plantcv.plantcv.readimage import readimage
from plantcv.plantcv.readbayer import readbayer
from plantcv.plantcv.laplace_filter import laplace_filter
from plantcv.plantcv.sobel_filter import sobel_filter
from plantcv.plantcv.scharr_filter import scharr_filter
from plantcv.plantcv.hist_equalization import hist_equalization
from plantcv.plantcv.image_add import image_add
from plantcv.plantcv.image_fusion import image_fusion
from plantcv.plantcv.image_subtract import image_subtract
from plantcv.plantcv.erode import erode
from plantcv.plantcv.dilate import dilate
from plantcv.plantcv.watershed import watershed_segmentation
from plantcv.plantcv.rectangle_mask import rectangle_mask
from plantcv.plantcv.median_blur import median_blur
from plantcv.plantcv.fill import fill
from plantcv.plantcv.invert import invert
from plantcv.plantcv.logical_and import logical_and
from plantcv.plantcv.logical_or import logical_or
from plantcv.plantcv.logical_xor import logical_xor
from plantcv.plantcv.find_objects import find_objects
from plantcv.plantcv.roi_objects import roi_objects
from plantcv.plantcv.object_composition import object_composition
from plantcv.plantcv.within_frame import within_frame
from plantcv.plantcv.analyze_object import analyze_object
from plantcv.plantcv.analyze_bound_horizontal import analyze_bound_horizontal
from plantcv.plantcv.analyze_bound_vertical import analyze_bound_vertical
from plantcv.plantcv.analyze_color import analyze_color
from plantcv.plantcv.analyze_nir_intensity import analyze_nir_intensity
from plantcv.plantcv.print_results import print_results
from plantcv.plantcv.flip import flip
from plantcv.plantcv.crop_position_mask import crop_position_mask
from plantcv.plantcv.get_nir import get_nir
from plantcv.plantcv.report_size_marker_area import report_size_marker_area
from plantcv.plantcv.white_balance import white_balance
from plantcv.plantcv.acute_vertex import acute_vertex
from plantcv.plantcv.scale_features import scale_features
from plantcv.plantcv.landmark_reference_pt_dist import landmark_reference_pt_dist
from plantcv.plantcv.x_axis_pseudolandmarks import x_axis_pseudolandmarks
from plantcv.plantcv.y_axis_pseudolandmarks import y_axis_pseudolandmarks
from plantcv.plantcv.cluster_contours import cluster_contours
from plantcv.plantcv.cluster_contour_splitimg import cluster_contour_splitimg
from plantcv.plantcv.rotate import rotate
from plantcv.plantcv.shift_img import shift_img
from plantcv.plantcv.output_mask_ori_img import output_mask
from plantcv.plantcv.auto_crop import auto_crop
from plantcv.plantcv.background_subtraction import background_subtraction
from plantcv.plantcv.naive_bayes_classifier import naive_bayes_classifier
from plantcv.plantcv import homology
from plantcv.plantcv.distance_transform import distance_transform
from plantcv.plantcv.canny_edge_detect import canny_edge_detect
from plantcv.plantcv.opening import opening
from plantcv.plantcv.closing import closing
from plantcv.plantcv import roi
from plantcv.plantcv import threshold
from plantcv.plantcv.cluster_contour_mask import cluster_contour_mask
from plantcv.plantcv.analyze_thermal_values import analyze_thermal_values
from plantcv.plantcv import visualize
from plantcv.plantcv import morphology
from plantcv.plantcv.fill_holes import fill_holes
from plantcv.plantcv.get_kernel import get_kernel
from plantcv.plantcv.crop import crop
from plantcv.plantcv.stdev_filter import stdev_filter
from plantcv.plantcv.spatial_clustering import spatial_clustering
from plantcv.plantcv import photosynthesis
<<<<<<< HEAD
from plantcv.plantcv.segment_image_series import segment_image_series
=======
from plantcv.plantcv import annotate
from plantcv.plantcv import io

>>>>>>> 0c8b614e
# add new functions to end of lists

# Auto versioning
from . import _version
__version__ = _version.get_versions()['version']

__all__ = ["fatal_error", "Params", "Outputs", "Spectral_data", 'PSII_data', 'Points', "deprecation_warning", "print_image",
           "plot_image", "color_palette", "rgb2gray", "rgb2gray_hsv", "rgb2gray_lab", "rgb2gray_cmyk", "gaussian_blur",
           "transform", "hyperspectral", "spectral_index", "apply_mask", "readimage", "readbayer", "laplace_filter",
           "sobel_filter", "scharr_filter", "hist_equalization", "image_add", "image_fusion", "image_subtract", "erode",
           "dilate", "watershed_segmentation", "rectangle_mask", "median_blur", "fill", "invert", "logical_and", "logical_or",
           "logical_xor", "find_objects", "roi_objects", "object_composition", "within_frame", "analyze_object",
           "analyze_bound_horizontal", "analyze_bound_vertical", "analyze_color", "analyze_nir_intensity", "print_results",
           "flip", "crop_position_mask", "get_nir", "report_size_marker_area", "white_balance", "acute_vertex",
           "scale_features", "landmark_reference_pt_dist", "x_axis_pseudolandmarks", "y_axis_pseudolandmarks",
           "cluster_contours", "cluster_contour_splitimg", "rotate", "shift_img", "output_mask", "auto_crop",
           "background_subtraction", "naive_bayes_classifier", "distance_transform", "canny_edge_detect", "opening",
           "closing", "roi", "threshold", "cluster_contour_mask", "analyze_thermal_values", "visualize", "morphology",
<<<<<<< HEAD
           "fill_holes", "get_kernel", "crop", "stdev_filter", "spatial_clustering", "photosynthesis", "segment_image_series"]
=======
           "fill_holes", "get_kernel", "crop", "stdev_filter", "spatial_clustering", "photosynthesis", "homology", "annotate",
           "io"]
>>>>>>> 0c8b614e
<|MERGE_RESOLUTION|>--- conflicted
+++ resolved
@@ -88,13 +88,9 @@
 from plantcv.plantcv.stdev_filter import stdev_filter
 from plantcv.plantcv.spatial_clustering import spatial_clustering
 from plantcv.plantcv import photosynthesis
-<<<<<<< HEAD
-from plantcv.plantcv.segment_image_series import segment_image_series
-=======
 from plantcv.plantcv import annotate
 from plantcv.plantcv import io
-
->>>>>>> 0c8b614e
+from plantcv.plantcv.segment_image_series import segment_image_series
 # add new functions to end of lists
 
 # Auto versioning
@@ -113,9 +109,5 @@
            "cluster_contours", "cluster_contour_splitimg", "rotate", "shift_img", "output_mask", "auto_crop",
            "background_subtraction", "naive_bayes_classifier", "distance_transform", "canny_edge_detect", "opening",
            "closing", "roi", "threshold", "cluster_contour_mask", "analyze_thermal_values", "visualize", "morphology",
-<<<<<<< HEAD
-           "fill_holes", "get_kernel", "crop", "stdev_filter", "spatial_clustering", "photosynthesis", "segment_image_series"]
-=======
            "fill_holes", "get_kernel", "crop", "stdev_filter", "spatial_clustering", "photosynthesis", "homology", "annotate",
-           "io"]
->>>>>>> 0c8b614e
+           "io", "segment_image_series"]