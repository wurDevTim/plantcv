from plantcv.plantcv.fatal_error import fatal_error
from plantcv.plantcv.classes import Params
from plantcv.plantcv.classes import Outputs
from plantcv.plantcv.classes import Spectral_data
from plantcv.plantcv.classes import PSII_data
# Initialize an instance of the Params and Outputs class with default values
# params and outputs are available when plantcv is imported
params = Params()
outputs = Outputs()

from plantcv.plantcv.deprecation_warning import deprecation_warning
from plantcv.plantcv.print_image import print_image
from plantcv.plantcv.plot_image import plot_image
from plantcv.plantcv.color_palette import color_palette
from plantcv.plantcv.rgb2gray import rgb2gray
from plantcv.plantcv.rgb2gray_hsv import rgb2gray_hsv
from plantcv.plantcv.rgb2gray_lab import rgb2gray_lab
from plantcv.plantcv.rgb2gray_cmyk import rgb2gray_cmyk
from plantcv.plantcv.gaussian_blur import gaussian_blur
from plantcv.plantcv import transform
from plantcv.plantcv import hyperspectral
from plantcv.plantcv import spectral_index
from plantcv.plantcv.apply_mask import apply_mask
from plantcv.plantcv.readimage import readimage
from plantcv.plantcv.readbayer import readbayer
from plantcv.plantcv.laplace_filter import laplace_filter
from plantcv.plantcv.sobel_filter import sobel_filter
from plantcv.plantcv.scharr_filter import scharr_filter
from plantcv.plantcv.hist_equalization import hist_equalization
from plantcv.plantcv.image_add import image_add
from plantcv.plantcv.image_fusion import image_fusion
from plantcv.plantcv.image_subtract import image_subtract
from plantcv.plantcv.erode import erode
from plantcv.plantcv.dilate import dilate
from plantcv.plantcv.watershed import watershed_segmentation
from plantcv.plantcv.rectangle_mask import rectangle_mask
from plantcv.plantcv.median_blur import median_blur
from plantcv.plantcv.fill import fill
from plantcv.plantcv.invert import invert
from plantcv.plantcv.logical_and import logical_and
from plantcv.plantcv.logical_or import logical_or
from plantcv.plantcv.logical_xor import logical_xor
from plantcv.plantcv.find_objects import find_objects
from plantcv.plantcv.roi_objects import roi_objects
from plantcv.plantcv.object_composition import object_composition
from plantcv.plantcv.within_frame import within_frame
from plantcv.plantcv.analyze_object import analyze_object
from plantcv.plantcv.analyze_bound_horizontal import analyze_bound_horizontal
from plantcv.plantcv.analyze_bound_vertical import analyze_bound_vertical
from plantcv.plantcv.analyze_color import analyze_color
from plantcv.plantcv.analyze_nir_intensity import analyze_nir_intensity
from plantcv.plantcv.print_results import print_results
from plantcv.plantcv.flip import flip
from plantcv.plantcv.crop_position_mask import crop_position_mask
from plantcv.plantcv.get_nir import get_nir
from plantcv.plantcv.report_size_marker_area import report_size_marker_area
from plantcv.plantcv.white_balance import white_balance
from plantcv.plantcv.acute_vertex import acute_vertex
from plantcv.plantcv.scale_features import scale_features
from plantcv.plantcv.landmark_reference_pt_dist import landmark_reference_pt_dist
from plantcv.plantcv.x_axis_pseudolandmarks import x_axis_pseudolandmarks
from plantcv.plantcv.y_axis_pseudolandmarks import y_axis_pseudolandmarks
from plantcv.plantcv.cluster_contours import cluster_contours
from plantcv.plantcv.cluster_contour_splitimg import cluster_contour_splitimg
from plantcv.plantcv.rotate import rotate
from plantcv.plantcv.shift_img import shift_img
from plantcv.plantcv.output_mask_ori_img import output_mask
from plantcv.plantcv.auto_crop import auto_crop
from plantcv.plantcv.background_subtraction import background_subtraction
from plantcv.plantcv.naive_bayes_classifier import naive_bayes_classifier
from plantcv.plantcv import homology
from plantcv.plantcv.distance_transform import distance_transform
from plantcv.plantcv.canny_edge_detect import canny_edge_detect
from plantcv.plantcv.opening import opening
from plantcv.plantcv.closing import closing
from plantcv.plantcv import roi
from plantcv.plantcv import threshold
from plantcv.plantcv.cluster_contour_mask import cluster_contour_mask
from plantcv.plantcv.analyze_thermal_values import analyze_thermal_values
from plantcv.plantcv import visualize
from plantcv.plantcv import morphology
from plantcv.plantcv.fill_holes import fill_holes
from plantcv.plantcv.get_kernel import get_kernel
from plantcv.plantcv.crop import crop
from plantcv.plantcv.stdev_filter import stdev_filter
from plantcv.plantcv.spatial_clustering import spatial_clustering
from plantcv.plantcv import photosynthesis
from plantcv.plantcv.detect_discs import detect_discs
from plantcv.plantcv.get_centroids import get_centroids
# add new functions to end of lists

# Auto versioning
from ._version import get_versions
__version__ = get_versions()['version']
del get_versions

__all__ = ['fatal_error', 'Params', 'Outputs', 'Spectral_data', 'PSII_data', 'deprecation_warning', 'print_image', 
           'plot_image', 'color_palette', 'apply_mask', 'gaussian_blur', 'transform', 'hyperspectral', 'readimage', 'readbayer',
           'laplace_filter', 'sobel_filter', 'scharr_filter', 'hist_equalization', 'erode', 'image_add', 
           'image_subtract', 'dilate', 'watershed', 'rectangle_mask', 'rgb2gray_hsv', 'rgb2gray_lab', 'rgb2gray_cmyk',
           'rgb2gray', 'median_blur', 'fill', 'invert', 'logical_and', 'logical_or', 'logical_xor',
           'find_objects', 'roi_objects', 'object_composition', 'analyze_object', 'morphology',
           'analyze_bound_horizontal', 'analyze_bound_vertical', 'analyze_color', 'analyze_nir_intensity',
           'print_results', 'flip', 'crop_position_mask', 'get_nir', 'report_size_marker_area',
           'white_balance', 'acute_vertex', 'scale_features', 'landmark_reference_pt_dist', 'outputs',
           'x_axis_pseudolandmarks', 'y_axis_pseudolandmarks', 'cluster_contours', 'visualize',
           'cluster_contour_splitimg', 'rotate', 'shift_img', 'output_mask', 'auto_crop', 'canny_edge_detect',
           'background_subtraction', 'naive_bayes_classifier', 'distance_transform', 'params',
           'cluster_contour_mask', 'analyze_thermal_values', 'opening',
           'closing', 'within_frame', 'fill_holes', 'get_kernel', 'crop', 'stdev_filter',
<<<<<<< HEAD
           'spatial_clustering', 'photosynthesis', 'detect_discs',
           'get_centroids']
=======
           'spatial_clustering', 'photosynthesis', 'homology']
>>>>>>> 6d105fcd
<|MERGE_RESOLUTION|>--- conflicted
+++ resolved
@@ -108,9 +108,5 @@
            'background_subtraction', 'naive_bayes_classifier', 'distance_transform', 'params',
            'cluster_contour_mask', 'analyze_thermal_values', 'opening',
            'closing', 'within_frame', 'fill_holes', 'get_kernel', 'crop', 'stdev_filter',
-<<<<<<< HEAD
-           'spatial_clustering', 'photosynthesis', 'detect_discs',
+           'spatial_clustering', 'photosynthesis', 'homology', 'detect_discs',
            'get_centroids']
-=======
-           'spatial_clustering', 'photosynthesis', 'homology']
->>>>>>> 6d105fcd
