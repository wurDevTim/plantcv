--- conflicted
+++ resolved
@@ -104,19 +104,7 @@
            'white_balance', 'acute_vertex', 'scale_features', 'landmark_reference_pt_dist', 'outputs',
            'x_axis_pseudolandmarks', 'y_axis_pseudolandmarks', 'cluster_contours', 'visualize',
            'cluster_contour_splitimg', 'rotate', 'shift_img', 'output_mask', 'auto_crop', 'canny_edge_detect',
-<<<<<<< HEAD
-           'background_subtraction', 'naive_bayes_classifier', 'homology', 'distance_transform', 'params',
-           'cluster_contour_mask','analyze_thermal_values', 'opening',
-           'closing','within_frame', 'fill_holes', 'get_kernel', 'Spectral_data', 'crop', 'stdev_filter',
-           'spatial_clustering']
-
-
-from ._version import get_versions
-__version__ = get_versions()['version']
-del get_versions
-=======
            'background_subtraction', 'naive_bayes_classifier', 'acute', 'distance_transform', 'params',
            'cluster_contour_mask', 'analyze_thermal_values', 'opening',
            'closing', 'within_frame', 'fill_holes', 'get_kernel',  'crop', 'stdev_filter',
-           'spatial_clustering', 'photosynthesis']
->>>>>>> 260aa205
+           'spatial_clustering', 'photosynthesis', 'homology']