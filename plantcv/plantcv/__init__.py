import os
import matplotlib
# If there is no display or a matplotlib backend already defined, use the non-GUI backend
if "DISPLAY" not in os.environ and "MPLBACKEND" not in os.environ:
    matplotlib.use("Agg")

observations = {}


class Params:
    """PlantCV parameters class."""

    def __init__(self, device=0, debug=None, debug_outdir=".", line_thickness=5, dpi=100, text_size=0.55,
                 text_thickness=2, color_scale="gist_rainbow", color_sequence="sequential", saved_color_scale=None):
        """Initialize parameters.

        Keyword arguments/parameters:
        device            = Device number. Used to count steps in the pipeline. (default: 0)
        debug             = None, print, or plot. Print = save to file, Plot = print to screen. (default: None)
        debug_outdir      = Debug images output directory. (default: .)
        line_thickness    = Width of line drawings. (default: 5)
        dpi               = Figure plotting resolution, dots per inch. (default: 100)
        text_size         = Size of plotting text. (default: 0.55)
        text_thickness    = Thickness of plotting text. (default: 2)
        color_scale       = Name of plotting color scale (matplotlib colormap). (default: gist_rainbow)
        color_sequence    = Build color scales in "sequential" or "random" order. (default: sequential)
        saved_color_scale = Saved color scale that will be applied next time color_palette is called. (default: None)

        :param device: int
        :param debug: str
        :param debug_outdir: str
        :param line_thickness: numeric
        :param dpi: int
        :param text_size: float
        :param text_thickness: int
        :param color_scale: str
        :param color_sequence: str
        :param saved_color_scale: list
        """
        self.device = device
        self.debug = debug
        self.debug_outdir = debug_outdir
        self.line_thickness = line_thickness
        self.dpi = dpi
        self.text_size = text_size
        self.text_thickness = text_thickness
        self.color_scale = color_scale
        self.color_sequence = color_sequence
        self.saved_color_scale = saved_color_scale


class Outputs:
    """PlantCV outputs class

    """

    def __init__(self):
        self.measurements = {}
        self.images = []
        self.observations = {}

        # Add a method to clear measurements
    def clear(self):
        self.measurements = {}
        self.images = []
        self.observations = {}

    # Method to add observation to outputs
    def add_observation(self, variable, trait, method, scale, datatype, value, label):
        """
        Keyword arguments/parameters:
        variable     = A local unique identifier of a variable, e.g. a short name,
                       that is a key linking the definitions of variables with observations.
        trait        = A name of the trait mapped to an external ontology; if there is no exact mapping, an informative
                       description of the trait.
        method       = A name of the measurement method mapped to an external ontology; if there is no exact mapping, an
                       informative description of the measurement procedure
        scale        = Units of the measurement or scale in which the observations are expressed; if possible, standard
                       units and scales should be used and mapped to existing ontologies; in the case of non-standard
                       scale a full explanation should be given
        datatype     = The type of data to be stored, e.g. 'int', 'float', 'str', 'list', etc.
        value        = The data itself
        label        = The label for each value (most useful when the data is a frequency table as in hue,
                       or other tables)

        :param variable: str
        :param trait: str
        :param method: str
        :param scale: str
        :param datatype: type
        :param value:
        :param label:
        """
        self.variable = variable
        self.trait = trait
        self.method = method
        self.scale = scale
        self.datatype = datatype
        self.value = value
        self.label = label

        self.observations[variable] = {
            "trait": trait,
            "method": method,
            "scale": scale,
            "datatype": str(datatype),
            "value": value,
            "label": label
        }


# Initialize an instance of the Params and Outputs class with default values
# params and outputs are available when plantcv is imported
params = Params()
outputs = Outputs()


class Spectral_data:
    # PlantCV Hyperspectral data class
    def __init__(self, array_data, max_wavelength, min_wavelength, max_value, min_value, d_type, wavelength_dict,
                 samples, lines, interleave, wavelength_units, array_type, pseudo_rgb, filename, default_bands):
        # The actual array/datacube
        self.array_data = array_data
        # Min/max available wavelengths (for spectral datacube)
        self.max_wavelength = max_wavelength
        self.min_wavelength = min_wavelength
        #  Min/max pixel value for single wavelength or index
        self.max_value = max_value
        self.min_value = min_value
        # Numpy data type
        self.d_type = d_type
        # Contains all available wavelengths where keys are wavelength and value are indices
        self.wavelength_dict = wavelength_dict
        # Resolution of a single band of spectral data is (samples, lines) rather than (x,y) with other arrays
        self.samples = samples
        self.lines = lines
        # Interleave type
        self.interleave = interleave
        self.wavelength_units = wavelength_units
        # The type of array data (entire datacube, specific index, first derivative, etc)
        self.array_type = array_type
        # Pseudo-RGB image if the array_type is a datacube
        self.pseudo_rgb = pseudo_rgb
        # The filename where the data originated from
        self.filename = filename
        # The default band indices needed to make an pseudo_rgb image, if not available then store None
        self.default_bands = default_bands

# Example
# spectral_array = Spectral_data(max_wavelength=1000.95, min_wavelength=379.027, d_type=numpy.float32,
#                           wavelength_dict=dictionary, samples=1600, lines=1704, interleave='bil',
#                           wavelength_units='nm', array_type="datacube", filename=fname, default_bands={159,253,520})


from plantcv.plantcv.fatal_error import fatal_error
from plantcv.plantcv.print_image import print_image
from plantcv.plantcv.plot_image import plot_image
from plantcv.plantcv.color_palette import color_palette
from plantcv.plantcv.rgb2gray import rgb2gray
from plantcv.plantcv.gaussian_blur import gaussian_blur
from plantcv.plantcv import transform
from plantcv.plantcv import hyperspectral
from plantcv.plantcv import spectral_index
from plantcv.plantcv.apply_mask import apply_mask
from plantcv.plantcv.readimage import readimage
from plantcv.plantcv.readbayer import readbayer
from plantcv.plantcv.laplace_filter import laplace_filter
from plantcv.plantcv.sobel_filter import sobel_filter
from plantcv.plantcv.scharr_filter import scharr_filter
from plantcv.plantcv.hist_equalization import hist_equalization
from plantcv.plantcv.image_add import image_add
from plantcv.plantcv.image_subtract import image_subtract
from plantcv.plantcv.erode import erode
from plantcv.plantcv.dilate import dilate
from plantcv.plantcv.watershed import watershed_segmentation
from plantcv.plantcv.rectangle_mask import rectangle_mask
from plantcv.plantcv.rgb2gray_hsv import rgb2gray_hsv
from plantcv.plantcv.rgb2gray_lab import rgb2gray_lab
from plantcv.plantcv.median_blur import median_blur
from plantcv.plantcv.fill import fill
from plantcv.plantcv.invert import invert
from plantcv.plantcv.logical_and import logical_and
from plantcv.plantcv.logical_or import logical_or
from plantcv.plantcv.logical_xor import logical_xor
from plantcv.plantcv.find_objects import find_objects
from plantcv.plantcv.roi_objects import roi_objects
from plantcv.plantcv.object_composition import object_composition
from plantcv.plantcv.within_frame import within_frame
from plantcv.plantcv.analyze_object import analyze_object
from plantcv.plantcv.analyze_bound_horizontal import analyze_bound_horizontal
from plantcv.plantcv.analyze_bound_vertical import analyze_bound_vertical
from plantcv.plantcv.analyze_color import analyze_color
from plantcv.plantcv.analyze_nir_intensity import analyze_nir_intensity
from plantcv.plantcv.fluor_fvfm import fluor_fvfm
from plantcv.plantcv.print_results import print_results
from plantcv.plantcv.resize import resize
from plantcv.plantcv.flip import flip
from plantcv.plantcv.crop_position_mask import crop_position_mask
from plantcv.plantcv.get_nir import get_nir
from plantcv.plantcv.report_size_marker_area import report_size_marker_area
from plantcv.plantcv.white_balance import white_balance
from plantcv.plantcv.acute_vertex import acute_vertex
from plantcv.plantcv.scale_features import scale_features
from plantcv.plantcv.landmark_reference_pt_dist import landmark_reference_pt_dist
from plantcv.plantcv.x_axis_pseudolandmarks import x_axis_pseudolandmarks
from plantcv.plantcv.y_axis_pseudolandmarks import y_axis_pseudolandmarks
from plantcv.plantcv.cluster_contours import cluster_contours
from plantcv.plantcv.cluster_contour_splitimg import cluster_contour_splitimg
from plantcv.plantcv.rotate import rotate
from plantcv.plantcv.shift_img import shift_img
from plantcv.plantcv.output_mask_ori_img import output_mask
from plantcv.plantcv.auto_crop import auto_crop
from plantcv.plantcv.background_subtraction import background_subtraction
from plantcv.plantcv.naive_bayes_classifier import naive_bayes_classifier
from plantcv.plantcv.acute import acute
from plantcv.plantcv.distance_transform import distance_transform
from plantcv.plantcv.canny_edge_detect import canny_edge_detect
from plantcv.plantcv.opening import opening
from plantcv.plantcv.closing import closing
from plantcv.plantcv import roi
from plantcv.plantcv import threshold
from plantcv.plantcv.cluster_contour_mask import cluster_contour_mask
from plantcv.plantcv.analyze_thermal_values import analyze_thermal_values
from plantcv.plantcv import visualize
from plantcv.plantcv import morphology
from plantcv.plantcv.fill_holes import fill_holes
from plantcv.plantcv.get_kernel import get_kernel
from plantcv.plantcv.crop import crop
from plantcv.plantcv.stdev_filter import stdev_filter
<<<<<<< HEAD
from plantcv.plantcv import time_series
=======
from plantcv.plantcv.spatial_clustering import spatial_clustering
>>>>>>> b810da92

# add new functions to end of lists

__all__ = ['fatal_error', 'print_image', 'plot_image', 'color_palette', 'apply_mask', 'gaussian_blur', 'transform',
           'hyperspectral', 'readimage',
           'readbayer', 'laplace_filter', 'sobel_filter', 'scharr_filter', 'hist_equalization', 'erode',
           'image_add', 'image_subtract', 'dilate', 'watershed', 'rectangle_mask', 'rgb2gray_hsv', 'rgb2gray_lab',
           'rgb2gray', 'median_blur', 'fill', 'invert', 'logical_and', 'logical_or', 'logical_xor',
           'find_objects', 'roi_objects', 'object_composition', 'analyze_object', 'morphology',
           'analyze_bound_horizontal', 'analyze_bound_vertical', 'analyze_color', 'analyze_nir_intensity',
           'fluor_fvfm', 'print_results', 'resize', 'flip', 'crop_position_mask', 'get_nir', 'report_size_marker_area',
           'white_balance', 'acute_vertex', 'scale_features', 'landmark_reference_pt_dist', 'outputs',
           'x_axis_pseudolandmarks', 'y_axis_pseudolandmarks', 'cluster_contours', 'visualize',
           'cluster_contour_splitimg', 'rotate', 'shift_img', 'output_mask', 'auto_crop', 'canny_edge_detect',
           'background_subtraction', 'naive_bayes_classifier', 'acute', 'distance_transform', 'params',
<<<<<<< HEAD
           'cluster_contour_mask', 'analyze_thermal_values', 'opening',
           'closing', 'within_frame', 'fill_holes', 'get_kernel', 'Spectral_data', 'crop', 'stdev_filter', 'time_series']
=======
           'cluster_contour_mask','analyze_thermal_values', 'opening',
           'closing','within_frame', 'fill_holes', 'get_kernel', 'Spectral_data', 'crop', 'stdev_filter',
           'spatial_clustering']

>>>>>>> b810da92

from ._version import get_versions
__version__ = get_versions()['version']
del get_versions<|MERGE_RESOLUTION|>--- conflicted
+++ resolved
@@ -227,11 +227,8 @@
 from plantcv.plantcv.get_kernel import get_kernel
 from plantcv.plantcv.crop import crop
 from plantcv.plantcv.stdev_filter import stdev_filter
-<<<<<<< HEAD
 from plantcv.plantcv import time_series
-=======
 from plantcv.plantcv.spatial_clustering import spatial_clustering
->>>>>>> b810da92
 
 # add new functions to end of lists
 
@@ -247,15 +244,12 @@
            'x_axis_pseudolandmarks', 'y_axis_pseudolandmarks', 'cluster_contours', 'visualize',
            'cluster_contour_splitimg', 'rotate', 'shift_img', 'output_mask', 'auto_crop', 'canny_edge_detect',
            'background_subtraction', 'naive_bayes_classifier', 'acute', 'distance_transform', 'params',
-<<<<<<< HEAD
            'cluster_contour_mask', 'analyze_thermal_values', 'opening',
            'closing', 'within_frame', 'fill_holes', 'get_kernel', 'Spectral_data', 'crop', 'stdev_filter', 'time_series']
-=======
            'cluster_contour_mask','analyze_thermal_values', 'opening',
            'closing','within_frame', 'fill_holes', 'get_kernel', 'Spectral_data', 'crop', 'stdev_filter',
            'spatial_clustering']
 
->>>>>>> b810da92
 
 from ._version import get_versions
 __version__ = get_versions()['version']
