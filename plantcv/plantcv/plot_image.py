# Plot image to screen
import cv2
import numpy
import matplotlib
from xarray.core.dataarray import DataArray
from plotnine.ggplot import ggplot
from plantcv.plantcv import params
from plantcv.plantcv.classes import PSII_data
from matplotlib import pyplot as plt
from plantcv.plantcv import fatal_error
from plantcv.plantcv._show_dataarray import _show_dataarray


def plot_image(img, cmap=None, **kwargs):
    """
    Plot an image to the screen.

    :param img: numpy.ndarray, ggplot, xarray.core.dataarray.DataArray
    :param cmap: str
    :param kwargs: key-value arguments to xarray.plot method
    :return:
    """
<<<<<<< HEAD
=======
    image_type = type(img)
>>>>>>> 0e11c7f6

    dimensions = numpy.shape(img)

    if isinstance(img, numpy.ndarray):
        matplotlib.rcParams['figure.dpi'] = params.dpi
        # If the image is color then OpenCV stores it as BGR, we plot it as RGB
        if len(dimensions) == 3:
            plt.figure()
            plt.imshow(cv2.cvtColor(img, cv2.COLOR_BGR2RGB))
            plt.show()

        elif cmap is None and len(dimensions) == 2:
            plt.figure()
            plt.imshow(img, cmap="gray")
            plt.show()

        elif cmap is not None and len(dimensions) == 2:
            plt.figure()
            plt.imshow(img, cmap=cmap)
            plt.show()

    elif isinstance(img, matplotlib.figure.Figure):
        fatal_error(
            "Error, matplotlib Figure not supported. Instead try running without plot_image.")

    # Plot if the image is a plotnine ggplot image
    elif isinstance(img, ggplot):
        print(img)

    elif isinstance(img, DataArray):
        _show_dataarray(img, **kwargs)

    elif isinstance(img, PSII_data):
        fatal_error("You need to plot an underlying DataArray.")

    else:
        fatal_error(f"Plotting {type(img)} is not supported.")<|MERGE_RESOLUTION|>--- conflicted
+++ resolved
@@ -20,11 +20,6 @@
     :param kwargs: key-value arguments to xarray.plot method
     :return:
     """
-<<<<<<< HEAD
-=======
-    image_type = type(img)
->>>>>>> 0e11c7f6
-
     dimensions = numpy.shape(img)
 
     if isinstance(img, numpy.ndarray):
