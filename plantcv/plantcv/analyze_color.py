--- conflicted
+++ resolved
@@ -7,11 +7,8 @@
 from plantcv.plantcv import fatal_error
 from plantcv.plantcv import params
 from plantcv.plantcv import outputs
-<<<<<<< HEAD
 from plantcv.plantcv.visualize import histogram
-=======
 from plantcv.plantcv._debug import _debug
->>>>>>> 639b1602
 
 
 def analyze_color(rgb_img, mask, hist_plot_type=None, label="default"):
@@ -149,17 +146,13 @@
     # Plot or print the histogram
     if hist_plot_type is not None:
         params.device += 1
-<<<<<<< HEAD
-        if params.debug == 'print':
-            hist_fig.save(os.path.join(params.debug_outdir, str(params.device) + '_analyze_color_hist.png'),
-                          verbose=False)
-        elif params.debug == 'plot':
-            print(hist_fig)
+        # if params.debug == 'print':
+        #     hist_fig.save(os.path.join(params.debug_outdir, str(params.device) + '_analyze_color_hist.png'),
+        #                   verbose=False)
+        # elif params.debug == 'plot':
+        #     print(hist_fig)
         analysis_image = hist_fig
-=======
-        _debug(visual=hist_fig,
-               filename=os.path.join(params.debug_outdir, str(params.device) + '_analyze_color_hist.png'))
->>>>>>> 639b1602
+        _debug(visual=hist_fig, filename=os.path.join(params.debug_outdir, str(params.device) + '_analyze_color_hist.png'))
 
     # Store into global measurements
     # RGB signal values are in an unsigned 8-bit scale of 0-255
