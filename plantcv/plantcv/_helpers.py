--- conflicted
+++ resolved
@@ -23,32 +23,6 @@
     return contours, hierarchy
 
 
-<<<<<<< HEAD
-def _iterate_analysis(img, labeled_mask, n_labels, label, function, **kwargs):
-    """Iterate over labels and apply an analysis function.
-    Inputs:
-    img      = image to be used for visualization
-    mask     = labeled mask
-    n_labels = number of expected labels
-    label    = label parameter, modifies the variable name of observations recorded
-    function = analysis function to apply to each submask
-    kwargs   = additional keyword arguments to pass to the analysis function
-
-    :param img: np.ndarray
-    :param mask: np.ndarray
-    :param n_labels: int
-    :param label: str
-    :param function: function
-    :param kwargs: dict
-    """
-    mask_copy = np.copy(labeled_mask)
-    if len(np.unique(mask_copy)) == 2 and np.max(mask_copy) == 255:
-        mask_copy = np.where(mask_copy == 255, 1, 0).astype(np.uint8)
-    for i in range(1, n_labels + 1):
-        submask = np.where(mask_copy == i, 255, 0).astype(np.uint8)
-        img = function(img=img, mask=submask, label=label, **kwargs)
-    return img
-=======
 def _roi_filter(img, roi, obj, hierarchy, roi_type="partial"):
     """
     Helper function to filter contours using a single ROI
@@ -169,4 +143,29 @@
     params.debug = debug
 
     return kept_cnt, kept_hierarchy, mask
->>>>>>> 89b4253c
+
+
+def _iterate_analysis(img, labeled_mask, n_labels, label, function, **kwargs):
+    """Iterate over labels and apply an analysis function.
+    Inputs:
+    img      = image to be used for visualization
+    mask     = labeled mask
+    n_labels = number of expected labels
+    label    = label parameter, modifies the variable name of observations recorded
+    function = analysis function to apply to each submask
+    kwargs   = additional keyword arguments to pass to the analysis function
+
+    :param img: np.ndarray
+    :param mask: np.ndarray
+    :param n_labels: int
+    :param label: str
+    :param function: function
+    :param kwargs: dict
+    """
+    mask_copy = np.copy(labeled_mask)
+    if len(np.unique(mask_copy)) == 2 and np.max(mask_copy) == 255:
+        mask_copy = np.where(mask_copy == 255, 1, 0).astype(np.uint8)
+    for i in range(1, n_labels + 1):
+        submask = np.where(mask_copy == i, 255, 0).astype(np.uint8)
+        img = function(img=img, mask=submask, label=label, **kwargs)
+    return img