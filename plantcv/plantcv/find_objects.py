--- conflicted
+++ resolved
@@ -5,11 +5,7 @@
 import os
 from plantcv.plantcv._debug import _debug
 from plantcv.plantcv._helpers import _cv2_findcontours
-<<<<<<< HEAD
-from plantcv.plantcv import params
-=======
 from plantcv.plantcv import params, Objects
->>>>>>> b6bf86fe
 
 
 def find_objects(img, mask):
@@ -32,11 +28,7 @@
     # If the reference image is grayscale convert it to color
     if len(np.shape(ori_img)) == 2:
         ori_img = cv2.cvtColor(ori_img, cv2.COLOR_GRAY2BGR)
-<<<<<<< HEAD
-    objects, hierarchy = _cv2_findcontours(bin_img=mask)
-=======
     cnts, hierarchy = _cv2_findcontours(bin_img=mask)
->>>>>>> b6bf86fe
     # Cast tuple objects as a list
     cnts = list(cnts)
     for i, cnt in enumerate(cnts):
