# PlantCV classes
import os
import cv2
import json
from plantcv.plantcv import fatal_error
import matplotlib.pyplot as plt
from math import floor
from plantcv.plantcv.annotate.points import _find_closest_pt


class Params:
    """PlantCV parameters class."""

    def __init__(self, device=0, debug=None, debug_outdir=".", line_thickness=5, dpi=100, text_size=0.55,
                 text_thickness=2, marker_size=60, color_scale="gist_rainbow", color_sequence="sequential",
                 saved_color_scale=None, verbose=True):
        """Initialize parameters.

        Keyword arguments/parameters:
        device            = Device number. Used to count steps in the pipeline. (default: 0)
        debug             = None, print, or plot. Print = save to file, Plot = print to screen. (default: None)
        debug_outdir      = Debug images output directory. (default: .)
        line_thickness    = Width of line drawings. (default: 5)
        dpi               = Figure plotting resolution, dots per inch. (default: 100)
        text_size         = Size of plotting text. (default: 0.55)
        text_thickness    = Thickness of plotting text. (default: 2)
        marker_size       = Size of plotting markers (default: 60)
        color_scale       = Name of plotting color scale (matplotlib colormap). (default: gist_rainbow)
        color_sequence    = Build color scales in "sequential" or "random" order. (default: sequential)
        saved_color_scale = Saved color scale that will be applied next time color_palette is called. (default: None)
        verbose           = Whether or not in verbose mode. (default: True)

        :param device: int
        :param debug: str
        :param debug_outdir: str
        :param line_thickness: numeric
        :param dpi: int
        :param text_size: float
        :param text_thickness: int
        :param marker_size: int
        :param color_scale: str
        :param color_sequence: str
        :param saved_color_scale: list
        :param verbose: bool
        """
        self.device = device
        self.debug = debug
        self.debug_outdir = debug_outdir
        self.line_thickness = line_thickness
        self.dpi = dpi
        self.text_size = text_size
        self.text_thickness = text_thickness
        self.marker_size = marker_size
        self.color_scale = color_scale
        self.color_sequence = color_sequence
        self.saved_color_scale = saved_color_scale
        self.verbose = verbose


class Outputs:
    """PlantCV outputs class"""

    def __init__(self):
        self.measurements = {}
        self.images = []
        self.observations = {}

        # Add a method to clear measurements
    def clear(self):
        self.measurements = {}
        self.images = []
        self.observations = {}

    # Method to add observation to outputs
    def add_observation(self, sample, variable, trait, method, scale, datatype, value, label):
        """
        Keyword arguments/parameters:
        sample       = Sample name. Used to distinguish between multiple samples
        variable     = A local unique identifier of a variable, e.g. a short name,
                       that is a key linking the definitions of variables with observations.
        trait        = A name of the trait mapped to an external ontology; if there is no exact mapping, an informative
                       description of the trait.
        method       = A name of the measurement method mapped to an external ontology; if there is no exact mapping, an
                       informative description of the measurement procedure
        scale        = Units of the measurement or scale in which the observations are expressed; if possible, standard
                       units and scales should be used and mapped to existing ontologies; in the case of non-standard
                       scale a full explanation should be given
        datatype     = The type of data to be stored, e.g. 'int', 'float', 'str', 'list', 'bool', etc.
        value        = The data itself
        label        = The label for each value (most useful when the data is a frequency table as in hue,
                       or other tables)

        :param sample: str
        :param variable: str
        :param trait: str
        :param method: str
        :param scale: str
        :param datatype: type
        :param value:
        :param label:
        """

        # Create an empty dictionary for the sample if it does not exist
        if sample not in self.observations:
            self.observations[sample] = {}

        # Supported data types
        supported_dtype = ["int", "float", "str", "list", "bool", "tuple", "dict", "NoneType", "numpy.float64"]
        # Supported class types
        class_list = [f"<class '{cls}'>" for cls in supported_dtype]

        # Send an error message if datatype is not supported by json
        if str(type(value)) not in class_list:
            # String list of supported types
            type_list = ', '.join(map(str, supported_dtype))
            fatal_error(f"The Data type {type(value)} is not compatible with JSON! Please use only these: {type_list}!")

        # Save the observation for the sample and variable
        self.observations[sample][variable] = {
            "trait": trait,
            "method": method,
            "scale": scale,
            "datatype": str(datatype),
            "value": value,
            "label": label
        }

    # Method to save observations to a file
    def save_results(self, filename, outformat="json"):
        """Save results to a file.

        Keyword arguments/parameters:
        filename       = Output filename
        outformat      = Output file format ("json" or "csv"). Default = "json"

        :param filename: str
        :param outformat: str
        """
        if outformat.upper() == "JSON":
            if os.path.isfile(filename):
                with open(filename, 'r') as f:
                    hierarchical_data = json.load(f)
                    hierarchical_data["observations"] = self.observations
            else:
                hierarchical_data = {"metadata": {}, "observations": self.observations}

            with open(filename, mode='w') as f:
                json.dump(hierarchical_data, f)
        elif outformat.upper() == "CSV":
            # Open output CSV file
            csv_table = open(filename, "w")
            # Write the header
            csv_table.write(",".join(map(str, ["sample", "trait", "value", "label"])) + "\n")
            # Iterate over data samples
            for sample in self.observations:
                # Iterate over traits for each sample
                for var in self.observations[sample]:
                    val = self.observations[sample][var]["value"]
                    # If the data type is a list or tuple we need to unpack the data
                    if isinstance(val, list) or isinstance(val, tuple):
                        # Combine each value with its label
                        for value, label in zip(self.observations[sample][var]["value"],
                                                self.observations[sample][var]["label"]):
                            # Skip list of tuple data types
                            if not isinstance(value, tuple):
                                # Save one row per value-label
                                row = [sample, var, value, label]
                                csv_table.write(",".join(map(str, row)) + "\n")
                    # If the data type is Boolean, store as a numeric 1/0 instead of True/False
                    elif isinstance(val, bool):
                        row = [sample,
                               var,
                               int(self.observations[sample][var]["value"]),
                               self.observations[sample][var]["label"]]
                        csv_table.write(",".join(map(str, row)) + "\n")
                    # For all other supported data types, save one row per trait
                    # Assumes no unusual data types are present (possibly a bad assumption)
                    else:
                        row = [sample,
                               var,
                               self.observations[sample][var]["value"],
                               self.observations[sample][var]["label"]
                               ]
                        csv_table.write(",".join(map(str, row)) + "\n")


class Spectral_data:
    """PlantCV Hyperspectral data class"""
<<<<<<< HEAD
    
=======

>>>>>>> 40f21323
    def __init__(self, array_data, max_wavelength, min_wavelength, max_value, min_value, d_type, wavelength_dict,
                 samples, lines, interleave, wavelength_units, array_type, pseudo_rgb, filename, default_bands):
        # The actual array/datacube
        self.array_data = array_data
        # Min/max available wavelengths (for spectral datacube)
        self.max_wavelength = max_wavelength
        self.min_wavelength = min_wavelength
        #  Min/max pixel value for single wavelength or index
        self.max_value = max_value
        self.min_value = min_value
        # Numpy data type
        self.d_type = d_type
        # Contains all available wavelengths where keys are wavelength and value are indices
        self.wavelength_dict = wavelength_dict
        # Resolution of a single band of spectral data is (samples, lines) rather than (x,y) with other arrays
        self.samples = samples
        self.lines = lines
        # Interleave type
        self.interleave = interleave
        self.wavelength_units = wavelength_units
        # The type of array data (entire datacube, specific index, first derivative, etc)
        self.array_type = array_type
        # Pseudo-RGB image if the array_type is a datacube
        self.pseudo_rgb = pseudo_rgb
        # The filename where the data originated from
        self.filename = filename
        # The default band indices needed to make an pseudo_rgb image, if not available then store None
        self.default_bands = default_bands

# Example
# spectral_array = Spectral_data(max_wavelength=1000.95, min_wavelength=379.027, d_type=numpy.float32,
#                           wavelength_dict=dictionary, samples=1600, lines=1704, interleave='bil',
#                           wavelength_units='nm', array_type="datacube", filename=fname, default_bands={159,253,520})


class PSII_data:
    """PSII data class"""

    def __init__(self):
        self.darkadapted = None
        self.lightadapted = None
        self.spectral = None
        self.chlorophyll = None
        self.datapath = None
        self.filename = None

    def __repr__(self):
        mvars = []
        for k, v in self.__dict__.items():
            if v is not None:
                mvars.append(k)
        return "PSII variables defined:\n" + '\n'.join(mvars)
<<<<<<< HEAD
    
=======

>>>>>>> 40f21323
    def add_data(self, protocol):
        """
        Input:
            protocol: xr.DataArray with name equivalent to initialized attributes
        """
<<<<<<< HEAD
        self.__dict__[protocol.name] = protocol
=======
        self.__dict__[protocol.name] = protocol


class Points(object):
    """Point annotation/collection class to use in Jupyter notebooks. It allows the user to
    interactively click to collect coordinates from an image. Left click collects the point and
    right click removes the closest collected point
    """

    def __init__(self, img, figsize=(12, 6)):
        """
        Initialization
        :param img: image data
        :param figsize: desired figure size, (12,6) by default
        :attribute points: list of points as (x,y) coordinates tuples
        """

        self.fig, self.ax = plt.subplots(1, 1, figsize=figsize)
        self.ax.imshow(cv2.cvtColor(img, cv2.COLOR_BGR2RGB))

        self.points = []
        self.events = []

        self.fig.canvas.mpl_connect('button_press_event', self.onclick)

    def onclick(self, event):
        """ Handle mouse click events
        """
        self.events.append(event)
        if event.button == 1:

            self.ax.plot(event.xdata, event.ydata, 'x', c='red')
            self.points.append((floor(event.xdata), floor(event.ydata)))

        else:
            idx_remove, _ = _find_closest_pt((event.xdata, event.ydata), self.points)
            # remove the closest point to the user right clicked one
            self.points.pop(idx_remove)
            ax0plots = self.ax.lines
            self.ax.lines.remove(ax0plots[idx_remove])
        self.fig.canvas.draw()
>>>>>>> 40f21323
<|MERGE_RESOLUTION|>--- conflicted
+++ resolved
@@ -186,11 +186,7 @@
 
 class Spectral_data:
     """PlantCV Hyperspectral data class"""
-<<<<<<< HEAD
-    
-=======
-
->>>>>>> 40f21323
+
     def __init__(self, array_data, max_wavelength, min_wavelength, max_value, min_value, d_type, wavelength_dict,
                  samples, lines, interleave, wavelength_units, array_type, pseudo_rgb, filename, default_bands):
         # The actual array/datacube
@@ -243,19 +239,12 @@
             if v is not None:
                 mvars.append(k)
         return "PSII variables defined:\n" + '\n'.join(mvars)
-<<<<<<< HEAD
-    
-=======
-
->>>>>>> 40f21323
+
     def add_data(self, protocol):
         """
         Input:
             protocol: xr.DataArray with name equivalent to initialized attributes
         """
-<<<<<<< HEAD
-        self.__dict__[protocol.name] = protocol
-=======
         self.__dict__[protocol.name] = protocol
 
 
@@ -296,5 +285,4 @@
             self.points.pop(idx_remove)
             ax0plots = self.ax.lines
             self.ax.lines.remove(ax0plots[idx_remove])
-        self.fig.canvas.draw()
->>>>>>> 40f21323
+        self.fig.canvas.draw()