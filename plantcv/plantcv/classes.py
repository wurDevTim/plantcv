--- conflicted
+++ resolved
@@ -213,13 +213,7 @@
         # The filename where the data originated from
         self.filename = filename
         # The default band indices needed to make an pseudo_rgb image, if not available then store None
-<<<<<<< HEAD
         self.default_bands = default_bands
-
-# Example
-# spectral_array = Spectral_data(max_wavelength=1000.95, min_wavelength=379.027, d_type=numpy.float32,
-#                           wavelength_dict=dictionary, samples=1600, lines=1704, interleave='bil',
-#                           wavelength_units='nm', array_type="datacube", filename=fname, default_bands={159,253,520})
 
 
 class PSII_data:
@@ -285,7 +279,4 @@
             self.points.pop(idx_remove)
             ax0plots = self.ax.lines
             self.ax.lines.remove(ax0plots[idx_remove])
-        self.fig.canvas.draw()
-=======
-        self.default_bands = default_bands
->>>>>>> 0e11c7f6
+        self.fig.canvas.draw()