--- conflicted
+++ resolved
@@ -22,10 +22,6 @@
     # Print numpy array type images
     image_type = type(img)
     if image_type == numpy.ndarray:
-<<<<<<< HEAD
-        #matplotlib.rcParams['figure.dpi'] = params.dpi
-=======
->>>>>>> 4e6bed2b
         cv2.imwrite(filename, img)
 
     # Print matplotlib type images
