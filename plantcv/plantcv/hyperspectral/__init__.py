--- conflicted
+++ resolved
@@ -7,17 +7,10 @@
 from plantcv.plantcv.hyperspectral.calibrate import calibrate
 from plantcv.plantcv.hyperspectral._avg_reflectance import _avg_reflectance
 from plantcv.plantcv.hyperspectral._inverse_covariance import _inverse_covariance
-<<<<<<< HEAD
+from plantcv.plantcv.hyperspectral.rot90 import rot90
 from plantcv.plantcv.hyperspectral.write_data import write_data
 
 # add new functions to end of lists
 __all__ = ["read_data", "_find_closest", "analyze_spectral", "analyze_index", "calibrate",
            "_make_pseudo_rgb", "extract_wavelength", "_avg_reflectance", "_inverse_covariance",
-           "write_data"]
-=======
-from plantcv.plantcv.hyperspectral.rot90 import rot90
-
-# add new functions to end of lists
-__all__ = ["read_data", "_find_closest", "analyze_spectral", "analyze_index", "calibrate",
-           "_make_pseudo_rgb", "extract_wavelength", "_avg_reflectance", "_inverse_covariance", "rot90"]
->>>>>>> 895fe10a
+           "rot90", "write_data"]