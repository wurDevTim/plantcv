from plantcv.plantcv.visualize.pseudocolor import pseudocolor
from plantcv.plantcv.visualize.colorize_masks import colorize_masks
from plantcv.plantcv.visualize.histogram import histogram
from plantcv.plantcv.visualize.clustered_contours import clustered_contours
from plantcv.plantcv.visualize.colorspaces import colorspaces
from plantcv.plantcv.visualize.auto_threshold_methods import auto_threshold_methods
from plantcv.plantcv.visualize.overlay_two_imgs import overlay_two_imgs
<<<<<<< HEAD
from plantcv.plantcv.visualize.sizes import sizes

__all__ = ["pseudocolor", "colorize_masks", "histogram", "clustered_contours", "colorspaces", "auto_threshold_methods",
           "overlay_two_imgs", "sizes"]
=======
from plantcv.plantcv.visualize.colorize_label_img import colorize_label_img

__all__ = ["pseudocolor", "colorize_masks", "histogram", "clustered_contours", "colorspaces", "auto_threshold_methods",
           "overlay_two_imgs", "colorize_label_img"]
>>>>>>> 1e21b8e3
<|MERGE_RESOLUTION|>--- conflicted
+++ resolved
@@ -5,14 +5,8 @@
 from plantcv.plantcv.visualize.colorspaces import colorspaces
 from plantcv.plantcv.visualize.auto_threshold_methods import auto_threshold_methods
 from plantcv.plantcv.visualize.overlay_two_imgs import overlay_two_imgs
-<<<<<<< HEAD
+from plantcv.plantcv.visualize.colorize_label_img import colorize_label_img
 from plantcv.plantcv.visualize.sizes import sizes
 
 __all__ = ["pseudocolor", "colorize_masks", "histogram", "clustered_contours", "colorspaces", "auto_threshold_methods",
-           "overlay_two_imgs", "sizes"]
-=======
-from plantcv.plantcv.visualize.colorize_label_img import colorize_label_img
-
-__all__ = ["pseudocolor", "colorize_masks", "histogram", "clustered_contours", "colorspaces", "auto_threshold_methods",
-           "overlay_two_imgs", "colorize_label_img"]
->>>>>>> 1e21b8e3
+           "overlay_two_imgs", "colorize_label_img", "sizes"]