--- conflicted
+++ resolved
@@ -13,9 +13,5 @@
 from plantcv.plantcv.visualize.pixel_scatter_vis import pixel_scatter_plot
 
 __all__ = ["pseudocolor", "colorize_masks", "histogram", "clustered_contours", "colorspaces", "auto_threshold_methods",
-<<<<<<< HEAD
-           "overlay_two_imgs", "colorize_label_img", "obj_size_ecdf", "obj_sizes", "hyper_histogram", "time_lapse_video"]
-=======
            "overlay_two_imgs", "colorize_label_img", "obj_size_ecdf", "obj_sizes", "hyper_histogram",
-           "pixel_scatter_plot"]
->>>>>>> 0c8b614e
+           "pixel_scatter_plot", "time_lapse_video"]