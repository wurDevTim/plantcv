--- conflicted
+++ resolved
@@ -270,17 +270,6 @@
                 # Create a chip ROI
                 rois.append(circle(img=img, x=x, y=y, r=radius))
                 # Draw the circle on the binary image
-<<<<<<< HEAD
-                circle_img = cv2.circle(bin_img, (x, y), radius, 255, -1)
-                overlap_img = overlap_img + circle_img
-                # Make a list of contours and hierarchies
-                roi_contour.append(cv2.findContours(bin_img, cv2.RETR_EXTERNAL,
-                                                    cv2.CHAIN_APPROX_NONE)[-2:][0])
-                roi_hierarchy.append(cv2.findContours(bin_img, cv2.RETR_EXTERNAL,
-                                                      cv2.CHAIN_APPROX_NONE)[-2:][1])
-                # Create an array of contours and list of hierarchy for when debug is set to 'plot'
-                roi_contour1, roi_hierarchy1 = cv2.findContours(bin_img, cv2.RETR_TREE,
-=======
                 all_roi_img = cv2.circle(all_roi_img, (x, y), radius, 255, -1)
                 circle_img = cv2.circle(np.copy(bin_img), (x, y), radius, 255, -1)
                 overlap_img = overlap_img + circle_img
@@ -291,7 +280,6 @@
                                                       cv2.CHAIN_APPROX_NONE)[-2:][1])
                 # Create an array of contours and list of hierarchy for when debug is set to 'plot'
                 roi_contour1, roi_hierarchy1 = cv2.findContours(np.copy(all_roi_img), cv2.RETR_TREE,
->>>>>>> a3d9bc21
                                                                 cv2.CHAIN_APPROX_NONE)[-2:]
 
     # User specified ROI centers
@@ -309,21 +297,12 @@
             circle_img = cv2.circle(bin_img, (x, y), radius, 255, -1)
             overlap_img = overlap_img + circle_img
             #  Make a list of contours and hierarchies
-<<<<<<< HEAD
-            roi_contour.append(cv2.findContours(bin_img, cv2.RETR_EXTERNAL,
-                                                cv2.CHAIN_APPROX_NONE)[-2:][0])
-            roi_hierarchy.append(cv2.findContours(bin_img, cv2.RETR_EXTERNAL,
-                                                  cv2.CHAIN_APPROX_NONE)[-2:][1])
-            # Create an array of contours and list of hierarchy for when debug is set to 'plot'
-            roi_contour1, roi_hierarchy1 = cv2.findContours(bin_img, cv2.RETR_TREE,
-=======
             roi_contour.append(cv2.findContours(np.copy(all_roi_img), cv2.RETR_EXTERNAL,
                                                 cv2.CHAIN_APPROX_NONE)[-2:][0])
             roi_hierarchy.append(cv2.findContours(np.copy(all_roi_img), cv2.RETR_EXTERNAL,
                                                   cv2.CHAIN_APPROX_NONE)[-2:][1])
             # Create an array of contours and list of hierarchy for when debug is set to 'plot'
             roi_contour1, roi_hierarchy1 = cv2.findContours(np.copy(all_roi_img), cv2.RETR_TREE,
->>>>>>> a3d9bc21
                                                             cv2.CHAIN_APPROX_NONE)[-2:]
 
     else:
