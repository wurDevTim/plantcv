# Color Corrections Functions

import os
import math
import cv2
import numpy as np
from plantcv.plantcv import params
from plantcv.plantcv import outputs
from plantcv.plantcv.roi import circle
from plantcv.plantcv import fatal_error
from plantcv.plantcv._debug import _debug


<<<<<<< HEAD
=======
def affine_color_correction(rgb_img, source_matrix, target_matrix):
    """Correct the color of the input image based on the target color matrix using an affine transformation
    in the RGB space. The vector containing the regression coefficients is calculated as the one that minimizes the
    Euclidean distance between the transformed source color values and the target color values.

    Inputs:
    rgb_img         = an RGB image with color chips visualized
    source_matrix   = array of RGB color values (intensity in the range [0-1]) from
                      the image to be corrected where each row is one
                      color reference and the columns are organized as index,R,G,B
    target_matrix   = array of target RGB color values (intensity in the range [0-1])
                      where each row is one color reference and the columns are
                      organized as index,R,G,B

    Outputs:
    corrected_img   = color corrected image


    :param rgb_img: numpy.ndarray
    :return source_matrix: numpy.ndarray
    :return target_matrix: numpy.ndarray
    :return corrected_img: numpy.ndarray
    """

    # matrices must have the same number of color references
    if source_matrix.shape != target_matrix.shape:
        fatal_error("Missmatch between the color matrices' shapes")

    h, w, c = rgb_img.shape

    # number of references
    n = source_matrix.shape[0]

    # the column zero (index) of the matrices is not used in this model
    # augment matrix of source values with a column of 1s for the constant part of
    # the affine transformation
    S = np.concatenate((source_matrix[:, 1:].copy(), np.ones((n, 1))), axis=1)

    # make vectors of taget values for each color
    T = target_matrix[:, 1:].copy()
    tr = T[:, 0]
    tg = T[:, 1]
    tb = T[:, 2]

    # calculate regression vector for each color as the pseudoinverse of the source
    # values matrix multiplied by each color target vector
    ar = np.matmul(np.linalg.pinv(S), tr)
    ag = np.matmul(np.linalg.pinv(S), tg)
    ab = np.matmul(np.linalg.pinv(S), tb)

    img_rgb = cv2.cvtColor(rgb_img, cv2.COLOR_BGR2RGB)
    # reshape image as a 2D array where the rows are pixels and the colums are color channels
    # and augment the channels with a column of 1s for the affine transformation
    img_pix = np.concatenate((img_rgb.reshape(h*w, c).astype(np.float64)/255, np.ones((h*w, 1))), axis=1)

    # calculate the corrected colors, eliminate values outside the range [0-1] and
    # convert to [0-255] unit8
    img_r_cc = (255*np.clip(np.matmul(img_pix, ar), 0, 1)).astype(np.uint8)
    img_g_cc = (255*np.clip(np.matmul(img_pix, ag), 0, 1)).astype(np.uint8)
    img_b_cc = (255*np.clip(np.matmul(img_pix, ab), 0, 1)).astype(np.uint8)

    # reconstruct the RGB (actually BGR for openCV) image
    corrected_img = np.stack((img_b_cc, img_g_cc, img_r_cc), axis=1).reshape(h, w, c)

    # For debugging, create a horizontal view of the image before and after color correction
    debug_img = np.hstack([rgb_img, corrected_img])
    _debug(visual=debug_img, filename=os.path.join(params.debug_outdir, str(params.device) + '_affine_corrected.png'))

    return corrected_img


>>>>>>> 250711e4
def std_color_matrix(pos=0):
    """Standard color values compatible with the x-rite ColorCheker Classic,
    ColorChecker Mini, and ColorChecker Passport targets.
    Source: https://en.wikipedia.org/wiki/ColorChecker

    Inputs:
    pos     = reference value indicating orientation of the color card. The reference
                is based on the position of the white chip:

                pos = 0: bottom-left corner
                pos = 1: bottom-right corner
                pos = 2: top-right corner
                pos = 3: top-left corner

    Outputs:
    color_matrix    = matrix containing the standard red, green, and blue
                        values for each color chip

    :param pos: int
    :return color_matrix: numpy.ndarray
    """
    # list of rgb values as indicated in the color card specs. They need to be
    # aranged depending on the orientation of the color card of reference in the
    # image to be corrected.
    values_list = np.array([[115, 82, 68],  # dark skin
                            [194, 150, 130],  # light skin
                            [98, 122, 157],  # blue sky
                            [87, 108, 67],  # foliage
                            [133, 128, 177],  # blue flower
                            [103, 189, 170],  # bluish green
                            [214, 126, 44],  # orange
                            [80, 91, 166],  # purplish blue
                            [193, 90, 99],  # moderate red
                            [94, 60, 108],  # purple
                            [157, 188, 64],  # yellow green
                            [224, 163, 46],  # orange yellow
                            [56, 61, 150],  # blue
                            [70, 148, 73],  # green
                            [175, 54, 60],  # red
                            [231, 199, 31],  # yellow
                            [187, 86, 149],  # magenta
                            [8, 133, 161],  # cyan
                            [243, 243, 242],  # white (.05*)
                            [200, 200, 200],  # neutral 8 (.23*)
                            [160, 160, 160],  # neutral 6.5 (.44*)
                            [122, 122, 121],  # neutral 5 (.7*)
                            [85, 85, 85],  # neutral 3.5 (1.05*)
                            [52, 52, 52]], dtype=np.float64)  # black (1.50*)

    pos = math.floor(pos)
    if (pos < 0) or (pos > 3):
        fatal_error("white chip position reference 'pos' must be a value among {0, 1, 2, 3}")

    N_chips = values_list.shape[0]

    # array of indices from 1 to N chips in order to match the chip numbering
    # in the color card specs. Later when used for indexing, we substract the 1.
    idx = np.arange(N_chips)+1
    # indices in the shape of the color card
    cc_indices = idx.reshape((4, 6), order='C')
    # rotate the indices depending on the specified orientation
    cc_indices_rot = np.rot90(cc_indices, k=pos, axes=(0, 1))
    # arange color values based on the indices
    color_matrix_wo_chip_nb = values_list[(cc_indices_rot-1).reshape(-1), :]/255.

    # add chip number compatible with other PlantCV functions
    chip_nb = np.arange(10, 10*N_chips+1, 10)
    color_matrix = np.concatenate((chip_nb.reshape(N_chips, 1), color_matrix_wo_chip_nb), axis=1)

    return color_matrix


def get_color_matrix(rgb_img, mask):
    """Calculate the average value of pixels in each color chip for each color channel.

    Inputs:
    rgb_img         = RGB image with color chips visualized
    mask        = a gray-scale img with unique values for each segmented space, representing unique, discrete
                    color chips.

    Outputs:
    color_matrix        = a 22x4 matrix containing the average red value, average green value, and average blue value
                            for each color chip.
    headers             = a list of 4 headers corresponding to the 4 columns of color_matrix respectively

    :param rgb_img: numpy.ndarray
    :param mask: numpy.ndarray
    :return headers: string array
    :return color_matrix: numpy.ndarray
    """
    # Check for RGB input
    if len(np.shape(rgb_img)) != 3:
        fatal_error("Input rgb_img is not an RGB image.")
    # Check mask for gray-scale
    if len(np.shape(mask)) != 2:
        fatal_error("Input mask is not an gray-scale image.")

    img_dtype = rgb_img.dtype
    # normalization value as max number if the type is unsigned int
    max_val = 1.0
    if img_dtype.kind == 'u':
        max_val = np.iinfo(img_dtype).max

    # convert to float and normalize to work with values between 0-1
    rgb_img = rgb_img.astype(np.float64)/max_val

    # create empty color_matrix
    color_matrix = np.zeros((len(np.unique(mask))-1, 4))

    # create headers
    headers = ["chip_number", "r_avg", "g_avg", "b_avg"]

    # declare row_counter variable and initialize to 0
    row_counter = 0

    # for each unique color chip calculate each average RGB value
    for i in np.unique(mask):
        if i != 0:
            chip = rgb_img[np.where(mask == i)]
            color_matrix[row_counter][0] = i
            color_matrix[row_counter][1] = np.mean(chip[:, 2])
            color_matrix[row_counter][2] = np.mean(chip[:, 1])
            color_matrix[row_counter][3] = np.mean(chip[:, 0])
            row_counter += 1

    return headers, color_matrix


def get_matrix_m(target_matrix, source_matrix):
    """Calculate Moore-Penrose inverse matrix for use in calculating transformation_matrix

    Inputs:
    target_matrix       = a 22x4 matrix containing the average red value, average green value, and average blue value
                            for each color chip.
    source_matrix       = a 22x4 matrix containing the average red value, average green value, and average blue value
                            for each color chip.

    Outputs:
    matrix_a    = a concatenated 22x9 matrix of source_matrix red, green, and blue values to the powers 1, 2, 3
    matrix_m    = a 9x22 Moore-Penrose inverse matrix
    matrix_b    = a 22x9 matrix of linear, square, and cubic rgb values from target_img


    :param target_matrix: numpy.ndarray
    :param source_matrix: numpy.ndarray
    :return matrix_a: numpy.ndarray
    :return matrix_m: numpy.ndarray
    :return matrix_b: numpy.ndarray
    """
    # if the number of chips in source_img match the number of chips in target_matrix
    if np.shape(target_matrix) == np.shape(source_matrix):
        t_cc, t_r, t_g, t_b = np.split(target_matrix, 4, 1)
        s_cc, s_r, s_g, s_b = np.split(source_matrix, 4, 1)
    else:
        combined_matrix = np.zeros((np.ma.size(source_matrix, 0), 7))
        row_count = 0
        for r in range(0, np.ma.size(target_matrix, 0)):
            for i in range(0, np.ma.size(source_matrix, 0)):
                if target_matrix[r][0] == source_matrix[i][0]:
                    combined_matrix[row_count][0] = target_matrix[r][0]
                    combined_matrix[row_count][1] = target_matrix[r][1]
                    combined_matrix[row_count][2] = target_matrix[r][2]
                    combined_matrix[row_count][3] = target_matrix[r][3]
                    combined_matrix[row_count][4] = source_matrix[i][1]
                    combined_matrix[row_count][5] = source_matrix[i][2]
                    combined_matrix[row_count][6] = source_matrix[i][3]
                    row_count += 1
        t_cc, t_r, t_g, t_b, s_r, s_g, s_b = np.split(combined_matrix, 7, 1)
    t_r2 = np.square(t_r)
    t_r3 = np.power(t_r, 3)
    t_g2 = np.square(t_g)
    t_g3 = np.power(t_g, 3)
    t_b2 = np.square(t_b)
    t_b3 = np.power(t_b, 3)
    s_r2 = np.square(s_r)
    s_r3 = np.power(s_r, 3)
    s_g2 = np.square(s_g)
    s_g3 = np.power(s_g, 3)
    s_b2 = np.square(s_b)
    s_b3 = np.power(s_b, 3)

    # create matrix_a
    matrix_a = np.concatenate((s_r, s_g, s_b, s_r2, s_g2, s_b2, s_r3, s_g3, s_b3), 1)
    # create matrix_m
    matrix_m = np.linalg.solve(np.matmul(matrix_a.T, matrix_a), matrix_a.T)
    # create matrix_b
    matrix_b = np.concatenate((t_r, t_r2, t_r3, t_g, t_g2, t_g3, t_b, t_b2, t_b3), 1)
    return matrix_a, matrix_m, matrix_b


def calc_transformation_matrix(matrix_m, matrix_b):
    """Calculates transformation matrix (transformation_matrix).

    Inputs:
    matrix_m    = a 9x22 Moore-Penrose inverse matrix
    matrix_b    = a 22x9 matrix of linear, square, and cubic rgb values from target_img

    Outputs:
    1-t_det     = "deviance" the measure of how greatly the source image deviates from the target image's color space.
                    Two images of the same color space should have a deviance of ~0.
    transformation_matrix    = a 9x9 matrix of linear, square, and cubic transformation coefficients


    :param matrix_m: numpy.ndarray
    :param matrix_b: numpy.ndarray
    :return red: numpy.ndarray
    :return blue: numpy.ndarray
    :return green: numpy.ndarray
    :return 1-t_det: float
    :return transformation_matrix: numpy.ndarray
    """
    # check matrix_m and matrix_b are matrices
    if len(np.shape(matrix_b)) != 2 or len(np.shape(matrix_m)) != 2:
        fatal_error("matrix_m and matrix_b must be n x m matrices such that m,n != 1.")
    # check matrix_b has 9 columns
    if np.shape(matrix_b)[1] != 9:
        fatal_error("matrix_b must have 9 columns.")
    # check matrix_m and matrix_b for multiplication
    if np.shape(matrix_m)[0] != np.shape(matrix_b)[1] or np.shape(matrix_m)[1] != np.shape(matrix_b)[0]:
        fatal_error("Cannot multiply matrices.")

    t_r, t_r2, t_r3, t_g, t_g2, t_g3, t_b, t_b2, t_b3 = np.split(matrix_b, 9, 1)

    # multiply each 22x1 matrix from target color space by matrix_m
    red = np.matmul(matrix_m, t_r)
    green = np.matmul(matrix_m, t_g)
    blue = np.matmul(matrix_m, t_b)

    red2 = np.matmul(matrix_m, t_r2)
    green2 = np.matmul(matrix_m, t_g2)
    blue2 = np.matmul(matrix_m, t_b2)

    red3 = np.matmul(matrix_m, t_r3)
    green3 = np.matmul(matrix_m, t_g3)
    blue3 = np.matmul(matrix_m, t_b3)

    # concatenate each product column into 9X9 transformation matrix
    transformation_matrix = np.concatenate((red, green, blue, red2, green2, blue2, red3, green3, blue3), 1)

    # find determinant of transformation matrix
    t_det = np.linalg.det(transformation_matrix)

    return 1-t_det, transformation_matrix


def apply_transformation_matrix(source_img, target_img, transformation_matrix):
    """Apply the transformation matrix to the source_image.

    Inputs:
    source_img      = an RGB image to be corrected to the target color space
    target_img      = an RGB image with the target color space
    transformation_matrix        = a 9x9 matrix of tranformation coefficients

    Outputs:
    corrected_img    = an RGB image in correct color space

    :param source_img: numpy.ndarray
    :param target_img: numpy.ndarray
    :param transformation_matrix: numpy.ndarray
    :return corrected_img: numpy.ndarray
    """
    # check transformation_matrix for 9x9
    if np.shape(transformation_matrix) != (9, 9):
        fatal_error("transformation_matrix must be a 9x9 matrix of transformation coefficients.")
    # Check for RGB input
    if len(np.shape(source_img)) != 3:
        fatal_error("Source_img is not an RGB image.")

    # split transformation_matrix
    red, green, blue, red2, green2, blue2, red3, green3, blue3 = np.split(transformation_matrix, 9, 1)

    source_dtype = source_img.dtype
    # normalization value as max number if the type is unsigned int
    max_val = 1.0
    if source_dtype.kind == 'u':
        max_val = np.iinfo(source_dtype).max
    # convert img to float to avoid integer overflow, normalize between 0-1
    source_flt = source_img.astype(np.float64)/max_val
    # find linear, square, and cubic values of source_img color channels
    source_b, source_g, source_r = cv2.split(source_flt)
    source_b2 = np.square(source_b)
    source_b3 = np.power(source_b, 3)
    source_g2 = np.square(source_g)
    source_g3 = np.power(source_g, 3)
    source_r2 = np.square(source_r)
    source_r3 = np.power(source_r, 3)

    # apply linear model to source color channels
    b = 0 + source_r * blue[0] + source_g * blue[1] + source_b * blue[2] + source_r2 * blue[3] + source_g2 * blue[
        4] + source_b2 * blue[5] + source_r3 * blue[6] + source_g3 * blue[7] + source_b3 * blue[8]
    g = 0 + source_r * green[0] + source_g * green[1] + source_b * green[2] + source_r2 * green[3] + source_g2 * green[
        4] + source_b2 * green[5] + source_r3 * green[6] + source_g3 * green[7] + source_b3 * green[8]
    r = 0 + source_r * red[0] + source_g * red[1] + source_b * red[2] + source_r2 * red[3] + source_g2 * red[
        4] + source_b2 * red[5] + source_r3 * red[6] + source_g3 * red[7] + source_b3 * red[8]

    # merge corrected color channels onto source_image
    bgr = [b, g, r]
    corrected_img = cv2.merge(bgr)

    # return values of the image to the original range
    corrected_img = max_val*np.clip(corrected_img, 0, 1)
    # cast back to original dtype (if uint the value defaults to the closest smaller integer)
    corrected_img = corrected_img.astype(source_dtype)

    # For debugging, create a horizontal view of source_img, corrected_img, and target_img to the plotting device
    # plot horizontal comparison of source_img, corrected_img (with rounded elements) and target_img
    out_img = np.hstack([source_img, corrected_img, target_img])
    # Change range of visualization image to 0-255 and convert to uin8
    out_img = ((255.0/max_val)*out_img).astype(np.uint8)
    _debug(visual=out_img, filename=os.path.join(params.debug_outdir, str(params.device) + '_corrected.png'))

    # return corrected_img
    return corrected_img


def save_matrix(matrix, filename):
    """Serializes a matrix as an numpy.ndarray object and save to a .npz file.
    Inputs:
    matrix      = a numpy.matrix
    filename    = name of file to which matrix will be saved. Must end in .npz

    :param matrix: numpy.ndarray
    :param filename: string ending in ".npz"
    """
    if ".npz" not in filename:
        fatal_error("File must be an .npz file.")

    # Autoincrement the device counter
    params.device += 1

    np.savez(filename, matrix)


def load_matrix(filename):
    """Deserializes from file an numpy.ndarray object as a matrix
    Inputs:
    filename    = .npz file to which a numpy.matrix or numpy.ndarray is saved

    Outputs:
    matrix      = a numpy.matrix

    :param filename: string ending in ".npz"
    :return matrix: numpy.matrix
    """
    matrix_file = np.load(filename, encoding="latin1")
    matrix = matrix_file['arr_0']
    np.asmatrix(matrix)

    return matrix


def correct_color(target_img, target_mask, source_img, source_mask, output_directory):
    """Takes a target_img with preferred color_space and converts source_img to that color_space.
    Inputs:
    target_img          = an RGB image with color chips visualized
    source_img          = an RGB image with color chips visualized
    target_mask         = a gray-scale image with color chips and background each represented with unique values
    target_mask         = a gray-scale image with color chips and background each represented as unique values
    output_directory    = a file path to which outputs will be saved
    Outputs:
    target_matrix   = saved in .npz file, a 22x4 matrix containing the average red value, average green value, and
                            average blue value for each color chip.
    source_matrix   = saved in .npz file, a 22x4 matrix containing the average red value, average green value, and
                            average blue value for each color chip.
    transformation_matrix        = saved in .npz file, a 9x9 transformation matrix

    corrected_img   = the source_img converted to the correct color space.


    :param target_img: numpy.ndarray
    :param source_img: numpy.ndarray
    :param target_mask: numpy.ndarray
    :param source_mask: numpy.ndarray
    :param output_directory: string
    :return target_matrix: numpy.matrix
    :return source_matrix: numpy.matrix
    :return transformation_matrix: numpy.matrix
    :return corrected_img: numpy.ndarray
    """
    # check output_directory, if it does not exist, create
    if not os.path.exists(output_directory):
        os.mkdir(output_directory)

    # get color matrices for target and source images
    target_headers, target_matrix = get_color_matrix(target_img, target_mask)
    source_headers, source_matrix = get_color_matrix(source_img, source_mask)

    # save target and source matrices
    save_matrix(target_matrix, os.path.join(output_directory, "target_matrix.npz"))
    save_matrix(source_matrix, os.path.join(output_directory, "source_matrix.npz"))

    # get matrix_m
    matrix_a, matrix_m, matrix_b = get_matrix_m(target_matrix=target_matrix, source_matrix=source_matrix)
    # calculate transformation_matrix and save
    deviance, transformation_matrix = calc_transformation_matrix(matrix_m, matrix_b)
    save_matrix(transformation_matrix, os.path.join(output_directory, "transformation_matrix.npz"))

    # apply transformation
    corrected_img = apply_transformation_matrix(source_img, target_img, transformation_matrix)

    return target_matrix, source_matrix, transformation_matrix, corrected_img


def create_color_card_mask(rgb_img, radius, start_coord, spacing, nrows, ncols, exclude=[]):
    """Create a labeled mask for color card chips
    Inputs:
    rgb_img        = Input RGB image data containing a color card.
    radius         = Radius of color masks.
    start_coord    = Two-element tuple of the first chip mask starting x and y coordinate.
    spacing        = Two-element tuple of the horizontal and vertical spacing between chip masks.
    nrows          = Number of chip rows.
    ncols          = Number of chip columns.
    exclude        = Optional list of chips to exclude.

    Returns:
    mask           = Labeled mask of chips

    :param rgb_img: numpy.ndarray
    :param radius: int
    :param start_coord: tuple
    :param spacing: tuple
    :param nrows: int
    :param ncols: int
    :param exclude: list
    :return mask: numpy.ndarray
    """
    # Initialize chip list
    chips = []
    # Store debug mode
    debug = params.debug
    params.debug = None

    # Loop over each color card row
    for i in range(0, nrows):
        # The upper left corner is the y starting coordinate + the chip offset * the vertical spacing between chips
        y = start_coord[1] + i * spacing[1]
        # Loop over each column
        for j in range(0, ncols):
            # The upper left corner is the x starting coordinate + the chip offset * the
            # horizontal spacing between chips
            x = start_coord[0] + j * spacing[0]
            # Create a chip ROI
            chips.append(circle(img=rgb_img, x=x, y=y, r=radius))
    # Restore debug parameter
    params.debug = debug
    # Sort excluded chips from largest to smallest
    exclude.sort(reverse=True)
    # Remove any excluded chips
    for chip in exclude:
        del chips[chip]
    # Create mask
    mask = np.zeros(shape=np.shape(rgb_img)[:2], dtype=np.uint8())
    # Mask label index
    i = 1
    # Draw labeled chip boxes on the mask
    for chip in chips:
        mask = cv2.drawContours(mask, chip.contours[0], -1, (i * 10), -1)
        i += 1
    # Create a copy of the input image for plotting
    canvas = np.copy(rgb_img)
    # Draw chip ROIs on the canvas image
    for chip in chips:
        cv2.drawContours(canvas, chip.contours[0], -1, (255, 255, 0), params.line_thickness)
    _debug(visual=canvas, filename=os.path.join(params.debug_outdir, str(params.device) + '_color_card_mask_rois.png'))
    _debug(visual=mask, filename=os.path.join(params.debug_outdir, str(params.device) + '_color_card_mask.png'))
    return mask


def quick_color_check(target_matrix, source_matrix, num_chips):
    """Quickly plot target matrix values against source matrix values to determine
    over saturated color chips or other issues.

    Inputs:
    source_matrix      = an nrowsXncols matrix containing the avg red, green, and blue values for each color chip
                            of the source image
    target_matrix      = an nrowsXncols matrix containing the avg red, green, and blue values for each color chip
                            of the target image
    num_chips          = number of color card chips included in the matrices (integer)

    :param source_matrix: numpy.ndarray
    :param target_matrix: numpy.ndarray
    :param num_chips: int
    """
    # Imports
    from plotnine import ggplot, geom_point, geom_smooth, theme_seaborn, facet_grid, geom_label, scale_x_continuous, \
        scale_y_continuous, scale_color_manual, aes
    import pandas as pd

    # Scale matrices to 0-255
    target_matrix = 255*target_matrix
    source_matrix = 255*source_matrix

    # Extract and organize matrix info
    tr = target_matrix[:num_chips, 1:2]
    tg = target_matrix[:num_chips, 2:3]
    tb = target_matrix[:num_chips, 3:4]
    sr = source_matrix[:num_chips, 1:2]
    sg = source_matrix[:num_chips, 2:3]
    sb = source_matrix[:num_chips, 3:4]

    # Create columns of color labels
    red = []
    blue = []
    green = []
    for i in range(num_chips):
        red.append('red')
        blue.append('blue')
        green.append('green')

    # Make a column of chip numbers
    chip = np.arange(0, num_chips).reshape((num_chips, 1))
    chips = np.row_stack((chip, chip, chip))

    # Combine info
    color_data_r = np.column_stack((sr, tr, red))
    color_data_g = np.column_stack((sg, tg, green))
    color_data_b = np.column_stack((sb, tb, blue))
    all_color_data = np.row_stack((color_data_b, color_data_g, color_data_r))

    # Create a dataframe with headers
    dataset = pd.DataFrame({'source': all_color_data[:, 0], 'target': all_color_data[:, 1],
                            'color': all_color_data[:, 2]})

    # Add chip numbers to the dataframe
    dataset['chip'] = chips
    dataset = dataset.astype({'color': str, 'chip': str, 'target': float, 'source': float})

    # Make the plot
    p1 = ggplot(dataset, aes(x='target', y='source', color='color', label='chip')) + \
        geom_point(show_legend=False, size=2) + \
        geom_smooth(method='lm', size=.5, show_legend=False) + \
        theme_seaborn() + facet_grid('.~color') + \
        geom_label(angle=15, size=7, nudge_y=-.25, nudge_x=.5, show_legend=False) + \
        scale_x_continuous(limits=(-5, 270)) + scale_y_continuous(limits=(-5, 275)) + \
        scale_color_manual(values=['blue', 'green', 'red'])

    _debug(visual=p1, filename=os.path.join(params.debug_outdir, 'color_quick_check.png'))


def find_color_card(rgb_img, threshold_type='adaptgauss', threshvalue=125, blurry=False, background='dark',
                    record_chip_size="median", label="default"):
    """Automatically detects a color card and output info to use in create_color_card_mask function

    Algorithm written by Brandon Hurr. Updated and implemented into PlantCV by Haley Schuhl.

        Inputs:
    rgb_img          = Input RGB image data containing a color card.
    threshold_type   = Threshold method, either 'normal', 'otsu', or 'adaptgauss', optional (default 'adaptgauss')
    threshvalue      = Thresholding value, optional (default 125)
    blurry           = Bool (default False) if True then image sharpening applied
    background       = Type of image background either 'dark' or 'light' (default 'dark'); if 'light' then histogram
                        expansion applied to better detect edges, but histogram expansion will be hindered if there
                        is a dark background
    record_chip_size = Optional str for choosing chip size measurement to be recorded, either "median",
                        "mean", or None
    label            = optional label parameter, modifies the variable name of observations recorded (default 'default')

    Returns:
    df             = Dataframe containing information about the filtered contours
    start_coord    = Two element tuple of starting coordinates, location of the top left pixel detected
    spacing        = Two element tuple of spacing between centers of chips

    :param rgb_img: numpy.ndarray
    :param threshold_type: str
    :param threshvalue: int
    :param blurry: bool
    :param background: str
    :param record_chip_size: str
    :param label: str
    :return df: pandas.core.frame.DataFrame
    :return start_coord: tuple
    :return spacing: tuple
    """
    # Imports
    import skimage
    import pandas as pd
    from scipy.spatial.distance import squareform, pdist

    # Get image attributes
    height, width, channels = rgb_img.shape
    total_pix = float(height * width)

    # Minimum and maximum square size based upon 12 MP image
    min_area = 1000. / 12000000. * total_pix
    max_area = 8000000. / 12000000. * total_pix

    # Create gray image for further processing
    gray_img = cv2.cvtColor(rgb_img, cv2.COLOR_BGR2GRAY)

    # Laplacian Fourier Transform detection of blurriness
    blurfactor = cv2.Laplacian(gray_img, cv2.CV_64F).var()

    # If image is blurry then try to deblur using kernel
    if blurry:
        # from https://www.packtpub.com/mapt/book/Application+Development/9781785283932/2/ch02lvl1sec22/Sharpening
        kernel = np.array([[-1, -1, -1, -1, -1],
                           [-1, 2, 2, 2, -1],
                           [-1, 2, 8, 2, -1],
                           [-1, 2, 2, 2, -1],
                           [-1, -1, -1, -1, -1]]) / 8.0
        # Store result back out for further processing
        gray_img = cv2.filter2D(gray_img, -1, kernel)

    # In darker samples, the expansion of the histogram hinders finding the squares due to problems with the otsu
    # thresholding. If your image has a bright background then apply
    if background == 'light':
        clahe = cv2.createCLAHE(clipLimit=3.25, tileGridSize=(4, 4))
        # apply CLAHE histogram expansion to find squares better with canny edge detection
        gray_img = clahe.apply(gray_img)
    elif background != 'dark':
        fatal_error('Background parameter ' + str(background) + ' is not "light" or "dark"!')

    # Thresholding
    if threshold_type.upper() == "OTSU":
        # Blur slightly so defects on card squares and background patterns are less likely to be picked up
        gaussian = cv2.GaussianBlur(gray_img, (5, 5), 0)
        ret, threshold = cv2.threshold(gaussian, 0, 255, cv2.THRESH_BINARY + cv2.THRESH_OTSU)
    elif threshold_type.upper() == "NORMAL":
        # Blur slightly so defects on card squares and background patterns are less likely to be picked up
        gaussian = cv2.GaussianBlur(gray_img, (5, 5), 0)
        ret, threshold = cv2.threshold(gaussian, threshvalue, 255, cv2.THRESH_BINARY)
    elif threshold_type.upper() == "ADAPTGAUSS":
        # Blur slightly so defects on card squares and background patterns are less likely to be picked up
        gaussian = cv2.GaussianBlur(gray_img, (11, 11), 0)
        threshold = cv2.adaptiveThreshold(gaussian, 255, cv2.ADAPTIVE_THRESH_GAUSSIAN_C,
                                          cv2.THRESH_BINARY_INV, 51, 2)
    else:
        fatal_error('Input threshold_type=' + str(threshold_type) + ' but should be "otsu", "normal", or "adaptgauss"!')

    # Apply automatic Canny edge detection using the computed median
    canny_edges = skimage.feature.canny(threshold)
    canny_edges.dtype = 'uint8'

    # Compute contours to find the squares of the card
    contours, hierarchy = cv2.findContours(canny_edges, cv2.RETR_TREE, cv2.CHAIN_APPROX_SIMPLE)[-2:]
    # Variable of which contour is which
    mindex = []
    # Variable to store moments
    mu = []
    # Variable to x,y coordinates in tuples
    mc = []
    # Variable to x coordinate as integer
    mx = []
    # Variable to y coordinate as integer
    my = []
    # Variable to store area
    marea = []
    # Variable to store whether something is a square (1) or not (0)
    msquare = []
    # Variable to store square approximation coordinates
    msquarecoords = []
    # Variable to store child hierarchy element
    mchild = []
    # Fitted rectangle height
    mheight = []
    # Fitted rectangle width
    mwidth = []
    # Ratio of height/width
    mwhratio = []

    # Extract moments from contour image
    for x in range(0, len(contours)):
        mu.append(cv2.moments(contours[x]))
        marea.append(cv2.contourArea(contours[x]))
        mchild.append(int(hierarchy[0][x][2]))
        mindex.append(x)

    # Cycle through moment data and compute location for each moment
    for m in mu:
        if m['m00'] != 0:  # This is the area term for a moment
            mc.append((int(m['m10'] / m['m00']), int(m['m01']) / m['m00']))
            mx.append(int(m['m10'] / m['m00']))
            my.append(int(m['m01'] / m['m00']))
        else:
            mc.append((0, 0))
            mx.append((0))
            my.append((0))

    # Loop over our contours and extract data about them
    for index, c in enumerate(contours):
        # Area isn't 0, but greater than min-area and less than max-area
        if marea[index] != 0 and min_area < marea[index] < max_area:
            peri = cv2.arcLength(c, True)
            approx = cv2.approxPolyDP(c, 0.1 * peri, True)
            center, wh, angle = cv2.minAreaRect(c)  # Rotated rectangle
            mwidth.append(wh[0])
            mheight.append(wh[1])
            # In different versions of OpenCV, width and height can be listed in a different order
            # To normalize the ratio we sort them and take the ratio of the longest / shortest
            wh_sorted = list(wh)
            wh_sorted.sort()
            mwhratio.append(wh_sorted[1] / wh_sorted[0])
            msquare.append(len(approx))
            # If the approx contour has 4 points then we can assume we have 4-sided objects
            if len(approx) in (4, 5):
                msquarecoords.append(approx)
            else:  # It's not square
                msquarecoords.append(0)
        else:  # Contour has area of 0, not interesting
            msquare.append(0)
            msquarecoords.append(0)
            mwidth.append(0)
            mheight.append(0)
            mwhratio.append(0)

    # Make a pandas df from data for filtering out junk
    all_contours = {'index': mindex, 'x': mx, 'y': my, 'width': mwidth, 'height': mheight, 'res_ratio': mwhratio,
                    'area': marea, 'square': msquare, 'child': mchild}
    df = pd.DataFrame(all_contours)

    # Add calculated blur factor to output
    df['blurriness'] = blurfactor

    # Filter df for attributes that would isolate squares of reasonable size
    df = df[(df['area'] > min_area) & (df['area'] < max_area) & (df['child'] != -1) &
            (df['square'].isin([4, 5])) & (df['res_ratio'] < 1.2) & (df['res_ratio'] > 0.85)]

    # Filter nested squares from dataframe, was having issues with median being towards smaller nested squares
    df = df[~(df['index'].isin(df['index'] + 1))]

    # Count up squares that are within a given radius, more squares = more likelihood of them being the card
    # Median width of square time 2.5 gives proximity radius for searching for similar squares
    median_sq_width_px = df["width"].median()

    # Squares that are within 6 widths of the current square
    pixeldist = median_sq_width_px * 6
    # Computes euclidean distance matrix for the x and y contour centroids
    distmatrix = pd.DataFrame(squareform(pdist(df[['x', 'y']])))
    # Add up distances that are less than  ones have distance less than pixeldist pixels
    distmatrixflat = distmatrix.apply(lambda dist: dist[dist <= pixeldist].count() - 1, axis=1)

    # Append distprox summary to dataframe
    df = df.assign(distprox=distmatrixflat.values)

    # Compute how similar in area the squares are. lots of similar values indicates card isolate area measurements
    filtered_area = df['area']
    # Create empty matrix for storing comparisons
    sizecomp = np.zeros((len(filtered_area), len(filtered_area)))
    # Double loop through all areas to compare to each other
    for p in range(0, len(filtered_area)):
        for o in range(0, len(filtered_area)):
            big = max(filtered_area.iloc[p], filtered_area.iloc[o])
            small = min(filtered_area.iloc[p], filtered_area.iloc[o])
            pct = 100. * (small / big)
            sizecomp[p][o] = pct

    # How many comparisons given 90% square similarity
    sizematrix = pd.DataFrame(sizecomp).apply(lambda sim: sim[sim >= 90].count() - 1, axis=1)

    # Append sizeprox summary to dataframe
    df = df.assign(sizeprox=sizematrix.values)

    # Reorder dataframe for better printing
    df = df[['index', 'x', 'y', 'width', 'height', 'res_ratio', 'area', 'square', 'child',
             'blurriness', 'distprox', 'sizeprox']]

    # Loosely filter for size and distance (relative size to median)
    minsqwidth = median_sq_width_px * 0.80
    maxsqwidth = median_sq_width_px * 1.2
    df = df[(df['distprox'] >= 5) & (df['sizeprox'] >= 5) & (df['width'] > minsqwidth) &
            (df['width'] < maxsqwidth)]

    # Filter for proximity again to root out stragglers. Find and count up squares that are within given radius,
    # more squares = more likelihood of them being the card. Median width of square time 2.5 gives proximity radius
    # for searching for similar squares
    median_sq_width_px = df["width"].median()

    # Squares that are within 6 widths of the current square
    pixeldist = median_sq_width_px * 5
    # Computes euclidean distance matrix for the x and y contour centroids
    distmatrix = pd.DataFrame(squareform(pdist(df[['x', 'y']])))
    # Add up distances that are less than  ones have distance less than pixeldist pixels
    distmatrixflat = distmatrix.apply(lambda dist: dist[dist <= pixeldist].count() - 1, axis=1)

    # Append distprox summary to dataframe
    df = df.assign(distprox=distmatrixflat.values)

    # Filter results for distance proximity to other squares
    df = df[(df['distprox'] >= 4)]
    # Remove all not numeric values use to_numeric with parameter, errors='coerce' - it replace non numeric to NaNs:
    df['x'] = pd.to_numeric(df['x'], errors='coerce')
    df['y'] = pd.to_numeric(df['y'], errors='coerce')

    # Remove NaN
    df = df.dropna()

    if df['x'].min() is np.nan or df['y'].min() is np.nan:
        fatal_error('No color card found under current parameters')
    else:
        # Extract the starting coordinate
        start_coord = (df['x'].min(), df['y'].min())

        # start_coord = (int(df['X'].min()), int(df['Y'].min()))
        # Calculate the range
        spacingx_short = (df['x'].max() - df['x'].min()) / 3
        spacingy_short = (df['y'].max() - df['y'].min()) / 3
        spacingx_long = (df['x'].max() - df['x'].min()) / 5
        spacingy_long = (df['y'].max() - df['y'].min()) / 5
        # Chip spacing since 4x6 card assumed
        spacing_short = min(spacingx_short, spacingy_short)
        spacing_long = max(spacingx_long, spacingy_long)
        # Smaller spacing measurement might have a chip missing
        spacing = int(max(spacing_short, spacing_long))
        spacing = (spacing, spacing)

    if record_chip_size is not None:
        if record_chip_size.upper() == "MEDIAN":
            chip_size = df.loc[:, "area"].median()
            chip_height = df.loc[:, "height"].median()
            chip_width = df.loc[:, "width"].median()
        elif record_chip_size.upper() == "MEAN":
            chip_size = df.loc[:, "area"].mean()
            chip_height = df.loc[:, "height"].mean()
            chip_width = df.loc[:, "width"].mean()
        else:
            print(str(record_chip_size) + " Is not a valid entry for record_chip_size." +
                  " Must be either 'mean', 'median', or None.")
            chip_size = None
            chip_height = None
            chip_width = None
        # Store into global measurements
        outputs.add_observation(sample=label, variable='color_chip_size', trait='size of color card chips identified',
                                method='plantcv.plantcv.transform.find_color_card', scale='none',
                                datatype=float, value=chip_size, label=str(record_chip_size))
        method = record_chip_size.lower()
        outputs.add_observation(sample=label, variable=f'{method}_color_chip_height',
                                trait=f'{method} height of color card chips identified',
                                method='plantcv.plantcv.transform.find_color_card', scale='none',
                                datatype=float, value=chip_height, label=str(record_chip_size))
        outputs.add_observation(sample=label, variable=f'{method}_color_chip_width',
                                trait=f'{method} size of color card chips identified',
                                method='plantcv.plantcv.transform.find_color_card', scale='none',
                                datatype=float, value=chip_width, label=str(record_chip_size))

    return df, start_coord, spacing<|MERGE_RESOLUTION|>--- conflicted
+++ resolved
@@ -11,8 +11,6 @@
 from plantcv.plantcv._debug import _debug
 
 
-<<<<<<< HEAD
-=======
 def affine_color_correction(rgb_img, source_matrix, target_matrix):
     """Correct the color of the input image based on the target color matrix using an affine transformation
     in the RGB space. The vector containing the regression coefficients is calculated as the one that minimizes the
@@ -84,7 +82,6 @@
     return corrected_img
 
 
->>>>>>> 250711e4
 def std_color_matrix(pos=0):
     """Standard color values compatible with the x-rite ColorCheker Classic,
     ColorChecker Mini, and ColorChecker Passport targets.
