# Resize image

import os
import cv2
import numpy as np
from plantcv.plantcv import print_image
from plantcv.plantcv import plot_image
from plantcv.plantcv import params


def auto_crop(img, objects, padding_x=0, padding_y=0, color='black'):
    """Resize image.

    Inputs:
    img       = RGB or grayscale image data
    objects   = contours
    padding_x = padding in the x direction
    padding_y = padding in the y direction
    color     = either 'black', 'white', or 'image'

    Returns:
    cropped   = cropped image

    :param img: numpy.ndarray
    :param objects: list
    :param padding_x: int
    :param padding_y: int
    :param color: str
    :return cropped: numpy.ndarray
    """

    params.device += 1
    img_copy = np.copy(img)
    img_copy2 = np.copy(img)

    x, y, w, h = cv2.boundingRect(objects)
    cv2.rectangle(img_copy, (x, y), (x + w, y + h), (0, 255, 0), 5)

    crop_img = img[y:y + h, x:x + w]

    offsetx = int(np.rint(padding_x))
    offsety = int(np.rint(padding_y))

    if color.upper() == 'BLACK':
        colorval = (0, 0, 0)
<<<<<<< HEAD
    elif color.upper() == 'WHITE':
=======
        cropped = cv2.copyMakeBorder(crop_img, offsety, offsety, offsetx, offsetx, cv2.BORDER_CONSTANT, value=colorval)
    elif color == 'white':
>>>>>>> 13e4e021
        colorval = (255, 255, 255)
        cropped = cv2.copyMakeBorder(crop_img, offsety, offsety, offsetx, offsetx, cv2.BORDER_CONSTANT, value=colorval)
    elif color == 'image':
        # If padding is the image, crop the image with a buffer rather than cropping and adding a buffer
        cropped = img_copy2[y - offsety:y + h + offsety, x - offsetx:x + w + offsetx]

    if params.debug == 'print':
        print_image(img_copy, os.path.join(params.debug_outdir, str(params.device) + "_crop_area.png"))
        print_image(cropped, os.path.join(params.debug_outdir, str(params.device) + "_auto_cropped.png"))
    elif params.debug == 'plot':
        if len(np.shape(img_copy)) == 3:
            plot_image(img_copy)
            plot_image(cropped)
        else:
            plot_image(img_copy, cmap='gray')
            plot_image(cropped, cmap='gray')

    return cropped<|MERGE_RESOLUTION|>--- conflicted
+++ resolved
@@ -43,15 +43,10 @@
 
     if color.upper() == 'BLACK':
         colorval = (0, 0, 0)
-<<<<<<< HEAD
     elif color.upper() == 'WHITE':
-=======
-        cropped = cv2.copyMakeBorder(crop_img, offsety, offsety, offsetx, offsetx, cv2.BORDER_CONSTANT, value=colorval)
-    elif color == 'white':
->>>>>>> 13e4e021
         colorval = (255, 255, 255)
         cropped = cv2.copyMakeBorder(crop_img, offsety, offsety, offsetx, offsetx, cv2.BORDER_CONSTANT, value=colorval)
-    elif color == 'image':
+    elif color.upper() == 'IMAGE':
         # If padding is the image, crop the image with a buffer rather than cropping and adding a buffer
         cropped = img_copy2[y - offsety:y + h + offsety, x - offsetx:x + w + offsetx]
 
