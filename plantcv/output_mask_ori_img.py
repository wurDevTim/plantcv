# Find NIR image

import os
import numpy as np
from . import print_image
from . import plot_image


def output_mask(device, img, mask, filename, outdir=None, mask_only=False, debug=None):
    """Prints ori image and mask to directories.

    Inputs:
    device   = pipeline step counter
    img = original image, read in with plantcv function read_image
    mask  = binary mask image (single chanel)
    filename = vis image file name (output of plantcv read_image function)
    outdir = output directory
    debug    = None, print, or plot. Print = save to file, Plot = print to screen.

    Returns:
    device   = device number
    imgpath = path to image
    maskpath path to mask

    :param device: int
    :param img: array
    :param mask: array
    :param filename: str
    :param outdir: str
    :param mask_only: bool
    :param debug: str
    :return device: int
    :return imgpath: str
    :return maskpath: str

    """

    device += 1
    analysis_images=[]

    if outdir == None:
        directory = os.getcwd()
    else:
        directory = outdir

    if mask_only == False:
        path = str(directory) + "/ori-images"

<<<<<<< HEAD
        if os.path.exists(path) == True:
            imgpath = str(path) + "/" + str(filename)
            print_image(img, imgpath)
        else:
            os.mkdir(path)
            imgpath = str(path) + "/" + str(filename)
            print_image(img, imgpath)
=======
        if os.path.exists(path)==True:
            imgpath=str(path)+"/"+str(filename)
            print_image(img,imgpath)
            analysis_images.append(['IMAGE', 'ori-img', maskpath])

        else:
            os.mkdir(path)
            imgpath=str(path)+"/"+str(filename)
            print_image(img,imgpath)
            analysis_images.append(['IMAGE', 'ori-img', maskpath])
>>>>>>> e2beaa65

        path1 = str(directory) + "/mask-images"

<<<<<<< HEAD
        if os. path.exists(path1) == True:
            maskpath = str(path1) + "/" + str(filename)
            print_image(mask, maskpath)
        else:
            os.mkdir(path1)
            maskpath = str(path1) + "/" + str(filename)
            print_image(mask, maskpath)
=======
        if os. path.exists(path1)==True:
            maskpath=str(path1)+"/"+str(filename)
            print_image(mask,maskpath)
            analysis_images.append(['IMAGE', 'mask', maskpath])
        else:
            os.mkdir(path1)
            maskpath=str(path1)+"/"+str(filename)
            print_image(mask,maskpath)
            analysis_images.append(['IMAGE', 'mask', maskpath])
>>>>>>> e2beaa65

        if debug == 'print':
            print_image(img, (str(device) + '_ori-img.png'))
            print_image(mask, (str(device) + '_mask-img.png'))

        elif debug == 'plot':
            if len(np.shape(img))==3:
                plot_image(img)
                plot_image(mask, cmap='gray')
            else:
                plot_image(img, cmap='gray')
                plot_image(mask, cmap='gray')

        return device, imgpath, maskpath,analysis_images

    else:
        path1 = str(directory) + "/mask-images"

        if os.path.exists(path1) == True:
            maskpath = str(path1) + "/" + str(filename)
            print_image(mask, maskpath)
            analysis_images.append(['IMAGE', 'mask', maskpath])
        else:
            os.mkdir(path1)
            maskpath = str(path1) + "/" + str(filename)
            print_image(mask, maskpath)
            analysis_images.append(['IMAGE', 'mask', maskpath])

        if debug == 'print':
            print_image(mask, (str(device) + '_mask-img.png'))
        elif debug == 'plot':
                plot_image(mask, cmap='gray')

        return device, maskpath,analysis_images<|MERGE_RESOLUTION|>--- conflicted
+++ resolved
@@ -5,8 +5,7 @@
 from . import print_image
 from . import plot_image
 
-
-def output_mask(device, img, mask, filename, outdir=None, mask_only=False, debug=None):
+def output_mask(device,img,mask, filename,outdir=None, mask_only=False, debug=None):
     """Prints ori image and mask to directories.
 
     Inputs:
@@ -22,12 +21,11 @@
     imgpath = path to image
     maskpath path to mask
 
-    :param device: int
     :param img: array
     :param mask: array
     :param filename: str
     :param outdir: str
-    :param mask_only: bool
+    :param device: int
     :param debug: str
     :return device: int
     :return imgpath: str
@@ -38,23 +36,14 @@
     device += 1
     analysis_images=[]
 
-    if outdir == None:
+    if outdir==None:
         directory = os.getcwd()
     else:
-        directory = outdir
+        directory=outdir
 
-    if mask_only == False:
-        path = str(directory) + "/ori-images"
+    if mask_only==False:
+        path=str(directory)+"/ori-images"
 
-<<<<<<< HEAD
-        if os.path.exists(path) == True:
-            imgpath = str(path) + "/" + str(filename)
-            print_image(img, imgpath)
-        else:
-            os.mkdir(path)
-            imgpath = str(path) + "/" + str(filename)
-            print_image(img, imgpath)
-=======
         if os.path.exists(path)==True:
             imgpath=str(path)+"/"+str(filename)
             print_image(img,imgpath)
@@ -65,19 +54,9 @@
             imgpath=str(path)+"/"+str(filename)
             print_image(img,imgpath)
             analysis_images.append(['IMAGE', 'ori-img', maskpath])
->>>>>>> e2beaa65
 
-        path1 = str(directory) + "/mask-images"
+        path1=str(directory)+"/mask-images"
 
-<<<<<<< HEAD
-        if os. path.exists(path1) == True:
-            maskpath = str(path1) + "/" + str(filename)
-            print_image(mask, maskpath)
-        else:
-            os.mkdir(path1)
-            maskpath = str(path1) + "/" + str(filename)
-            print_image(mask, maskpath)
-=======
         if os. path.exists(path1)==True:
             maskpath=str(path1)+"/"+str(filename)
             print_image(mask,maskpath)
@@ -87,7 +66,6 @@
             maskpath=str(path1)+"/"+str(filename)
             print_image(mask,maskpath)
             analysis_images.append(['IMAGE', 'mask', maskpath])
->>>>>>> e2beaa65
 
         if debug == 'print':
             print_image(img, (str(device) + '_ori-img.png'))
@@ -99,7 +77,7 @@
                 plot_image(mask, cmap='gray')
             else:
                 plot_image(img, cmap='gray')
-                plot_image(mask, cmap='gray')
+                plot_image(mask,cmap='gray')
 
         return device, imgpath, maskpath,analysis_images
 
