--- conflicted
+++ resolved
@@ -1,24 +1,15 @@
 import os
 import sys
 import json
-<<<<<<< HEAD
-from copy import deepcopy
-=======
->>>>>>> 8fa4bcc1
 from plantcv.parallel.parsers import metadata_parser
 from plantcv.parallel.parsers import check_date_range
 from plantcv.parallel.job_builder import job_builder
 from plantcv.parallel.process_results import process_results
 from plantcv.parallel.multiprocess import multiprocess
-<<<<<<< HEAD
-
-__all__ = ["metadata_parser", "job_builder", "process_results", "multiprocess", "check_date_range", "WorkflowConfig"]
-=======
 from plantcv.parallel.multiprocess import create_dask_cluster
 
 __all__ = ["metadata_parser", "job_builder", "process_results", "multiprocess", "check_date_range", "WorkflowConfig",
            "create_dask_cluster"]
->>>>>>> 8fa4bcc1
 
 
 class WorkflowConfig:
@@ -29,10 +20,6 @@
         self.workflow = ""
         self.output_dir = "./output_images"
         self.tmp_dir = None
-<<<<<<< HEAD
-        self.processes = 1
-=======
->>>>>>> 8fa4bcc1
         self.start_date = 1
         self.end_date = None
         self.imgformat = "png"
@@ -42,8 +29,6 @@
         self.writeimg = False
         self.other_args = []
         self.coprocess = None
-<<<<<<< HEAD
-=======
         self.cluster = "LocalCluster"
         self.cluster_config = {
             "n_workers": 1,
@@ -54,7 +39,6 @@
             "local_directory": None,
             "job_extra": None
         }
->>>>>>> 8fa4bcc1
         self.metadata_terms = {
                 # Camera settings
                 "camera": {
@@ -194,8 +178,6 @@
             print(f"Error: PlantCV workflow script (workflow) is required and {self.workflow} does not exist.",
                   file=sys.stderr)
             checks.append(False)
-<<<<<<< HEAD
-=======
         # Validate the cluster type
         valid_clusters = ["HTCondorCluster", "LocalCluster", "LSFCluster", "MoabCluster", "OARCluster", "PBSCluster",
                           "SGECluster", "SLURMCluster"]
@@ -203,5 +185,4 @@
             print(f"Error: the cluster type {self.cluster} is not a supported cluster provider. "
                   f"Valid clusters include: {', '.join(map(str, valid_clusters))}."
                   )
->>>>>>> 8fa4bcc1
         return all(checks)