--- conflicted
+++ resolved
@@ -127,10 +127,6 @@
         config.filename_metadata = args.meta.split(",")
         config.workflow = args.workflow
         config.output_dir = args.outdir
-<<<<<<< HEAD
-        config.processes = args.cpu
-=======
->>>>>>> 8fa4bcc1
         config.start_date = args.start_date
         config.end_date = args.end_date
         config.imgformat = args.type
@@ -141,11 +137,8 @@
         if args.other_args:
             config.other_args = args.other_args.split(" ")
         config.coprocess = args.coprocess
-<<<<<<< HEAD
-=======
         config.cluster = "LocalCluster"
         config.cluster_config = {"n_workers": args.cpu, "memory": "1GB", "disk": "1GB"}
->>>>>>> 8fa4bcc1
 
     if not config.validate_config():
         raise ValueError("Invalid configuration file. Check errors above.")
@@ -191,12 +184,8 @@
     # Parallel image processing time
     multi_start_time = time.time()
     print("Processing images... ", file=sys.stderr)
-<<<<<<< HEAD
-    plantcv.parallel.multiprocess(jobs, config.processes)
-=======
     cluster_client = plantcv.parallel.create_dask_cluster(cluster=config.cluster, cluster_config=config.cluster_config)
     plantcv.parallel.multiprocess(jobs=jobs, client=cluster_client)
->>>>>>> 8fa4bcc1
     multi_clock_time = time.time() - multi_start_time
     print(f"Processing images took {multi_clock_time} seconds.", file=sys.stderr)
     ###########################################
@@ -210,10 +199,6 @@
     process_results_clock_time = time.time() - process_results_start_time
     print(f"Processing results took {process_results_clock_time} seconds.", file=sys.stderr)
     ###########################################
-<<<<<<< HEAD
-
-=======
->>>>>>> 8fa4bcc1
 ###########################################
 
 
