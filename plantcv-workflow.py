#!/usr/bin/env python
import os
import sys
import argparse
import time
import datetime
import plantcv.parallel
import tempfile
import shutil


# Parse command-line arguments
###########################################
def options():
    """Parse command line options.

    Args:

    Returns:
        argparse object.
    Raises:
        IOError: if dir does not exist.
        IOError: if workflow does not exist.
        IOError: if the metadata file SnapshotInfo.csv does not exist in dir when flat is False.
        ValueError: if adaptor is not phenofront or dbimportexport.
        ValueError: if a metadata field is not supported.
    """

<<<<<<< HEAD
    # These are metadata types that PlantCV deals with.
    # Values are default values in the event the metadata is missing
    valid_meta = {
        # Camera settings
        "camera": {
            "label": "camera identifier",
            "datatype": "<class 'str'>",
            "value": "none"
        },
        "imgtype": {
            "label": "image type",
            "datatype": "<class 'str'>",
            "value": "none"
        },
        "zoom": {
            "label": "camera zoom setting",
            "datatype": "<class 'str'>",
            "value": "none"
        },
        "exposure": {
            "label": "camera exposure setting",
            "datatype": "<class 'str'>",
            "value": "none"
        },
        "gain": {
            "label": "camera gain setting",
            "datatype": "<class 'str'>",
            "value": "none"
        },
        "frame": {
            "label": "image series frame identifier",
            "datatype": "<class 'str'>",
            "value": "none"
        },
        "lifter": {
            "label": "imaging platform height setting",
            "datatype": "<class 'str'>",
            "value": "none"
        },
        # Date-Time
        "timestamp": {
            "label": "datetime of image",
            "datatype": "<class 'datetime.datetime'>",
            "value": None
        },
        # Sample attributes
        "id": {
            "label": "image identifier",
            "datatype": "<class 'str'>",
            "value": "none"
        },
        "plantbarcode": {
            "label": "plant barcode identifier",
            "datatype": "<class 'str'>",
            "value": "none"
        },
        "treatment": {
            "label": "treatment identifier",
            "datatype": "<class 'str'>",
            "value": "none"
        },
        "cartag": {
            "label": "plant carrier identifier",
            "datatype": "<class 'str'>",
            "value": "none"
        },
        # Experiment attributes
        "measurementlabel": {
            "label": "experiment identifier",
            "datatype": "<class 'str'>",
            "value": "none"
        },
        # Device identifier
        "ip": {
            "label": "ip address of device",
            "datatype": "<class 'str'>",
            "value": "none"
        },
        # Location
        "location":{
            "label": "location",
            "datatype": "<class 'str'>",
            "value": "none"
        },
        # Other
        "other": {
            "label": "other identifier",
            "datatype": "<class 'str'>",
            "value": "none"
        },
        # Unique Leaf Identifier
        "uid_leaf":{
            "label": "unique leaf identifier",
            "datatype": "<class 'int'>",
            "value": None
        }
    }
=======
>>>>>>> 81c6c0fd
    parser = argparse.ArgumentParser(description='Parallel imaging processing with PlantCV.')
    config_grp = parser.add_argument_group('CONFIG')
    config_grp.add_argument("--config", required=False,
                            help="Input configuration file (exported from WorkflowConfig)."
                                 "If provided all other arguments are ignored.")
    cmdline_grp = parser.add_argument_group("COMMAND-LINE")
    cmdline_grp.add_argument("-d", "--dir", help='Input directory containing images or snapshots.',
                             required="--config" not in sys.argv)
    cmdline_grp.add_argument("-a", "--adaptor",
                             help='Image metadata reader adaptor. PhenoFront metadata is stored in a CSV file and the '
                                  'image file name. For the filename option, all metadata is stored in the image file '
                                  'name. Current adaptors: phenofront, filename', default="phenofront")
    cmdline_grp.add_argument("-p", "--workflow", help='Workflow script file.', required="--config" not in sys.argv)
    cmdline_grp.add_argument("-j", "--json", help='Output database file name.', required="--config" not in sys.argv)
    cmdline_grp.add_argument("-f", "--meta",
                             help='Image filename metadata structure. Comma-separated list of valid metadata terms. '
                                  'Valid metadata fields are: ' +
                                  ', '.join(map(str, list(vars(plantcv.parallel.WorkflowConfig()).keys()))),
                             required="--config" not in sys.argv)
    cmdline_grp.add_argument("-i", "--outdir", help='Output directory for images. Not required by all workflows.',
                             default=".")
    cmdline_grp.add_argument("-T", "--cpu", help='Number of CPU processes to use.', default=1, type=int)
    cmdline_grp.add_argument("-c", "--create",
                             help='will overwrite an existing database'
                                  'Warning: activating this option will delete an existing database!',
                             default=False, action="store_true")
    cmdline_grp.add_argument("-D", "--dates",
                             help='Date range. Format: YYYY-MM-DD-hh-mm-ss_YYYY-MM-DD-hh-mm-ss. If the second date '
                                  'is excluded then the current date is assumed.',
                             required=False)
    cmdline_grp.add_argument("-t", "--type", help='Image format type (extension).', default="png")
    cmdline_grp.add_argument("-l", "--delimiter", help='Image file name metadata delimiter character.Alternatively,'
                                                       'a regular expression for parsing filename metadata.',
                             default='_')
    cmdline_grp.add_argument("-M", "--match",
                             help='Restrict analysis to images with metadata matching input criteria. Input a '
                                  'metadata:value comma-separated list. This is an exact match search. '
                                  'E.g. imgtype:VIS,camera:SV,zoom:z500',
                             required=False)
    cmdline_grp.add_argument("-C", "--coprocess",
                             help='Coprocess the specified imgtype with the imgtype specified in --match '
                                  '(e.g. coprocess NIR images with VIS).',
                             default=None)
    cmdline_grp.add_argument("-s", "--timestampformat",
                             help='a date format code compatible with strptime C library, '
                                  'e.g. "%%Y-%%m-%%d %%H_%%M_%%S", except "%%" symbols must be escaped on Windows with '
                                  '"%%" e.g. "%%%%Y-%%%%m-%%%%d %%%%H_%%%%M_%%%%S"'
                                  'default format code is "%%Y-%%m-%%d %%H:%%M:%%S.%%f"',
                             required=False, default='%Y-%m-%d %H:%M:%S.%f')
    cmdline_grp.add_argument("-w", "--writeimg", help='Include analysis images in output.', default=False,
                             action="store_true")
    cmdline_grp.add_argument("-o", "--other_args", help='Other arguments to pass to the workflow script.',
                             required=False)
    cmdline_grp.add_argument("-z", "--cleanup", help='Remove temporary working directory', default=False)
    args = parser.parse_args()

    # Create a config
    config = plantcv.parallel.WorkflowConfig()

    # Import a configuration if provided
    if args.config:
        config.import_config(config_file=args.config)
    else:
        if args.dates:
            dates = args.dates.split('_')
            if len(dates) == 1:
                # End is current time
                dates.append(datetime.datetime.now().strftime('%Y-%m-%d-%H-%M-%S'))
            start = map(int, dates[0].split('-'))
            end = map(int, dates[1].split('-'))
            # Use the parsed input datetimes to create datetime strings that match the input timestampformat
            args.start_date = datetime.datetime(*start).strftime(args.timestampformat)
            args.end_date = datetime.datetime(*end).strftime(args.timestampformat)
        else:
            args.start_date = datetime.datetime(1970, 1, 1, 0, 0, 1).strftime(args.timestampformat)
            args.end_date = datetime.datetime.now().strftime(args.timestampformat)

        # Metadata restrictions
        args.imgtype = {}
        if args.match is not None:
            pairs = args.match.split(',')
            for pair in pairs:
                key, value = pair.split(':')
                args.imgtype[key] = value

        # Populate config object
        config.input_dir = args.dir
        config.json = args.json
        config.filename_metadata = args.meta.split(",")
        config.workflow = args.workflow
        config.img_outdir = args.outdir
        config.start_date = args.start_date
        config.end_date = args.end_date
        config.imgformat = args.type
        config.delimiter = args.delimiter
        config.metadata_filters = args.imgtype
        config.timestampformat = args.timestampformat
        config.writeimg = args.writeimg
        if args.other_args:
            config.other_args = args.other_args.split(" ")
        config.coprocess = args.coprocess
        config.cleanup = args.cleanup
        config.append = not args.create
        config.cluster = "LocalCluster"
        config.cluster_config = {"n_workers": args.cpu, "cores": 1, "memory": "1GB", "disk": "1GB"}

    if not config.validate_config():
        raise ValueError("Invalid configuration file. Check errors above.")
    return config


###########################################

# Main
###########################################
def main():
    """Main program.

    Args:

    Returns:

    Raises:

    """

    # Job start time
    start_time = datetime.datetime.now().strftime('%Y-%m-%d_%H-%M-%S')
    print("Starting run " + start_time + '\n', file=sys.stderr)

    # Get options
    config = options()

    # Create temporary directory for job
    if config.tmp_dir is not None:
        os.makedirs(config.tmp_dir, exist_ok=True)
    config.tmp_dir = tempfile.mkdtemp(prefix=start_time + '_', dir=config.tmp_dir)

    # Create img_outdir
    os.makedirs(config.img_outdir, exist_ok=True)

    # Remove JSON results file if append=False
    if not config.append and os.path.exists(config.json):
        os.remove(config.json)

    # Read image metadata
    ###########################################
    parser_start_time = time.time()
    print("Reading image metadata...", file=sys.stderr)
    meta = plantcv.parallel.metadata_parser(config=config)
    parser_clock_time = time.time() - parser_start_time
    print(f"Reading image metadata took {parser_clock_time} seconds.", file=sys.stderr)
    ###########################################

    # Process images
    ###########################################
    # Job builder start time
    job_builder_start_time = time.time()
    print("Building job list... ", file=sys.stderr)
    jobs = plantcv.parallel.job_builder(meta=meta, config=config)
    job_builder_clock_time = time.time() - job_builder_start_time
    print(f"Building job list took {job_builder_clock_time} seconds.", file=sys.stderr)

    # Parallel image processing time
    multi_start_time = time.time()
    print("Processing images... ", file=sys.stderr)
    cluster_client = plantcv.parallel.create_dask_cluster(cluster=config.cluster, cluster_config=config.cluster_config)
    plantcv.parallel.multiprocess(jobs=jobs, client=cluster_client)
    multi_clock_time = time.time() - multi_start_time
    print(f"Processing images took {multi_clock_time} seconds.", file=sys.stderr)
    ###########################################

    # Compile image analysis results
    ###########################################
    # Process results start time
    process_results_start_time = time.time()
    print("Processing results... ", file=sys.stderr)
    plantcv.parallel.process_results(job_dir=config.tmp_dir, json_file=config.json)
    process_results_clock_time = time.time() - process_results_start_time
    print(f"Processing results took {process_results_clock_time} seconds.", file=sys.stderr)
    ###########################################

    # Cleanup
    if config.cleanup is True:
        shutil.rmtree(config.tmp_dir)
###########################################


if __name__ == '__main__':
    __spec__ = None
    main()<|MERGE_RESOLUTION|>--- conflicted
+++ resolved
@@ -26,7 +26,6 @@
         ValueError: if a metadata field is not supported.
     """
 
-<<<<<<< HEAD
     # These are metadata types that PlantCV deals with.
     # Values are default values in the event the metadata is missing
     valid_meta = {
@@ -124,8 +123,6 @@
             "value": None
         }
     }
-=======
->>>>>>> 81c6c0fd
     parser = argparse.ArgumentParser(description='Parallel imaging processing with PlantCV.')
     config_grp = parser.add_argument_group('CONFIG')
     config_grp.add_argument("--config", required=False,
