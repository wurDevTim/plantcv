# run: conda env create --file environment.yml
name: plantcv
dependencies:
  - python=3.7
  - matplotlib>=1.5
  - numpy>=1.11
  - pandas
  - python-dateutil
  - scipy
  - scikit-image
<<<<<<< HEAD
  - scikit-learn
  - pytest
=======
>>>>>>> f7e4b926
  - plotnine
  - nb_conda
  - opencv<4, >=3.4
channels:
  - defaults
  - conda-forge<|MERGE_RESOLUTION|>--- conflicted
+++ resolved
@@ -8,11 +8,7 @@
   - python-dateutil
   - scipy
   - scikit-image
-<<<<<<< HEAD
   - scikit-learn
-  - pytest
-=======
->>>>>>> f7e4b926
   - plotnine
   - nb_conda
   - opencv<4, >=3.4
