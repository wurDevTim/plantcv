## Create a circular Region of Interest (ROI)

**plantcv.roi.circle**(*img, x, y, r*)

**returns** roi

- **Parameters:**
    - img - An RGB or grayscale image to plot the ROI on in debug mode.
    - x - The x-coordinate of the center of the circle.
    - y - The y-coordinate of the center of the circle.
    - r - The radius of the circle.
- **Context:**
    - Used to define a region of interest in the image.

**Reference Image**

![Screenshot](img/documentation_images/circle/original_image.jpg)

```python

from plantcv import plantcv as pcv

# Set global debug behavior to None (default), "print" (to file), 
<<<<<<< HEAD
# or "plot" (Jupyter Notebooks)
=======
# or "plot" (Jupyter Notebooks or X11)
>>>>>>> 491fbda6
pcv.params.debug = "plot"

roi = pcv.roi.circle(img=rgb_img, x=200, y=225, r=75)

```

![Screenshot](img/documentation_images/circle/image_with_roi.jpg)

**Source Code:** [Here](https://github.com/danforthcenter/plantcv/blob/main/plantcv/plantcv/roi/roi_methods.py)<|MERGE_RESOLUTION|>--- conflicted
+++ resolved
@@ -21,11 +21,7 @@
 from plantcv import plantcv as pcv
 
 # Set global debug behavior to None (default), "print" (to file), 
-<<<<<<< HEAD
-# or "plot" (Jupyter Notebooks)
-=======
 # or "plot" (Jupyter Notebooks or X11)
->>>>>>> 491fbda6
 pcv.params.debug = "plot"
 
 roi = pcv.roi.circle(img=rgb_img, x=200, y=225, r=75)
