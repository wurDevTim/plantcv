## Analyze Color

Extract color data of objects and produce pseudocolored images, can extract data for RGB (Red, Green, Blue), HSV (Hue, Saturation, Value) and LAB (Lightness, Green-Magenta, Blue Yellow) channels.

**plantcv.analyze_color**(*rgb_img, mask, hist_plot_type=None*)

**returns** color data headers, color data, data analysis images  

- **Parameters:**  
    - rgb_img - RGB image data
    - mask - binary mask of selected contours
    - hist_plot_type - None (default), 'all', 'rgb','lab' or 'hsv', this is the data to be printed to an SVG histogram file, however all (every channel) data is still stored to the database.
- **Context:**
    - Used to extract color data from RGB, LAB, and HSV color channels.
    - Generates histogram of color channel data.
- **Example use:**
    - [Use In VIS Tutorial](vis_tutorial.md)
 
- **Output Data Units:**  
    - Red Channel - histogram of object pixel intensity values 0 (unsaturated) to 255 (saturated)  
    - Green Channel - histogram of object pixel intensity values 0 (unsaturated) to 255 (saturated)  
    - Blue Channel - histogram of object pixel intensity values 0 (unsaturated) to 255 (saturated)  
    - Hue Channel - histogram of object hue values 0 to 359 degrees
    - Saturation Channel - histogram of object pixel saturation values 0 (unsaturated) to 100% (saturated)
    - Value Channel - histogram of object pixel value/lightness values 0 (black) to 100% (bright)  
    - Lightness Channel - histogram of object pixel lightness values 0 (black) to 100% (bright)  
    - Green-Magenta Channel - histogram of object pixel green-magenta color component values -128 (green) to 127 (magenta)  
    - Blue-Yellow Channel - histogram of object pixel blue-yellow color component values -128 (blue) to 127 (yellow)  

**Original image**

![Screenshot](img/documentation_images/analyze_color/original_image.jpg)

```python

from plantcv import plantcv as pcv

# Set global debug behavior to None (default), "print" (to file), 
# or "plot" (Jupyter Notebooks or X11)

pcv.params.debug = "print"

# Analyze Color
    
<<<<<<< HEAD
color_header, color_data, hist_img = pcv.analyze_color(rgb_img, mask, 256, 'all')

=======
color_header, color_data, analysis_images = pcv.analyze_color(rgb_img, mask, 'all')
>>>>>>> 45611348
```

**Histograms of (R, G, B), (H, S, V), and (L, A, B) color channels**

![Screenshot](img/documentation_images/analyze_color/color_histogram.jpg)

**Pseudocolored value-channel image**

![Screenshot](img/documentation_images/analyze_color/pseudocolored_value_image.jpg)<|MERGE_RESOLUTION|>--- conflicted
+++ resolved
@@ -42,12 +42,7 @@
 
 # Analyze Color
     
-<<<<<<< HEAD
-color_header, color_data, hist_img = pcv.analyze_color(rgb_img, mask, 256, 'all')
-
-=======
 color_header, color_data, analysis_images = pcv.analyze_color(rgb_img, mask, 'all')
->>>>>>> 45611348
 ```
 
 **Histograms of (R, G, B), (H, S, V), and (L, A, B) color channels**
