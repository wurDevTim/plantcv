## Pseudocolor Grayscale Image

This function pseudocolors any grayscale image to a custom colormap. An optional mask can leave background out in the
pseudocolored image. Additionally, optional maximum and minimum values can be specified. When `pcv.params.debug='print'`
then the image gets saved to `pcv.params.debug_outdir`, and`pcv.params.dpi` can be set for the image that gets saved. If
unaltered, the  matplotlib default DPI is 100 pixels per inch.

**plantcv.visualize.pseudocolor**(*gray_img, obj=None, mask=None, background="image", cmap=None, min_value=0, max_value=255, axes=True, colorbar=True, obj_padding='auto', \*, bad_mask=None, bad_color="red"*)

**returns** pseudocolored image (that can be saved with `pcv.print_image`)

- **Parameters:**
    - gray_img   - Grayscale image data
    - obj        - ROI or plant contour object (optional) if provided, the pseudocolored image gets cropped down to the region of interest.
    - mask       - Binary mask made from selected contours (optional) 
    - background - Background color/type. Options are "image" (default), "white", or "black". A mask must be supplied in order to utilize this parameter.
    - cmap       - Custom colormap, see [here](https://matplotlib.org/tutorials/colors/colormaps.html) for tips on how to choose a colormap in Matplotlib.
    - min_value  - Minimum value (optional) for range of the colorbar. Default: 0
    - max_value  - Maximum value (optional) for range of the colorbar. Default: 255
    - axes       - If False then the title, x-axis, and y-axis won't be displayed (default axes=True).
    - colorbar   - If False then the colorbar won't be displayed (default colorbar=True)
<<<<<<< HEAD
    - obj_padding    - if "auto" (default) and an obj is supplied, then the image is cropped to an extent 20% larger in each dimension than the object. A single integer is also accepted to define the padding in pixels.
    - bad_mask   - If bad_mask is not none, but a binary mask indicating the location of user difined "bad" pixels, the function will plot the visualization of the input image with those "bad" pixels marked with the color define in "bad_color".
    - bad_color  - The color that shows bad pixels in output visualization image, default: "red"
=======
    - obj_padding    - If "auto" (default), and an obj is supplied, then the image is cropped to an extent 20% larger in each dimension than the object. A single integer is also accepted to define the padding in pixels.
    - title      - The title for the pseudocolored image (default title=None) 
>>>>>>> 639b1602

- **Context:**
    - Used to pseudocolor any grayscale image to custom colormap
- **Example use:**
    - [Interactive Documentation](https://mybinder.org/v2/gh/danforthcenter/plantcv-binder.git/master?filepath=notebooks%2FpsII_tutorial.ipynb)

**Original grayscale image**

![Screenshot](img/documentation_images/pseudocolor/original_grayscale.jpg)

**Mask**

![Screenshot](img/documentation_images/pseudocolor/mask.jpg)

**Mask of "bad" values**
![Screenshot](img/documentation_images/mask_bad_threshold/bad_mask_both.png)


```python

from plantcv import plantcv as pcv

pcv.params.debug='plot'

# Pseudocolor an image with 'viridis' colormap
pseudo_img = pcv.visualize.pseudocolor(gray_img=img, obj=None, mask=None, cmap='viridis',
                                       min_value=0, max_value=255)

# Pseudocolor the same image but include the mask and limit the range of values
pseudo_img_masked = pcv.visualize.pseudocolor(gray_img=img, obj=None, mask=mask,
                                              background="white", cmap='viridis',
                                              min_value=30, max_value=200)

# Save the masked and pseudocolored image
pcv.print_image(pseudo_img_masked, 'nir_tv_z300_L1_pseudocolored.png')

# Pseudocolor the masked area and plot on the grayscale background
pseudo_img_on_input = pcv.visualize.pseudocolor(gray_img=img, obj=None, mask=mask,
                                                background="image", cmap="viridis")

# Print out a pseudocolored image with cropping enabled, axes disabled.
pcv.params.debug='print'
pseudo_crop_no_axes = pcv.visualize.pseudocolor(gray_img=img, obj=obj, mask=mask,
                                                background="white", cmap='viridis',
                                                axes=False, obj_padding = 'auto')

# Use a black background instead
pseudo_img_black_bkgd = pcv.visualize.pseudocolor(gray_img=img, obj=None, mask=mask,
                                                  background="black", cmap='viridis')

simple_pseudo_img = pcv.visualize.pseudocolor(gray_img=img, obj=None, mask=mask,
                                              background="image", axes=False,
                                              colorbar=False, cmap='viridis')

# When there are some user defined "bad" pixels indicated in array "bad_mask", and the red color is used to visualize them in the visualization.


```

**Pseudocolored Image**

![Screenshot](img/documentation_images/pseudocolor/pseudo_nomask.jpg)

**Pseudocolored, background="white"**

![Screenshot](img/documentation_images/pseudocolor/pseudo_img.jpg)

**Pseudocolored, background="image"**

![Screenshot](img/documentation_images/pseudocolor/pseudo_onimage.jpg)

**Pseudocolored, Cropped, Disabled Axes Image**

![Screenshot](img/documentation_images/pseudocolor/pseudo_cropped.jpg)

**Pseudocolored, background="black"**

![Screenshot](img/documentation_images/pseudocolor/pseudo_black_bkgd.jpg)

**Pseudocolored, Plotted on Input Image (no axes or colorbar)**

![Screenshot](img/documentation_images/pseudocolor/pseudo_onimage_simple.jpg)

**Pseudocolored, Pixels With User Defined "bad" Values Marked Using Red Color (no axes or colorbar)**
![Screenshot](img/documentation_images/pseudocolor/mask_bad_both.png)

**Source Code:** [Here](https://github.com/danforthcenter/plantcv/blob/master/plantcv/plantcv/visualize/pseudocolor.py)<|MERGE_RESOLUTION|>--- conflicted
+++ resolved
@@ -19,14 +19,13 @@
     - max_value  - Maximum value (optional) for range of the colorbar. Default: 255
     - axes       - If False then the title, x-axis, and y-axis won't be displayed (default axes=True).
     - colorbar   - If False then the colorbar won't be displayed (default colorbar=True)
-<<<<<<< HEAD
     - obj_padding    - if "auto" (default) and an obj is supplied, then the image is cropped to an extent 20% larger in each dimension than the object. A single integer is also accepted to define the padding in pixels.
     - bad_mask   - If bad_mask is not none, but a binary mask indicating the location of user difined "bad" pixels, the function will plot the visualization of the input image with those "bad" pixels marked with the color define in "bad_color".
     - bad_color  - The color that shows bad pixels in output visualization image, default: "red"
-=======
+
     - obj_padding    - If "auto" (default), and an obj is supplied, then the image is cropped to an extent 20% larger in each dimension than the object. A single integer is also accepted to define the padding in pixels.
     - title      - The title for the pseudocolored image (default title=None) 
->>>>>>> 639b1602
+
 
 - **Context:**
     - Used to pseudocolor any grayscale image to custom colormap
