## Mean Adaptive Threshold

Creates a binary image from a grayscale image using the mean adaptive thresholding method.

Adaptive thresholds use a threshold value that varies across the image.
This local threshold depends on the local average, computed in a squared portion of the image of
*block_size* by *block_size* pixels, and on the *offset* relative to that local average.

In the mean adaptive threshold, the local average is the average of the pixel values in the block.

**plantcv.threshold.mean**(*gray_img, block_size, offset, object_type="light", max_value=255*)

**returns** thresholded/binary image

- **Parameters:**
    - gray_img - Grayscale image data
    - block_size - Size of the block of pixels used to compute the local average
    - offset - Value substracted from the local average to compute the local threshold.
    A negative offset sets the local threshold above the local average.
    - object_type - "light" or "dark" (default: "light").
      - "light" for objects brighter than the background, sets the pixels above
      the local threshold to max_value and the pixels below to 0.
      - "dark" for objects darker than the background, sets the pixels below the
      local threshold to max_value and the pixels above to 0.
    - max_value - Value to apply above threshold (default: 255 = white)
- **Context:**
    - Useful for unevenly illuminated images


**Grayscale image**

![Screenshot](img/documentation_images/adaptive_threshold/pollen_grains.png)

```python
from plantcv import plantcv as pcv

# Set global debug behavior to None (default), "print" (to file),
# or "plot" (Jupyter Notebooks or X11)
<<<<<<< HEAD
pcv.params.debug = "print"
=======

pcv.params.debug = "plot"
>>>>>>> 491fbda6

# Adaptive threshold with different parameters
threshold_mean1 = pcv.threshold.mean(gray_img=gray_img, block_size=250, offset=25,
                                    object_type='dark', max_value=255)

threshold_mean2 = pcv.threshold.mean(gray_img=gray_img, block_size=15, offset=5,
                                    object_type='dark', max_value=255)

threshold_mean3 = pcv.threshold.mean(gray_img=gray_img, block_size=2000, offset=25,
                                    object_type='dark', max_value=255)
```

**Thresholded image**

![Screenshot](img/documentation_images/adaptive_threshold/pollen_grains_adaptive_mean_250-25_scaled.png)

**Thresholded image using a small block size**

![Screenshot](img/documentation_images/adaptive_threshold/pollen_grains_adaptive_mean_15-5_scaled.png)

**Thresholded image using a large block size**

![Screenshot](img/documentation_images/adaptive_threshold/pollen_grains_adaptive_mean_2000-25_scaled.png)

**Source Code:** [Here](https://github.com/danforthcenter/plantcv/blob/main/plantcv/plantcv/threshold/threshold_methods.py)<|MERGE_RESOLUTION|>--- conflicted
+++ resolved
@@ -36,12 +36,8 @@
 
 # Set global debug behavior to None (default), "print" (to file),
 # or "plot" (Jupyter Notebooks or X11)
-<<<<<<< HEAD
-pcv.params.debug = "print"
-=======
 
 pcv.params.debug = "plot"
->>>>>>> 491fbda6
 
 # Adaptive threshold with different parameters
 threshold_mean1 = pcv.threshold.mean(gray_img=gray_img, block_size=250, offset=25,
