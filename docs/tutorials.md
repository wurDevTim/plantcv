--- conflicted
+++ resolved
@@ -132,12 +132,6 @@
     <div class="card-tags">
         <span><strong>Tags</strong>: Hyperspectral, Spectral Match Filter, Disease, Leaves, Machine Learning</span>
     </div>
-<<<<<<< HEAD
-=======
-    <div class="card-button">
-        <a href="https://mybinder.org/v2/gh/danforthcenter/plantcv-tutorial-hyperspectral-smf-detection/HEAD?labpath=index.ipynb"><img src="https://mybinder.org/badge_logo.svg"></a>
-    </div>
->>>>>>> 5f4046d1
 </div>
 
 <!--Naive Bayes Tutorial-->
