# Tutorials

<style>
    div.card {
        margin: 5px;
        border: 1px solid #000;
        float: left;
        width: 200px;
        height: 350px;
    }
    div.card:hover {
        border: 2px solid #000;
    }
    div.card img {
        width: 100%;
        height: auto;
        padding: 5px;
    }
    div.card-title {
        padding: 5px;
        text-align: left;
    }
    div.card-title h6 {
        margin-bottom: 1px;
    }
    div.card-tags {
        padding: 5px;
        font-size: small;
    }
    div.card-button {
        padding: 5px;
        width: 125px;
    }
    div.card-filter-div {
        padding-bottom: 50px;
    }
</style>

<div class="card-filter-div">
    <label for="card-filter">Filter tutorials by tag:</label>
    <select name="card-filter" id="card-filter" onchange="filterCards(this.value)">
        <option value="show all">Show all</option>
    </select>
</div>

<!--VIS Tutorial-->
<div class="card" style="display:block">
    <a target="_blank" href="" onclick="location.href=this.href.replace('tutorials', 'tutorials/vis_tutorial');return false;">
        <img src="https://github.com/danforthcenter/plantcv-binder/blob/master/notebooks/vis_tutorial/vis_tutorial_card_img.png?raw=true" alt="VIS tutorial" width="600" height="auto">
    </a>
    <div class="card-title">
        <h6>Single plant RGB image workflow</h6>
    </div>
    <div class="card-tags">
        <span><strong>Tags</strong>: plant shoot, single plant, side-view, RGB, shape analysis, color analysis, height analysis</span>
    </div>
    <div class="card-button">
        <a href="https://mybinder.org/v2/gh/danforthcenter/plantcv-binder.git/master?filepath=notebooks/vis_tutorial/vis_tutorial.ipynb"><img src="https://mybinder.org/badge_logo.svg"></a>
    </div>
</div>

<!--VIS-NIR Tutorial-->
<div class="card" style="display:block">
    <a target="_blank" href="" onclick="location.href=this.href.replace('tutorials', 'tutorials/vis_nir_tutorial');return false;">
        <img src="https://github.com/danforthcenter/plantcv-binder/blob/master/notebooks/vis_nir_tutorial/vis_nir_tutorial_card_img.jpg?raw=true" alt="VIS-NIR tutorial" width="600" height="auto">
    </a>
    <div class="card-title">
        <h6>Single plant RGB dual RGB-NIR image workflow</h6>
    </div>
    <div class="card-tags">
        <span><strong>Tags</strong>: plant shoot, single plant, side-view, RGB, Near-infrared, shape analysis, NIR analysis</span>
    </div>
    <div class="card-button">
        <a href="https://mybinder.org/v2/gh/danforthcenter/plantcv-binder.git/master?filepath=notebooks/vis_nir_tutorial/vis_nir_tutorial.ipynb"><img src="https://mybinder.org/badge_logo.svg"></a>
    </div>
</div>

<!--NIR Tutorial-->
<div class="card" style="display:block">
    <a target="_blank" href="" onclick="location.href=this.href.replace('tutorials', 'tutorials/nir_tutorial');return false;">
        <img src="https://github.com/danforthcenter/plantcv-binder/blob/master/notebooks/nir_tutorial/nir_tutorial_card_img.jpg?raw=true" alt="NIR tutorial" width="600" height="auto">
    </a>
    <div class="card-title">
        <h6>Single plant NIR image workflow</h6>
    </div>
    <div class="card-tags">
        <span><strong>Tags</strong>: plant shoot, single plant, side-view, Near-infrared, shape analysis, NIR analysis</span>
    </div>
    <div class="card-button">
        <a href="https://mybinder.org/v2/gh/danforthcenter/plantcv-binder.git/master?filepath=notebooks/nir_tutorial/nir_tutorial.ipynb"><img src="https://mybinder.org/badge_logo.svg"></a>
    </div>
</div>

<!--Photosynthesis Tutorial-->
<div class="card" style="display:block">
    <a target="_blank" href="" onclick="location.href=this.href.replace('tutorials', 'tutorials/psII_tutorial');return false;">
        <img src="https://github.com/danforthcenter/plantcv-binder/blob/master/notebooks/photosynthesis_tutorial/photosynthesis_tutorial_card.jpg?raw=true" alt="PSII tutorial" width="600" height="auto">
    </a>
    <div class="card-title">
        <h6>Single plant PSII (Fv/Fm) workflow</h6>
    </div>
    <div class="card-tags">
        <span><strong>Tags</strong>: plant shoot, single plant, side-view, Chlorophyll fluorescence, Fv/Fm analysis</span>
    </div>
    <div class="card-button">
        <a href="https://mybinder.org/v2/gh/danforthcenter/plantcv-binder.git/master?filepath=notebooks/photosynthesis_tutorial/psII_tutorial.ipynb"><img src="https://mybinder.org/badge_logo.svg"></a>
    </div>
</div>

<!--Thermal Tutorial-->
<div class="card" style="display:block">
    <a target="_blank" href="" onclick="location.href=this.href.replace('tutorials', 'tutorials/thermal_tutorial');return false;">
        <img src="https://github.com/danforthcenter/plantcv-binder/blob/master/notebooks/thermal_tutorial/thermal_tutorial_card.jpg?raw=true" alt="Thermal tutorial" width="600" height="auto">
    </a>
    <div class="card-title">
        <h6>Thermal image workflow</h6>
    </div>
    <div class="card-tags">
        <span><strong>Tags</strong>: plant shoot, multi-plant, top-view, thermal infrared, thermal analysis</span>
    </div>
    <div class="card-button">
        <a href="https://mybinder.org/v2/gh/danforthcenter/plantcv-binder.git/master?filepath=notebooks/thermal_tutorial/thermal.ipynb"><img src="https://mybinder.org/badge_logo.svg"></a>
    </div>
</div>

<!--Hyperspectral Tutorial-->
<div class="card" style="display:block">
    <a target="_blank" href="" onclick="location.href=this.href.replace('tutorials', 'tutorials/hyperspectral_tutorial');return false;">
        <img src="https://github.com/danforthcenter/plantcv-binder/blob/master/notebooks/hyperspectral_tutorial/hyperspectral_tutorial_card.jpg?raw=true" alt="Hyperspectral tutorial" width="600" height="auto">
    </a>
    <div class="card-title">
        <h6>Hyperspectral image workflow</h6>
    </div>
    <div class="card-tags">
        <span><strong>Tags</strong>: plant shoot, single plant, side-view, hyperspectral, spectral index</span>
    </div>
    <div class="card-button">
        <a href="https://mybinder.org/v2/gh/danforthcenter/plantcv-binder.git/master?filepath=notebooks/hyperspectral_tutorial/hyperspectral_tutorial.ipynb"><img src="https://mybinder.org/badge_logo.svg"></a>
    </div>
</div>

<!--Naive Bayes Tutorial-->
<div class="card" style="display:block">
    <a target="_blank" href="" onclick="location.href=this.href.replace('tutorials', 'tutorials/machine_learning_tutorial');return false;">
        <img src="https://github.com/danforthcenter/plantcv-binder/blob/master/notebooks/naive_bayes_tutorial/naive_bayes_tutorial_card.png?raw=true" alt="Naive Bayes tutorial" width="600" height="auto">
    </a>
    <div class="card-title">
        <h6>Naive Bayes Tutorial</h6>
    </div>
    <div class="card-tags">
        <span><strong>Tags</strong>: plant leaf, infection, classification, machine learning</span>
    </div>
    <div class="card-button">
        <a href="https://mybinder.org/v2/gh/danforthcenter/plantcv-binder.git/master?filepath=notebooks/naive_bayes_tutorial/machine_learning.ipynb"><img src="https://mybinder.org/badge_logo.svg"></a>
    </div>
</div>

<!--Multi-plant tools Tutorial-->
<div class="card" style="display:block">
    <a target="_blank" href="" onclick="location.href=this.href.replace('tutorials', 'tutorials/multi-plant_tutorial');return false;">
        <img src="https://github.com/danforthcenter/plantcv-binder/blob/master/notebooks/multi_plant_tutorial/multi_plant_tutorial_card.png?raw=true" alt="Multi-plant tutorial" width="600" height="auto">
    </a>
    <div class="card-title">
        <h6>Tools for Multi-Plant Analysis</h6>
    </div>
    <div class="card-tags">
        <span><strong>Tags</strong>: plant shoot, multi-plant, RGB, shape analysis, brassica</span>
    </div>
    <div class="card-button">
        <a href="https://mybinder.org/v2/gh/danforthcenter/plantcv-binder.git/master?filepath=notebooks/multi_plant_tutorial/multi_plant_tutorial.ipynb"><img src="https://mybinder.org/badge_logo.svg"></a>
    </div>
</div>

<!--Arabidopsis Multi-plant Tutorial-->
<div class="card" style="display:block">
    <a target="_blank" href="" onclick="location.href=this.href.replace('tutorials', 'tutorials/arabidopsis_multi_plant_tutorial');return false;">
        <img src="https://github.com/danforthcenter/plantcv-binder/blob/master/notebooks/arabidopsis_multi_plant_tutorial/multi_plant_tutorial_card.png?raw=true" alt="Multi-plant tutorial" width="600" height="auto">
    </a>
    <div class="card-title">
        <h6>Arabidopsis Multi-Plant Tutorial</h6>
    </div>
    <div class="card-tags">
        <span><strong>Tags</strong>: plant shoot, multi-plant, RGB, shape analysis, arabidopsis</span>
    </div>
    <div class="card-button">
        <a href="https://mybinder.org/v2/gh/danforthcenter/plantcv-binder.git/master?filepath=notebooks/arabidopsis_multi_plant_tutorial/arabidopsis_multiplant_tutorial.ipynb"><img src="https://mybinder.org/badge_logo.svg"></a>
    </div>
</div>

<!--Seed Analysis Tutorial-->
<div class="card" style="display:block">
    <a target="_blank" href="" onclick="location.href=this.href.replace('tutorials', 'tutorials/seed_analysis_tutorial');return false;">
        <img src="https://github.com/danforthcenter/plantcv-binder/blob/master/notebooks/seed_analysis_tutorial/seed_analysis_tutorial_card.jpg?raw=true" alt="Seed analysis tutorial" width="600" height="auto">
    </a>
    <div class="card-title">
        <h6>Seed Analysis Tutorial</h6>
    </div>
    <div class="card-tags">
        <span><strong>Tags</strong>: seed, seed analysis, shape analysis, color analysis, seed count, quinoa</span>
    </div>
    <div class="card-button">
        <a href="https://mybinder.org/v2/gh/danforthcenter/plantcv-binder.git/master?filepath=notebooks/seed_analysis_tutorial/seed-analysis-workflow.ipynb"><img src="https://mybinder.org/badge_logo.svg"></a>
    </div>
</div>

<!--Morphology Tutorial-->
<div class="card" style="display:block">
    <a target="_blank" href="" onclick="location.href=this.href.replace('tutorials', 'tutorials/morphology_tutorial');return false;">
        <img src="https://github.com/danforthcenter/plantcv-binder/blob/master/notebooks/morphology_tutorial/morphology_tutorial_card.png?raw=true" alt="Morphology tutorial" width="600" height="auto">
    </a>
    <div class="card-title">
        <h6>Morphology Tutorial</h6>
    </div>
    <div class="card-tags">
        <span><strong>Tags</strong>: plant shoot, leaf/stem segmentation, leaf angle, leaf length</span>
    </div>
    <div class="card-button">
        <a href="https://mybinder.org/v2/gh/danforthcenter/plantcv-binder.git/master?filepath=notebooks/morphology_tutorial/morphology_tutorial.ipynb"><img src="https://mybinder.org/badge_logo.svg"></a>
    </div>
</div>

<!--Sorghum Morphology Tutorial-->
<div class="card" style="display:block">
    <a target="_blank" href="" onclick="location.href=this.href.replace('tutorials', 'tutorials/sorghum_morphology_tutorial');return false;">
        <img src="https://github.com/danforthcenter/plantcv-binder/blob/master/notebooks/new_side_view_morphology_tutorial/side_morphology_tutorial_card.png?raw=true" alt="Morphology tutorial" width="600" height="auto">
    </a>
    <div class="card-title">
        <h6>Sorghum Shape and Morphology Analysis</h6>
    </div>
    <div class="card-tags">
        <span><strong>Tags</strong>: plant shoot, single plant, side-view, RGB, shape analysis, leaf angle analysis, stem and branch segmentation, leaf length, leaf curvature, leaf tangent angle, sorghum</span>
    </div>
    <div class="card-button">
        <a href="https://mybinder.org/v2/gh/danforthcenter/plantcv-binder.git/master?filepath=notebooks/new_side_view_morphology_tutorial/morphology_analysis_side_view_workflow.ipynb"><img src="https://mybinder.org/badge_logo.svg"></a>
    </div>
</div>

<!--Color correction Tutorial-->
<div class="card" style="display:block">
    <a target="_blank" href="" onclick="location.href=this.href.replace('tutorials', 'tutorials/transform_color_correction_tutorial');return false;">
        <img src="https://github.com/danforthcenter/plantcv-binder/blob/master/notebooks/color_correction_tutorial/color_correction_tutorial_card.png?raw=true" alt="Color correction tutorial" width="600" height="auto">
    </a>
    <div class="card-title">
        <h6>Color Correction Tutorial</h6>
    </div>
    <div class="card-tags">
        <span><strong>Tags</strong>: color card, color correction</span>
    </div>
    <div class="card-button">
        <a href="https://mybinder.org/v2/gh/danforthcenter/plantcv-binder.git/master?filepath=notebooks/color_correction_tutorial/color_correct_tutorial.ipynb"><img src="https://mybinder.org/badge_logo.svg"></a>
    </div>
</div>

<!--Input-Output Tutorial-->
<div class="card" style="display:block">
    <a target="_blank" href="" onclick="location.href=this.href.replace('tutorials', 'tutorials/input_output_tutorial');return false;">
        <img src="https://github.com/danforthcenter/plantcv-binder/blob/master/notebooks/input_output_tutorial/input_output_tutorial_card.jpg?raw=true" alt="Input-output tutorial" width="600" height="auto">
    </a>
    <div class="card-title">
        <h6>Input-Output Tutorial</h6>
    </div>
    <div class="card-tags">
        <span><strong>Tags</strong>: open image, save image, save plot</span>
    </div>
    <div class="card-button">
        <a href="https://mybinder.org/v2/gh/danforthcenter/plantcv-binder.git/master?filepath=notebooks/input_output_tutorial/input_output.ipynb"><img src="https://mybinder.org/badge_logo.svg"></a>
    </div>
</div>

<!--Threshold tools Tutorial-->
<div class="card" style="display:block">
    <a target="_blank" href="" onclick="location.href=this.href.replace('tutorials', 'tutorials/threshold_tutorial');return false;">
        <img src="https://github.com/danforthcenter/plantcv-binder/blob/master/notebooks/threshold_tutorial/threshold_tutorial_card.png?raw=true" alt="Thresholding tutorial" width="600" height="auto">
    </a>
    <div class="card-title">
        <h6>Thresholding Tutorial</h6>
    </div>
    <div class="card-tags">
        <span><strong>Tags</strong>: plant shoot, single plant, side-view, RGB, threshold methods</span>
    </div>
    <div class="card-button">
        <a href="https://mybinder.org/v2/gh/danforthcenter/plantcv-binder.git/master?filepath=notebooks/threshold_tutorial/threshold.ipynb"><img src="https://mybinder.org/badge_logo.svg"></a>
    </div>
</div>

<!--Updated Threshold Tools Tutorial-->
<div class="card" style="display:block">
    <a target="_blank" href="" onclick="location.href=this.href.replace('tutorials', 'tutorials/threshold_tools_tutorial');return false;">
        <img src="https://github.com/danforthcenter/plantcv-binder/blob/master/notebooks/new_mask_tutorial/mask_tutorial_card.jpg?raw=true" alt="Thresholding tools tutorial" width="600" height="auto">
    </a>
    <div class="card-title">
        <h6>Tools for Thresholding Plant Data</h6>
    </div>
    <div class="card-tags">
        <span><strong>Tags</strong>: plant shoot, single plant, side-view, RGB, threshold methods, binary mask</span>
    </div>
    <div class="card-button">
        <a href="https://mybinder.org/v2/gh/danforthcenter/plantcv-binder.git/master?filepath=notebooks/new_mask_tutorial/create_binary_mask_tutorial.ipynb"><img src="https://mybinder.org/badge_logo.svg"></a>
    </div>
</div>

<!--ROI Tutorial-->
<div class="card" style="display:block">
    <a target="_blank" href="" onclick="location.href=this.href.replace('tutorials', 'tutorials/roi_tutorial');return false;">
        <img src="https://github.com/danforthcenter/plantcv-binder/blob/master/notebooks/roi_tutorial/roi_tutorial_card.png?raw=true" alt="ROI tutorial" width="600" height="auto">
    </a>
    <div class="card-title">
        <h6>Region of Interest Tutorial</h6>
    </div>
    <div class="card-tags">
        <span><strong>Tags</strong>: region of interest, ROI</span>
    </div>
    <div class="card-button">
        <a href="https://mybinder.org/v2/gh/danforthcenter/plantcv-binder.git/master?filepath=notebooks/roi_tutorial/roi_package.ipynb"><img src="https://mybinder.org/badge_logo.svg"></a>
    </div>
</div>

<!--Watershed Tutorial-->
<div class="card" style="display:block">
    <a target="_blank" href="" onclick="location.href=this.href.replace('tutorials', 'tutorials/watershed_segmentation_tutorial');return false;">
        <img src="https://github.com/danforthcenter/plantcv-binder/blob/master/notebooks/watershed_segmentation_tutorial/watershed_segmentation_tutorial_card.png?raw=true" alt="Watershed tutorial" width="600" height="auto">
    </a>
    <div class="card-title">
        <h6>Watershed Segmentation Tutorial</h6>
    </div>
    <div class="card-tags">
        <span><strong>Tags</strong>: plant shoot, single plant, top-view, RGB, watershed segmentation, leaf segmentation</span>
    </div>
    <div class="card-button">
        <a href="https://mybinder.org/v2/gh/danforthcenter/plantcv-binder.git/master?filepath=notebooks/watershed_segmentation_tutorial/segmentation.ipynb"><img src="https://mybinder.org/badge_logo.svg"></a>
    </div>
</div>

<<<<<<< HEAD
<!--Interactive Seed Count Tutorial-->
<div class="card" style="display:block">
    <a target="_blank" href="" onclick="location.href=this.href.replace('tutorials', 'tutorials/interactive_ClickCount_tutorial');return false;">
        <img src="https://github.com/danforthcenter/plantcv-binder/blob/master/notebooks/interactive_seed_count_tutorial/interactive_seed_count_card.png?raw=true" alt="Interactive Seed Count tutorial" width="600" height="auto">
    </a>
    <div class="card-title">
        <h6>Interactive Seed Count Tutorial</h6>
    </div>
    <div class="card-tags">
        <span><strong>Tags</strong>: seed, seed analysis, human-in-the-loop, RGB, seed count, camilina</span>
    </div>
    <div class="card-button">
        <a href="https://mybinder.org/v2/gh/danforthcenter/plantcv-binder.git/master?filepath=notebooks/interactive_seed_count_tutorial/interactive_seed_count_workflow.ipynb"><img src="https://mybinder.org/badge_logo.svg"></a>
=======
<!--Homology Tutorial-->
<div class="card" style="display:block">
    <a target="_blank" href="" onclick="location.href=this.href.replace('tutorials', 'tutorials/homology_tutorial');return false;">
        <img src="https://github.com/danforthcenter/plantcv-homology-tutorials/blob/main/plm_tutorial_card.png?raw=true" alt="Watershed tutorial" width="600" height="auto">
    </a>
    <div class="card-title">
        <h6>Pseudo-landmark Homology Tutorial</h6>
    </div>
    <div class="card-tags">
        <span><strong>Tags</strong>: pseudo-landmarking, homology, morphometrics, setaria</span>
    </div>
    <div class="card-button">
        <a href="https://mybinder.org/v2/gh/danforthcenter/plantcv-homology-tutorials/HEAD?filepath=index.ipynb"><img src="https://mybinder.org/badge_logo.svg"></a>
>>>>>>> 6d105fcd
    </div>
</div>

<script type="text/javascript">
    function getTags() {
        var tag_list = [];
        var card_tags = document.getElementsByClassName("card-tags");
        for (var i = 0; i < card_tags.length; i++) {
            tags = card_tags[i].innerText;
            tags = tags.replace("Tags: ", "").split(", ");
            tag_list.push(...tags);
        }
        let unique_tags = [...new Set(tag_list)];
        addTagsToSelect(unique_tags);
    }
    function addTagsToSelect(tags) {
        var select_menu = document.getElementById("card-filter");
        for (var i = 0; i < tags.length; i++) {
            var opt = document.createElement("option");
            opt.text = tags[i];
            opt.value = tags[i];
            select_menu.add(opt);
        }
    }
    function filterCards(tag) {
        var cards;
        cards = document.getElementsByClassName("card");
        for (var i = 0; i < cards.length; i++) {
            var tags = cards[i].getElementsByClassName("card-tags")[0].getElementsByTagName("span")[0].innerText;
            tags = tags.replace("Tags: ", "").split(", ");
            if (tags.includes(tag)) {
                cards[i].style.display = "block";
            } else if (tag === 'show all') {
                cards[i].style.display = "block";
            } else {
                cards[i].style.display = "none";
            }
        }
    }
    window.addEventListener('load', getTags())
</script><|MERGE_RESOLUTION|>--- conflicted
+++ resolved
@@ -331,7 +331,6 @@
     </div>
 </div>
 
-<<<<<<< HEAD
 <!--Interactive Seed Count Tutorial-->
 <div class="card" style="display:block">
     <a target="_blank" href="" onclick="location.href=this.href.replace('tutorials', 'tutorials/interactive_ClickCount_tutorial');return false;">
@@ -345,7 +344,8 @@
     </div>
     <div class="card-button">
         <a href="https://mybinder.org/v2/gh/danforthcenter/plantcv-binder.git/master?filepath=notebooks/interactive_seed_count_tutorial/interactive_seed_count_workflow.ipynb"><img src="https://mybinder.org/badge_logo.svg"></a>
-=======
+
+      
 <!--Homology Tutorial-->
 <div class="card" style="display:block">
     <a target="_blank" href="" onclick="location.href=this.href.replace('tutorials', 'tutorials/homology_tutorial');return false;">
@@ -359,7 +359,6 @@
     </div>
     <div class="card-button">
         <a href="https://mybinder.org/v2/gh/danforthcenter/plantcv-homology-tutorials/HEAD?filepath=index.ipynb"><img src="https://mybinder.org/badge_logo.svg"></a>
->>>>>>> 6d105fcd
     </div>
 </div>
 
