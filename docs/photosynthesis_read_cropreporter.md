## Read CropReporter Fluorescence Image Files

Reads .INF/.DAT image data from a [PhenoVation CropReporter system](https://phenovation.com/cropreporter/) into a
PSII_data instance containing [xarray DataArrays](http://xarray.pydata.org/en/stable/generated/xarray.DataArray.html)
with labeled frames. 

**plantcv.photosynthesis.read_cropreporter**(*filename*)

**returns** ps

- **Parameters:**
    - filename - INF metadata file to be read (possibly including a path). DAT files are automatically detected.
    
- **Context:**
    - Reads in binary image files to be processed and does so using the metadata contained within a corresponding .INF 
      file.
    - Measurements from dark-adapted plant state are stored in the attribute `darkadapted`. Frames F0 and Fm are 
      labeled according to the metadata in .INF. The default measurement label is 't0'. 
    - Measurements from light-adapted plant state are stored in the attribute `lightadapted`. Frames Fp and Fmp are
      labeled according to the metadata in .INF. The default measurement label is 't1'.
    - Measurements from chlorophyll fluorescence are stored in the attribute `chlorophyll` and include a dark frame
      (Fdark) and chlorophyll fluorescence frame (Chl).
    - Spectral measurements are stored as a PlantCV [Spectral_data](Spectral_data.md) object in the attribute
      `spectral`. Frames are stored by reflectance wavelength and can include: blue (460nm), green (500nm), red (670nm),
      green2 (550nm), far-red (700nm), and near-infrared (800nm).
- **Example use:**
    - [Use In PSII Tutorial](tutorials/psII_tutorial.md) 

!!! note
    This function assumes a specific pattern between the .INF metadata file and the corresponding .DAT binary image
    filenames. We assume that for every metadata file `xx_HDR_xxx.INF` there will be a corresponding image files with
    the same path named `xx_XXX_xxx.DAT` where XXX is the analysis protocol (e.g. PSD, PSL, etc.). Some CropReporter
    imaging protocols will results in multiple binary image .DAT files per .INF metadata file.

```python
from plantcv import plantcv as pcv      

# Set global debug behavior to None (default), "print" (to file), 
# or "plot" (Jupyter Notebooks or X11)
pcv.params.debug = "print"

#read in image
ps = pcv.photosynthesis.read_cropreporter(filename="PSII_HDR_020321_WT_TOP_1.INF")

# you can check which variables were imported at the prompt with:
ps

# to see the frames you imported use xarray plot methods e.g.
ps.darkadapted.plot(col='frame_label', col_wrap=4)

```

<<<<<<< HEAD
**Dark-adapted fluorescence measurements**

![Screenshot](img/documentation_images/photosynthesis_read_cropreporter/0_PSD-frames.png)

**Light-adapted fluorescence measurements**

![Screenshot](img/documentation_images/photosynthesis_read_cropreporter/1_PSL-frames.png)

**Chlorophyll fluorescence measurements**

![Screenshot](img/documentation_images/photosynthesis_read_cropreporter/2_CHL-frames.png)

**Spectral reflectance measurements**

![Screenshot](img/documentation_images/photosynthesis_read_cropreporter/3_spectral-RGB.png)

**Source Code:** [Here](https://github.com/danforthcenter/plantcv/blob/master/plantcv/plantcv/photosynthesis/read_cropreporter.py)
=======
**Source Code:** [Here](https://github.com/danforthcenter/plantcv/blob/main/plantcv/plantcv/photosynthesis/read_dat.py)
>>>>>>> 73863a3c
<|MERGE_RESOLUTION|>--- conflicted
+++ resolved
@@ -2,7 +2,7 @@
 
 Reads .INF/.DAT image data from a [PhenoVation CropReporter system](https://phenovation.com/cropreporter/) into a
 PSII_data instance containing [xarray DataArrays](http://xarray.pydata.org/en/stable/generated/xarray.DataArray.html)
-with labeled frames. 
+with labeled frames.
 
 **plantcv.photosynthesis.read_cropreporter**(*filename*)
 
@@ -10,12 +10,12 @@
 
 - **Parameters:**
     - filename - INF metadata file to be read (possibly including a path). DAT files are automatically detected.
-    
+
 - **Context:**
-    - Reads in binary image files to be processed and does so using the metadata contained within a corresponding .INF 
+    - Reads in binary image files to be processed and does so using the metadata contained within a corresponding .INF
       file.
-    - Measurements from dark-adapted plant state are stored in the attribute `darkadapted`. Frames F0 and Fm are 
-      labeled according to the metadata in .INF. The default measurement label is 't0'. 
+    - Measurements from dark-adapted plant state are stored in the attribute `darkadapted`. Frames F0 and Fm are
+      labeled according to the metadata in .INF. The default measurement label is 't0'.
     - Measurements from light-adapted plant state are stored in the attribute `lightadapted`. Frames Fp and Fmp are
       labeled according to the metadata in .INF. The default measurement label is 't1'.
     - Measurements from chlorophyll fluorescence are stored in the attribute `chlorophyll` and include a dark frame
@@ -24,7 +24,7 @@
       `spectral`. Frames are stored by reflectance wavelength and can include: blue (460nm), green (500nm), red (670nm),
       green2 (550nm), far-red (700nm), and near-infrared (800nm).
 - **Example use:**
-    - [Use In PSII Tutorial](tutorials/psII_tutorial.md) 
+    - [Use In PSII Tutorial](tutorials/psII_tutorial.md)
 
 !!! note
     This function assumes a specific pattern between the .INF metadata file and the corresponding .DAT binary image
@@ -35,7 +35,7 @@
 ```python
 from plantcv import plantcv as pcv      
 
-# Set global debug behavior to None (default), "print" (to file), 
+# Set global debug behavior to None (default), "print" (to file),
 # or "plot" (Jupyter Notebooks or X11)
 pcv.params.debug = "print"
 
@@ -50,7 +50,6 @@
 
 ```
 
-<<<<<<< HEAD
 **Dark-adapted fluorescence measurements**
 
 ![Screenshot](img/documentation_images/photosynthesis_read_cropreporter/0_PSD-frames.png)
@@ -67,7 +66,4 @@
 
 ![Screenshot](img/documentation_images/photosynthesis_read_cropreporter/3_spectral-RGB.png)
 
-**Source Code:** [Here](https://github.com/danforthcenter/plantcv/blob/master/plantcv/plantcv/photosynthesis/read_cropreporter.py)
-=======
-**Source Code:** [Here](https://github.com/danforthcenter/plantcv/blob/main/plantcv/plantcv/photosynthesis/read_dat.py)
->>>>>>> 73863a3c
+**Source Code:** [Here](https://github.com/danforthcenter/plantcv/blob/main/plantcv/plantcv/photosynthesis/read_cropreporter.py)