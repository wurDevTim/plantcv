--- conflicted
+++ resolved
@@ -15,11 +15,7 @@
 * -p is the --workflow that you are going to run over the images, see the [VIS tutorial](vis_tutorial.md) and [PSII tutorial](psII_tutorial.md)
 * -i is the --outdir your desired location for the output images
 * -a is the --adaptor to indicate structure to grab the metadata from, either 'filename' or the default, which is 'phenofront' (lemnatec structured output)
-<<<<<<< HEAD
 * -t is the --type extension 'png' is the default. It can also be any image format readable by opencv such as 'tif' or 'jpg'
-=======
-* -t is the --type extension, default is 'png'
->>>>>>> a6bab61c
 * -l is the --deliminator for the filename, default is "_"
 * -C is the --coprocess the specified imgtype with the imgtype specified in --match (e.g. coprocess NIR images with VIS).
 * -f is the --meta (data) format map for example, default is "imgtype_camera_frame_zoom_id".
