## Tutorial: Workflow Parallelization

!!! warning
    Workflows should be optimized to an image test-set before running a whole dataset.
    See the [VIS workflow tutorial](vis_tutorial.md) or [VIS/NIR tutorial](vis_nir_tutorial.md).
    Our [download tool](https://github.com/danforthcenter/pheno-data-service), which talks to a LemnaTec database system,
    has a specific file structure, which may be different than yours unless you are using our tool, but we also have instructions
    to run PlantCV over a flat file directory (just keep this in mind).

### Running PlantCV workflows over a dataset

We normally execute workflows in a shell script or in in a cluster scheduler job file. The parallelization tool
`plantcv-workflow.py` has many configuration parameters. To make it easier to manage the number of input parameters,
a configuration file can be edited and input. However, the program will still accept inputs via command-line parameters
if preferred.

### Configuration-based method

To create a configuration file, in a `python` console or Jupyter notebook run the following:

```python
import plantcv.parallel
config = plantcv.parallel.WorkflowConfig()
config.save_config("config.json")
```

The code above saves a text configuration file in JSON format using the built-in defaults for parameters. Open this
file with your favorite text editor and adjust the parameters as needed. Alternatively, the parameters can be modified
directly in Python as demonstrated in the [WorkflowConfig documentation](parallel_config.md). A configuration can be
saved at any time using the `save_config` method to save for later use.

<<<<<<< HEAD
!!! note
    In JSON, like Python, string variables (e.g. "VIS") need to be quoted. Unlike Python, `true` and `false` in JSON
    are lowercase. Unlike Python, the value `None` is `null` in JSON.
=======
Some notes on JSON format:
* Like Python, string variables (e.g. "VIS") need to be in quotes.
* Unlike Python, `true` and `false` in JSON are lowercase.
* `None` in Python translates to `null` in JSON
* `\` characters need to be escaped in JSON e.g. `\d` in Python becomes `\\d` in JSON

Differences between JSON and Python will be automatically converted appropriately if you make changes to the config in Python and then use `save_config`.
>>>>>>> 774fe85f

Once configured, a workflow can be run in parallel over a dataset using the command:

```bash
plantcv-workflow.py --config config.json
```

As noted on the [WorkflowConfig](parallel_config.md) page, `plantcv-workflow.py` can be configured to run PlantCV
workflows locally or distribute workflows to a cluster using a scheduler service (e.g. HTCondor, SLURM, etc.).

### Running PlantCV workflows over a flat directory of images

!!! note
    We will try and update PlantCV so that it can run over flat directories in a more flexible manner.
    But for now please follow the instructions on Running PlantCV over a flat directory carefully.

In order for PlantCV to extract all of the necessary metadata from the image files, image files need to be named in a particular way.

**Image name might include:**

1. Plant ID
2. Timestamp
3. Measurement/Experiment Label
4. Image Type
5. Camera Label
6. Zoom 

**Example Name:**

AABA002948_2014-03-14 03-29-45_Pilot-031014_VIS_TV_z3500.png

1. Plant ID = AABA002948
2. Timestamp = 2014-03-14 03-29-45
3. Measurement Label = Pilot-031014
4. Image Type = VIS
5. Camera Label = TV
6. Zoom = z3500

**Valid Metadata**

Valid metadata that can be collected from filenames are `camera`, `imgtype`, `zoom`, `exposure`, `gain`, `frame`, 
`lifter`, `timestamp`, `id`, `plantbarcode`, `treatment`, `cartag`, `measurementlabel`, and `other`. 

For a flat direcotory of images you are required to specify the timestamp format (`timestampformat` configuration parameter) code for the 
[strptime C library](https://docs.python.org/3.7/library/datetime.html#strftime-and-strptime-behavior). 
For the example above you would use `"timestampformat": "%Y-%m-%d %H-%M-%S"`.

**Example configuration:**

Sample image filename: `cam1_16-08-06-16:45_el1100s1_p19.jpg`

```
{
    "input_dir": "/shares/mgehan_share/raw_data/raw_image/2016-08_pat-edger/data/split-round1/split-cam1",
    "json": "edger-round1-brassica.json",
    "filename_metadata": ["camera", "timestamp", "id", "other"],
    "workflow": "/home/mgehan/pat-edger/round1-python-pipelines/2016-08_pat-edger_brassica-cam1-splitimg.py",
    "output_dir": "/shares/mgehan_share/raw_data/raw_image/2016-08_pat-edger/data/split-round1/split-cam1/output",
    "tmp_dir": null,
    "start_date": 1,
    "end_date": null,
    "imgformat": "jpg",
    "delimiter": "_",
    "metadata_filters": {},
    "timestampformat": "%y-%m-%d-%H:%M",
    "writeimg": true,
    "other_args": null,
    "coprocess": null,
    "cluster": "HTCondorCluster",
    "cluster_config": {
        "n_workers": 16,
        "cores": 1,
        "memory": "1GB",
        "disk": "1GB",
        "log_directory": null,
        "local_directory": null,
        "job_extra": null
    },
    "metadata_terms": {
    ...
    }
}

```

Running `plantcv-workflow.py --config config.json` with the example configuration options above will run the PlantCV
workflow script `2016-08_pat-edger_brassica-cam1-splitimg.p` on the images in the input directory using an HTCondor
compute cluster with up to 16 worker jobs checked out of the cluster.

### Using a pattern matching-based filename metadata parser

If image filenames do not use a consistent delimiter (e.g. rgb_plant-1_2019-01-01 10_00_00.png) throughout, 
then using the `delimiter` parameter with a single separator character will not split the filename properly
into the component metadata parts. An advanced option to extract metadata in this situation is to use pattern
matching, or [regular expressions](https://docs.python.org/3.7/library/re.html). The `delimiter` parameter
will accept a regular expression in place of a delimiter character. Example:

Example filename: `rgb_plant-1_2019-01-01 10_00_00.png`
Metadata components: `imgtype`, `plantbarcode`, `timestamp`
Delimiter = `"_"` will not work because the timestamp contains `_` characters.
Regular expression: `'(.{3})_(.+)_(\d{4}-\d{2}-\d{2} \d{2}_\d{2}_\d{2})'`

**Interpreting the example pattern**

A key part of the pattern is the use of parenthesis because in regular expression syntax these
mark the start and end of a group that will be returned from a match (or in other words parsed
for our purposes). Regular expression patterns can be as general or specific as needed. The 
pattern above reads as:

Group 1 (camera): any 3 characters

Underscore

Group 2 (plantbarcode): 1 or more of any character

Underscore

Group 3 (timestamp): 4 digits, dash, 2 digits, dash, 2 digits, space, 2 digits, underscore, 2 digits, underscore, 2 digits

Note that the number of groups returned by the regular expression must match the number of metadata terms provided to
in a list to the `filename_metadata` parameter.

**Example configuration:**

```bash
{
    "input_dir": "input_directory",
    "json": "output.json",
    "filename_metadata": ["camera", "plantbarcode", "timestamp"],
    "workflow": "user-workflow.py",
    "output_dir": "output_directory",
    "tmp_dir": null,
    "start_date": 1,
    "end_date": null,
    "imgformat": "jpg",
    "delimiter": '(.{3})_(.+)_(\d{4}-\d{2}-\d{2} \d{2}_\d{2}_\d{2})',
    "metadata_filters": {},
    "timestampformat": "%Y-%m-%d %H_%M_%S",
    "writeimg": true,
    "other_args": null,
    "coprocess": null,
    "cluster": "HTCondorCluster",
    "cluster_config": {
        "n_workers": 16,
        "cores": 1,
        "memory": "1GB",
        "disk": "1GB",
        "log_directory": null,
        "local_directory": null,
        "job_extra": null
    },
    "metadata_terms": {
    ...
    }
}

```

If you need help building a regular expression, https://regexr.com/ is a useful site to help build and interpret
patterns. Also feel free to post an [issue](https://github.com/danforthcenter/plantcv/issues).

### Convert the output JSON file into CSV tables

```bash
plantcv-utils.py json2csv -j output.json -c result-table
```

See [Accessory Tools](tools.md) for more information.


### Legacy command-line parameters

Alternative command-line parameters for the `plantcv-workflow.py` script that does the parallelization
* -d is the --dir directory of images
* -p is the --workflow that you are going to run over the images, see the [VIS tutorial](vis_tutorial.md) and [PSII tutorial](psII_tutorial.md)
* -i is the --outdir your desired location for the output images
* -a is the --adaptor to indicate structure to grab the metadata from, either 'filename' or the default, which is 'phenofront' (lemnatec structured output)
* -t is the --type extension 'png' is the default. Any format readable by opencv is accepted such as 'tif' or 'jpg'
* -l is the --delimiter for the filename that is used to separate metadata, default is "_". Can also be a regular expression pattern (see below).
* -C is the --coprocess the specified imgtype with the imgtype specified in --match (e.g. coprocess NIR images with VIS).
* -f is the --meta (data) structure of image file names. Comma-separated list of valid metadata terms ( "camera","imgtype". "zoom", "exposure", "gain",
    "frame", "lifter", "timestamp", "id", "plantbarcode", "treatment", "cartag", "measurementlabel", or "other").
* -M is the --match metadata option, for example to select a certain zoom or angle. For example: 'imgtype:VIS,camera:SV,zoom:z500'
* -D is the --dates option, to select a certain date range of data. YYYY-MM-DD-hh-mm-ss_YYYY-MM-DD-hh-mm-ss. If the second date is excluded then the current date is assumed. Time can be excluded.
* -j is the --json, json database name
* -m is the --mask any image mask that you would like to provide
* -T is the --cpu # of cpu processes you would like to use.
* -s is the --timestampformat specify timestamp format for strptime C library. default is '%Y-%m-%d %H:%M:%S.%f' to parse '2010-10-10 10:10:10.123'. see
    [strptime docs](https://docs.python.org/3.7/library/datetime.html#strftime-and-strptime-behavior) for supported codes.
* -w is the --writeimg option, if True will write output images. default= False
* -c is the --create option to overwrite an json database if it exists, if you are creating a new database or appending to database, do NOT add the -c flag
* -o is the --other_args option, used to pass non-standard options to the workflow script. Must take the form `--other_args="--option1 value1 --option2 value2"`


#### If running as a command in a shell script

```bash
#!/bin/bash

# Here we are running a VIS top-view workflow

time \
/home/nfahlgren/programs/plantcv/plantcv-workflow.py \
-d /home/nfahlgren/projects/lemnatec/burnin2/images3 \
-p /home/nfahlgren/programs/plantcv/scripts/image_analysis/vis_tv/vis_tv_z300_L1.py \
-t png \
-j burnin2.json \
-i /home/nfahlgren/projects/lemnatec/burnin2/plantcv3/images \
-m /home/nfahlgren/programs/plantcv/masks/vis_tv/mask_brass_tv_z300_L1.png \
-f imgtype,camera,frame,zoom,id \
-M imgtype:VIS,camera:TV,zoom:z300 \
-C NIR \
-T 10 \
-w


# Here we are running a second VIS top-view workflow at a second zoom level

time \
/home/nfahlgren/programs/plantcv/plantcv-workflow.py \
-d /home/nfahlgren/projects/lemnatec/burnin2/images3 \
-p /home/nfahlgren/programs/plantcv/scripts/image_analysis/vis_tv/vis_tv_z1000_L1.py \
-t png \
-j burnin2.json \
-i /home/nfahlgren/projects/lemnatec/burnin2/plantcv3/images \
-m /home/nfahlgren/programs/plantcv/masks/vis_tv/mask_brass_tv_z1000_L1.png \
-f imgtype,camera,frame,zoom,id \
-M imgtype:VIS,camera:TV,zoom:z1000 \
-C NIR \
-T 10 \
-w
```

### Example Batch Script (Windows)
If you are running on **Windows** (except with WSL), you will need to use a batch script. Assuming you are using Anaconda Prompt, make sure you `conda activate plantcv`,
 and `cd` to your project directory. There are no comments in batch scripts and `python` can only find files in you immediate working directory (even if the file is in your PATH). Also, the first argument needs to be on the same line `plantcv-workflow.py`.

```
python.exe ^
%CONDA_PREFIX%\Scripts\plantcv-workflow.py -d C:\Users\nfahlgren\Documents\projects\lemnatec\burnin2\images3 ^
-p C:\Users\nfahlgren\Documents\programs\plantcv\scripts\image_analysis\vis_tv\vis_tv_z300_L1.py ^
-t png ^
-j burnin2.json ^
-i C:\Users\nfahlgren\Documents\projects\lemnatec\burnin2\plantcv3\images ^
-m C:\Users\nfahlgren\Documents\programs\plantcv\masks\vis_tv\mask_brass_tv_z300_L1.png ^
-f imgtype,camera,frame,zoom,id ^
-M imgtype:VIS,camera:TV,zoom:z300 ^
-C NIR ^
-T 10 ^
-w
```

If saved as `run_workflow.cmd` you can then execute it in the Anaconda Prompt:
```
(plantcv) C:\Users\nfahlgren\Documents\projects\lemnatec> run_workflows.cmd
```

### Example Condor Jobfile

```
#################################
# HTCondor job description file #
#################################

universe         = vanilla
executable       = /home/mgehan/plantcv/plantcv-workflow.py
arguments        = -d /shares/tmockler_share/mgehan/LemnaTec/bnapus_phenotyping_katie/images-full -p /home/mgehan/kt-greenham-lemnatec/scripts/vis_nir_tv_z500_h2_e10000_brassica.py -j ktbrassica.json -i /home/mgehan/kt-greenham-lemnatec/output/output500 -f imgtype,camera,zoom,lifter,gain,exposure,id -M imgtype:VIS,camera:TV,zoom:z500 -T 16 -C NIR -w
log              = $(Cluster).$(Process).log
output           = $(Cluster).$(Process).out
error            = $(Cluster).$(Process).error
request_cpus     = 16
notification     = always
nice_user        = False
getenv           = true
####################

queue

```

<<<<<<< HEAD
=======
### Running PlantCV workflows over a flat directory of images

**Note:** We will try and update PlantCV so that it can run over flat directories in a more flexible manner.
But for now please follow the instructions on Running PlantCV over a flat directory carefully.

In order for PlantCV to scrape all of the necessary metadata from the image files, image files need to be named in a particular way.

**Image name might include:**

1. Plant ID
2. Timestamp
3. Measurement/Experiment Label
4. Image Type
5. Camera Label
6. Zoom

**Example Name:**

AABA002948_2014-03-14 03-29-45_Pilot-031014_VIS_TV_z3500.png

1. Plant ID = AABA002948
2. Timestamp = 2014-03-14 03-29-45
3. Measurement Label = Pilot-031014
4. Image Type = VIS
5. Camera Label = TV
6. Zoom = z3500

**Valid Metadata**

Valid metadata that can be collected from filenames are `camera`, `imgtype`, `zoom`, `exposure`, `gain`, `frame`, `lifter`, `timestamp`, `id`, `plantbarcode`, `treatment`, `cartag`, `measurementlabel`, and `other`.

For a flat direcotory of images (`--adaptor = filename`) you are required to specify the timestamp format (`--timestampformat`, `-s`) code for the
[strptime C library](https://docs.python.org/3.7/library/datetime.html#strftime-and-strptime-behavior). For the example above you would use `--timestampformat "%Y-%m-%d %H-%M-%S"`.

**Next, run images over a flat directory with images named as described above:**

We normally execute workflows as a shell script or as a condor jobfile (or dagman workflow)

```bash
#!/bin/bash

# Here we are running a VIS top-view workflow over a flat directory of images

# Image names for this example look like this: cam1_16-08-06-16:45_el1100s1_p19.jpg

/home/mgehan/plantcv/plantcv-workflow.py \
-d /shares/mgehan_share/raw_data/raw_image/2016-08_pat-edger/data/split-round1/split-cam1 \
-a filename \
-s %y-%m-%d-%H:%M
-l _
-p /home/mgehan/pat-edger/round1-python-pipelines/2016-08_pat-edger_brassica-cam1-splitimg.py \
-j edger-round1-brassica.json \
-i /shares/mgehan_share/raw_data/raw_image/2016-08_pat-edger/data/split-round1/split-cam1/output \
-f camera,timestamp,id,other \
-t jpg \
-T 16 \
-w

```

### Using a pattern matching-based filename metadata parser

If image filenames do not use a consistent delimiter (e.g. rgb_plant-1_2019-01-01 10_00_00.png) throughout,
then using the `--delimiter` option with a single separator character will not split the filename properly
into the component metadata parts. An advanced option to extract metadata in this situation is to use pattern
matching, or [regular expressions](https://docs.python.org/3.7/library/re.html). The `--delimiter` option
will accept a regular expression in place of a delimiter character. Example:

Example filename: rgb_plant-1_2019-01-01 10_00_00.png
Metadata components: imgtype, plantbarcode, timestamp
Delimiter = "_" will not work because the timestamp contains _ characters.
Regular expression: '(.{3})_(.+)_(\d{4}-\d{2}-\d{2} \d{2}_\d{2}_\d{2})'

**Interpreting the example pattern**

A key part of the pattern is the use of parenthesis because in regular expression syntax these
mark the start and end of a group that will be returned from a match (or in other words parsed
for our purposes). Regular expression patterns can be as general or specific as needed. The
pattern above reads as:

Group 1 (camera): any 3 characters

Underscore

Group 2 (plantbarcode): 1 or more of any character

Underscore

Group 3 (timestamp): 4 digits, dash, 2 digits, dash, 2 digits, space, 2 digits, underscore, 2 digits, underscore, 2 digits

Note that the number of groups returned by the regular expression must match the number of metadata terms provided to
the `--meta` option.

```bash
plantcv-workflow.py \
--dir input_directory \
--workflow user-workflow.py \
--json output.json \
--outdir output_directory \
--meta camera,plantbarcode,timestamp \
--delimiter '(.{3})_(.+)_(\d{4}-\d{2}-\d{2} \d{2}_\d{2}_\d{2})'
--timestampformat "%Y-%m-%d %H_%M_%S"

```

If you need help building a regular expression, https://regexr.com/ is a useful site to help build and interpret
patterns. Also feel free to post an [issue](https://github.com/danforthcenter/plantcv/issues).

### Convert the output JSON file into CSV tables

```bash
plantcv-utils.py json2csv -j output.json -c result-table
```

This can be added as an additional line in the shell script that runs the workflow too.

See [Accessory Tools](tools.md) for more information.

>>>>>>> 774fe85f
**Source Code:** [Here](https://github.com/danforthcenter/plantcv/blob/master/plantcv-workflow.py)<|MERGE_RESOLUTION|>--- conflicted
+++ resolved
@@ -29,11 +29,6 @@
 directly in Python as demonstrated in the [WorkflowConfig documentation](parallel_config.md). A configuration can be
 saved at any time using the `save_config` method to save for later use.
 
-<<<<<<< HEAD
-!!! note
-    In JSON, like Python, string variables (e.g. "VIS") need to be quoted. Unlike Python, `true` and `false` in JSON
-    are lowercase. Unlike Python, the value `None` is `null` in JSON.
-=======
 Some notes on JSON format:
 * Like Python, string variables (e.g. "VIS") need to be in quotes.
 * Unlike Python, `true` and `false` in JSON are lowercase.
@@ -41,7 +36,6 @@
 * `\` characters need to be escaped in JSON e.g. `\d` in Python becomes `\\d` in JSON
 
 Differences between JSON and Python will be automatically converted appropriately if you make changes to the config in Python and then use `save_config`.
->>>>>>> 774fe85f
 
 Once configured, a workflow can be run in parallel over a dataset using the command:
 
@@ -67,7 +61,7 @@
 3. Measurement/Experiment Label
 4. Image Type
 5. Camera Label
-6. Zoom 
+6. Zoom
 
 **Example Name:**
 
@@ -82,11 +76,11 @@
 
 **Valid Metadata**
 
-Valid metadata that can be collected from filenames are `camera`, `imgtype`, `zoom`, `exposure`, `gain`, `frame`, 
-`lifter`, `timestamp`, `id`, `plantbarcode`, `treatment`, `cartag`, `measurementlabel`, and `other`. 
-
-For a flat direcotory of images you are required to specify the timestamp format (`timestampformat` configuration parameter) code for the 
-[strptime C library](https://docs.python.org/3.7/library/datetime.html#strftime-and-strptime-behavior). 
+Valid metadata that can be collected from filenames are `camera`, `imgtype`, `zoom`, `exposure`, `gain`, `frame`,
+`lifter`, `timestamp`, `id`, `plantbarcode`, `treatment`, `cartag`, `measurementlabel`, and `other`.
+
+For a flat direcotory of images you are required to specify the timestamp format (`timestampformat` configuration parameter) code for the
+[strptime C library](https://docs.python.org/3.7/library/datetime.html#strftime-and-strptime-behavior).
 For the example above you would use `"timestampformat": "%Y-%m-%d %H-%M-%S"`.
 
 **Example configuration:**
@@ -133,7 +127,7 @@
 
 ### Using a pattern matching-based filename metadata parser
 
-If image filenames do not use a consistent delimiter (e.g. rgb_plant-1_2019-01-01 10_00_00.png) throughout, 
+If image filenames do not use a consistent delimiter (e.g. rgb_plant-1_2019-01-01 10_00_00.png) throughout,
 then using the `delimiter` parameter with a single separator character will not split the filename properly
 into the component metadata parts. An advanced option to extract metadata in this situation is to use pattern
 matching, or [regular expressions](https://docs.python.org/3.7/library/re.html). The `delimiter` parameter
@@ -148,7 +142,7 @@
 
 A key part of the pattern is the use of parenthesis because in regular expression syntax these
 mark the start and end of a group that will be returned from a match (or in other words parsed
-for our purposes). Regular expression patterns can be as general or specific as needed. The 
+for our purposes). Regular expression patterns can be as general or specific as needed. The
 pattern above reads as:
 
 Group 1 (camera): any 3 characters
@@ -322,125 +316,4 @@
 
 ```
 
-<<<<<<< HEAD
-=======
-### Running PlantCV workflows over a flat directory of images
-
-**Note:** We will try and update PlantCV so that it can run over flat directories in a more flexible manner.
-But for now please follow the instructions on Running PlantCV over a flat directory carefully.
-
-In order for PlantCV to scrape all of the necessary metadata from the image files, image files need to be named in a particular way.
-
-**Image name might include:**
-
-1. Plant ID
-2. Timestamp
-3. Measurement/Experiment Label
-4. Image Type
-5. Camera Label
-6. Zoom
-
-**Example Name:**
-
-AABA002948_2014-03-14 03-29-45_Pilot-031014_VIS_TV_z3500.png
-
-1. Plant ID = AABA002948
-2. Timestamp = 2014-03-14 03-29-45
-3. Measurement Label = Pilot-031014
-4. Image Type = VIS
-5. Camera Label = TV
-6. Zoom = z3500
-
-**Valid Metadata**
-
-Valid metadata that can be collected from filenames are `camera`, `imgtype`, `zoom`, `exposure`, `gain`, `frame`, `lifter`, `timestamp`, `id`, `plantbarcode`, `treatment`, `cartag`, `measurementlabel`, and `other`.
-
-For a flat direcotory of images (`--adaptor = filename`) you are required to specify the timestamp format (`--timestampformat`, `-s`) code for the
-[strptime C library](https://docs.python.org/3.7/library/datetime.html#strftime-and-strptime-behavior). For the example above you would use `--timestampformat "%Y-%m-%d %H-%M-%S"`.
-
-**Next, run images over a flat directory with images named as described above:**
-
-We normally execute workflows as a shell script or as a condor jobfile (or dagman workflow)
-
-```bash
-#!/bin/bash
-
-# Here we are running a VIS top-view workflow over a flat directory of images
-
-# Image names for this example look like this: cam1_16-08-06-16:45_el1100s1_p19.jpg
-
-/home/mgehan/plantcv/plantcv-workflow.py \
--d /shares/mgehan_share/raw_data/raw_image/2016-08_pat-edger/data/split-round1/split-cam1 \
--a filename \
--s %y-%m-%d-%H:%M
--l _
--p /home/mgehan/pat-edger/round1-python-pipelines/2016-08_pat-edger_brassica-cam1-splitimg.py \
--j edger-round1-brassica.json \
--i /shares/mgehan_share/raw_data/raw_image/2016-08_pat-edger/data/split-round1/split-cam1/output \
--f camera,timestamp,id,other \
--t jpg \
--T 16 \
--w
-
-```
-
-### Using a pattern matching-based filename metadata parser
-
-If image filenames do not use a consistent delimiter (e.g. rgb_plant-1_2019-01-01 10_00_00.png) throughout,
-then using the `--delimiter` option with a single separator character will not split the filename properly
-into the component metadata parts. An advanced option to extract metadata in this situation is to use pattern
-matching, or [regular expressions](https://docs.python.org/3.7/library/re.html). The `--delimiter` option
-will accept a regular expression in place of a delimiter character. Example:
-
-Example filename: rgb_plant-1_2019-01-01 10_00_00.png
-Metadata components: imgtype, plantbarcode, timestamp
-Delimiter = "_" will not work because the timestamp contains _ characters.
-Regular expression: '(.{3})_(.+)_(\d{4}-\d{2}-\d{2} \d{2}_\d{2}_\d{2})'
-
-**Interpreting the example pattern**
-
-A key part of the pattern is the use of parenthesis because in regular expression syntax these
-mark the start and end of a group that will be returned from a match (or in other words parsed
-for our purposes). Regular expression patterns can be as general or specific as needed. The
-pattern above reads as:
-
-Group 1 (camera): any 3 characters
-
-Underscore
-
-Group 2 (plantbarcode): 1 or more of any character
-
-Underscore
-
-Group 3 (timestamp): 4 digits, dash, 2 digits, dash, 2 digits, space, 2 digits, underscore, 2 digits, underscore, 2 digits
-
-Note that the number of groups returned by the regular expression must match the number of metadata terms provided to
-the `--meta` option.
-
-```bash
-plantcv-workflow.py \
---dir input_directory \
---workflow user-workflow.py \
---json output.json \
---outdir output_directory \
---meta camera,plantbarcode,timestamp \
---delimiter '(.{3})_(.+)_(\d{4}-\d{2}-\d{2} \d{2}_\d{2}_\d{2})'
---timestampformat "%Y-%m-%d %H_%M_%S"
-
-```
-
-If you need help building a regular expression, https://regexr.com/ is a useful site to help build and interpret
-patterns. Also feel free to post an [issue](https://github.com/danforthcenter/plantcv/issues).
-
-### Convert the output JSON file into CSV tables
-
-```bash
-plantcv-utils.py json2csv -j output.json -c result-table
-```
-
-This can be added as an additional line in the shell script that runs the workflow too.
-
-See [Accessory Tools](tools.md) for more information.
-
->>>>>>> 774fe85f
 **Source Code:** [Here](https://github.com/danforthcenter/plantcv/blob/master/plantcv-workflow.py)