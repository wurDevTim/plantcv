## Gaussian Adaptive Threshold

Creates a binary image from a grayscale image using the Gaussian adaptive thresholding method.

Adaptive thresholds use a threshold value that varies across the image.
This local threshold depends on the local average, computed in a squared portion of the image of
*block_size* by *block_size* pixels, and on the *offset* relative to that local average.

In the Gaussian adaptive threshold, the local average is a weighted average of the pixel values in the block, where the weights are a 2D Gaussian centered in the middle.

**plantcv.threshold.gaussian**(*gray_img, block_size, offset, object_type="light", max_value=255*)

**returns** thresholded/binary image

- **Parameters:**
    - gray_img - Grayscale image data.
    - block_size - Size of the block of pixels used to compute the local average.
    - offset - Value substracted from the local average to compute the local threshold.
    A negative offset sets the local threshold above the local average.
    - object_type - "light" or "dark" (default: "light").
      - "light" for objects brighter than the background, sets the pixels above
      the local threshold to max_value and the pixels below to 0.
      - "dark" for objects darker than the background, sets the pixels below the
      local threshold to max_value and the pixels above to 0.
    - max_value - Value to apply above threshold (default: 255 = white).
- **Context:**
    - Useful for unevenly illuminated images.


**Grayscale image (green-magenta channel)**

![Screenshot](img/documentation_images/adaptive_threshold/pollen_grains.png)


```python
from plantcv import plantcv as pcv

# Set global debug behavior to None (default), "print" (to file),
# or "plot" (Jupyter Notebooks or X11)
<<<<<<< HEAD
pcv.params.debug = "print"
=======

pcv.params.debug = "plot"
>>>>>>> 491fbda6

# Adaptive threshold with different parameters
bin_gauss1 = pcv.threshold.gaussian(gray_img=gray_img, block_size=250, offset=15,
                                    object_type='dark', max_value=255)

bin_gauss1 = pcv.threshold.gaussian(gray_img=gray_img, block_size=25, offset=5,
                                    object_type='dark', max_value=255)
                                    
bin_gauss1 = pcv.threshold.gaussian(gray_img=gray_img, block_size=2000, offset=15,
                                    object_type='dark', max_value=255)

```

**Thresholded image**

![Screenshot](img/documentation_images/adaptive_threshold/pollen_grains_adaptive_Gauss_250-15_scaled.png)

**Thresholded image using a small block size**

![Screenshot](img/documentation_images/adaptive_threshold/pollen_grains_adaptive_Gauss_25-5_scaled.png)

**Thresholded image using a large block size**

![Screenshot](img/documentation_images/adaptive_threshold/pollen_grains_adaptive_Gauss_2000-15_scaled.png)

**Source Code:** [Here](https://github.com/danforthcenter/plantcv/blob/main/plantcv/plantcv/threshold/threshold_methods.py)<|MERGE_RESOLUTION|>--- conflicted
+++ resolved
@@ -37,12 +37,8 @@
 
 # Set global debug behavior to None (default), "print" (to file),
 # or "plot" (Jupyter Notebooks or X11)
-<<<<<<< HEAD
-pcv.params.debug = "print"
-=======
 
 pcv.params.debug = "plot"
->>>>>>> 491fbda6
 
 # Adaptive threshold with different parameters
 bin_gauss1 = pcv.threshold.gaussian(gray_img=gray_img, block_size=250, offset=15,
