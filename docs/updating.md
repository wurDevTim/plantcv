## Updating PlantCV

### PyPI

To update PlantCV, in a terminal type:

```bash
pip install --upgrade plantcv

```

### Conda

To update PlantCV, in a terminal type:

```bash
conda upgrade -n plantcv plantcv

```

If conda does not update your PlantCV installation, you can try installing a specific version. For example if you are on v3.6.1 and you would like to install v3.6.2 you can use:

```bash
conda install -n plantcv plantcv=3.6.2

```

You can find the latest version available on [conda-forge](https://conda-forge.org/) with:

```bash
conda list plantcv

```

### Updating from the source code

The general procedure for updating PlantCV if you are using the `master` branch
cloned from the `danforthcenter/plantcv` repository is to update your local
repository and reinstall the package.

With GitHub Desktop you can [synchronize](https://docs.github.com/en/free-pro-team@latest/desktop/contributing-and-collaborating-using-github-desktop/syncing-your-branch)
to pull updates from GitHub. Or on the command line update using `git pull`.

If you are not sure that you have cloned the `danforthcenter/plantcv` repository
and are on the `master` branch, here is how you can tell:

If you installed PlantCV using the "editable" mode `pip install -e .` then your installation should be updated
automatically. Alternatively, you can run `python setup.py install` to reinstall the package from the cloned repository.

### Updating from v1 to v2

The setuptools installation method was not available in PlantCV v1, so users
put the `plantcv/lib` directory in their custom `PYTHONPATH`. In PlantCV v2, the
plantcv library directory is no longer in the lib directory, now it is in the
main repository folder (`plantcv/plantcv`). If you want to continue to have
plantcv in your `PYTHONPATH` you will need to update by simply removing `lib`
from the path. You can also remove the lib folder after pulling the new version.
Git will automatically remove the `*.py` files but because we do not track the
`*.pyc` files they will remain behind and can technically be imported, which can
cause confusion.

For Linux/Unix, `PYTHONPATH` can be edited in `~/.bash_profile`, `~/.bashrc`,
`~/.profile`, `~/.cshrc`, `~/.zshrc`, etc. For Windows, right-click on My
Computer/This PC and select Properties > Advanced system settings >
Environmental Variables... and edit the User variables entry for `PYTHONPATH`.

Also note that the method for parallelizing PlantCV has changed, please see the
new [parallel processing documentation](pipeline_parallel.md) for more details.

### Updating to v3

In addition to new features a major goal ov PlantCV v3 is to make PlantCV functions
a little bit easier to use. We hope you agree the changes detailed below succeed
in that goal, but if you have any questions or concerns please feel free to open
an issue on GitHub or contact us directly.

In order to support the installation of optional add-on subpackages, we converted
PlantCV to a [namespace package](https://packaging.python.org/guides/packaging-namespace-packages/).
To achieve this new functionality, existing functions had to be moved into a
subpackage to maintain easy importing. To maintain previous behavior, PlantCV
analysis scripts simply need to have updated PlantCV import syntax. So if you were
previously doing something like:

```python
import plantcv as pcv
```

You would now do this instead:

```python
from plantcv import plantcv as pcv
```

Another feature we will be rolling out for PlantCV v3 an update to the existing
package API. The goal is to make each PlantCV function easier to use by reducing
the number of inputs and outputs that need to be configured (without losing
functionality) and by making input parameters more consistently named and clearly
defined where input types matter (e.g. instead of just `img` it could be `rgb_img`,
`gray_img`, or `bin_img` for RGB, grayscale, or binary image, respectively).

In PlantCV v3.0dev2 onwards, all functions were redesigned to utilize a global
parameters class to inherit values for standard inputs like `debug` and `device`
so that these values will not need to be explicitly input or output to/from each
function. An instance of the class [`Params`](params.md) as `params` is created automatically
when PlantCV is imported and it can be imported to set global defaults. For example,
to change debug from `None` to 'plot' or 'print' you can now just add one line to
the top of your script or notebook to change the behavior of all subsequent function
calls:

```python
from plantcv import plantcv as pcv
pcv.params.debug = "plot"
```

Therefore, all function calls need to be updated to remove the `device` input and
output variables and the `debug` input variable. For example:

```python
from plantcv import plantcv as pcv
pcv.params.debug = "plot"

img, img_path, img_filename = pcv.readimage("image.png")

gray_img = pcv.rgb2gray_hsv(img, "s")

bin_img = pcv.threshold.binary(gray_img, 100, 255)
```

For more information, see the [Params](params.md) documentation.

Below is an overview of all updates that are required to convert a pre-v3.0dev2
function call to a post-v3.0dev2 function call and all updates following the v3.0 release.
See the individual function help
pages for more details on the input and output variable types.

#### plantcv.acute

* pre v3.0dev2: device, homolog_pts, start_pts, stop_pts, ptvals, chain, max_dist = **plantcv.acute**(*obj, win, thresh, mask, device, debug=None*)
* post v3.0dev2: homolog_pts, start_pts, stop_pts, ptvals, chain, max_dist = **plantcv.acute**(*obj, win, thresh, mask*)
* post v3.2: homolog_pts, start_pts, stop_pts, ptvals, chain, max_dist = **plantcv.acute**(*obj, mask, win, thresh*)
* post v4.0: DEPRECATED see plantcv.homology.acute

#### plantcv.acute_vertex

* pre v3.0dev2: device, acute = **plantcv.acute_vertex**(*obj, win, thresh, sep, img, device, debug=None*)
* post v3.0dev2: acute = **plantcv.acute_vertex**(*obj, win, thresh, sep, img*)
* post v3.2: acute, analysis_image = **plantcv.acute_vertex**(*img, obj, win, thresh, sep*)
* post v3.11: acute, analysis_image = **plantcv.acute_vertex**(**img, obj, win, thresh, sep, label="default"*)

#### plantcv.adaptive_threshold

* pre v3.0dev2: device, bin_img = **plantcv.adaptive_threshold**(*img, maxValue, thres_type, object_type, device, debug=None*)
* post v3.0dev2: Deprecated, see:
    * bin_img = **plantcv.threshold.gaussian**(*gray_img, max_value, object_type="light"*)
    * bin_img = **plantcv.threshold.mean**(*gray_img, max_value, object_type="light"*)

#### plantcv.analyze_bound

* pre v3.0dev2: device, bound_header, bound_data, analysis_images = **plantcv.analyze_bound**(*img, imgname, obj, mask, line_position, device, debug=None, filename=False*)
* post v3.0dev2: Deprecated, see:
    * analysis_images = **plantcv.analyze_bound_horizontal**(*img, obj, mask, line_position, filename=False, label="default"*)

#### plantcv.analyze_bound_horizontal

* pre v3.0dev2: device, bound_header, bound_data, analysis_images = **plantcv.analyze_bound_horizontal**(*img, obj, mask, line_position, device, debug=None, filename=False*)
* post v3.0dev2: bound_header, bound_data, analysis_images = **plantcv.analyze_bound_horizontal**(*img, obj, mask, line_position, filename=False*)
* post v3.0: bound_header, bound_data, analysis_images = **plantcv.analyze_bound_horizontal**(*img, obj, mask, line_position*)
* post v3.3: analysis_image = **plantcv.analyze_bound_horizontal**(*img, obj, mask, line_position*)
* post v3.11: analysis_image = **plantcv.analyze_bound_horizontal**(*img, obj, mask, line_position, label="default"*)


#### plantcv.analyze_bound_vertical

* pre v3.0dev2: device, bound_header, bound_data, analysis_images = **plantcv.analyze_bound_vertical**(*img, obj, mask, line_position, device, debug=None, filename=False*)
* post v3.0dev2: bound_header, bound_data, analysis_images = **plantcv.analyze_bound_vertical**(*img, obj, mask, line_position, filename=False*)
* post v3.0.5: bound_header, bound_data, analysis_images = **plantcv.analyze_bound_vertical**(*img, obj, mask, line_position*)
* post v3.3: analysis_image = **plantcv.analyze_bound_vertical**(*img, obj, mask, line_position*)
* post v3.11: analysis_image = **plantcv.analyze_bound_vertical**(*img, obj, mask, line_position, label="default"*)


#### plantcv.analyze_color

* pre v3.0dev2: device, hist_header, hist_data, analysis_images = **plantcv.analyze_color**(*img, imgname, mask, bins, device, debug=None, hist_plot_type=None, pseudo_channel='v', pseudo_bkg='img', resolution=300, filename=False*)
* post v3.0dev2: hist_header, hist_data, analysis_images = **plantcv.analyze_color**(*rgb_img, mask, bins, hist_plot_type=None, pseudo_channel='v', pseudo_bkg='img', filename=False*)
* post v3.0: hist_header, hist_data, analysis_images = **plantcv.analyze_color**(*rgb_img, mask, bins, hist_plot_type=None*)
* post v3.3: analysis_image = **plantcv.analyze_color**(*rgb_img, mask, hist_plot_type=None*)
* post v3.11: analysis_image = **plantcv.analyze_color**(*rgb_img, mask, hist_plot_type=None, label="default"*)
* post v3.12: analysis_image = **plantcv.analyze_color**(*rgb_img, mask, hist_plot_type=None, colorspaces="all", label="default"*)


#### plantcv.analyze_nir_intensity

* pre v3.0dev2: device, hist_header, hist_data, analysis_img = **plantcv.analyze_NIR_intensity**(*img, rgbimg, mask, bins, device, histplot=False, debug=None, filename=False*)
* post v3.0dev2: hist_header, hist_data, analysis_img = **plantcv.analyze_nir_intensity**(*gray_img, mask, bins, histplot=False, filename=False*)
* post v3.0: hist_header, hist_data, nir_hist = **plantcv.analyze_nir_intensity**(*gray_img, mask, bins, histplot=False*)
* post v3.3: nir_hist = **plantcv.analyze_nir_intensity**(*gray_img, mask, bins, histplot=False*)
* post v3.11: nir_hist = **plantcv.analyze_nir_intensity**(*gray_img, mask, bins, histplot=False, label="default"*)


#### plantcv.analyze_object

* pre v3.0dev2: device, shape_header, shape_data, analysis_images = **plantcv.analyze_object**(*img, imgname, obj, mask, device, debug=None, filename=False*)
* post v3.0dev2: shape_header, shape_data, analysis_images = **plantcv.analyze_object**(*img, obj, mask, filename=False*)
* post v3.0: shape_header, shape_data, analysis_images = **plantcv.analyze_object**(*img, obj, mask*)
* post v3.3: analysis_image = **plantcv.analyze_object**(*img, obj, mask*)
* post v3.11: analysis_image = **plantcv.analyze_object**(*img, obj, mask, label="default"*)


#### plantcv.analyze_thermal_values

* pre v3.5: NA
* post v3.5: thermal_histogram = **plantcv.analyze_thermal_values**(*thermal_array, mask, histplot=False*)
* post v3.11: thermal_histogram = **plantcv.analyze_thermal_values**(*thermal_array, mask, histplot=False, label="default"*)

#### plantcv.apply_mask

* pre v3.0dev2: device, masked_img = **plantcv.apply_mask**(*img, mask, mask_color, device, debug=None*)
* post v3.0dev2: masked_img = **plantcv.apply_mask**(*rgb_img, mask, mask_color*)
* post v3.7: masked_img = **plantcv.apply_mask**(*img, mask, mask_color*)

#### plantcv.auto_crop

* pre v3.0dev2: device, cropped = **plantcv.auto_crop**(*device, img, objects, padding_x=0, padding_y=0, color='black', debug=None*)
* post v3.0dev2: cropped = **plantcv.auto_crop**(*img, objects, padding_x=0, padding_y=0, color='black'*)
* post v3.2: cropped = **plantcv.auto_crop**(*img, obj, padding_x=0, padding_y=0, color='black'*)

#### plantcv.background_subtraction

* pre v3.0dev2: device, fgmask = **plantcv.background_subtraction**(*background_image, foreground_image, device, debug=None*)
* post v3.0dev2: fgmask = **plantcv.background_subtraction**(*background_image, foreground_image*)

#### plantcv.binary_threshold

* pre v3.0dev2: device, bin_img = **plantcv.binary_threshold**(*img, threshold, maxValue, object_type, device, debug=None*)
* post v3.0dev2: Deprecated, see:
    * bin_img = **plantcv.threshold.binary**(*gray_img, threshold, max_value, object_type="light"*)

#### plantcv.canny_edge_detect

* pre v3.2: NA
* post v3.2: bin_img = **plantcv.canny_edge_detect**(*img, mask=None, sigma=1.0, low_thresh=None, high_thresh=None, thickness=1, mask_color=None, use_quantiles=False*)

#### plantcv.closing

* pre v3.3: NA
* post v3.3: filtered_img = **plantcv.closing**(*gray_img, kernel=None*)

#### plantcv.cluster_contour_splitimg

* pre v3.0dev2: device, output_path = **plantcv.cluster_contour_splitimg**(*device, img, grouped_contour_indexes, contours, hierarchy, outdir=None, file=None, filenames=None, debug=None*)
* post v3.0dev2: output_path = **plantcv.cluster_contour_splitimg**(*rgb_img, grouped_contour_indexes, contours, hierarchy, outdir=None, file=None, filenames=None*)
* post v3.3: output_path, output_imgs, output_masks = **plantcv.cluster_contour_splitimg**(*rgb_img, grouped_contour_indexes, contours, hierarchy, outdir=None, file=None, filenames=None*)
* post v3.12 output_path, output_imgs, output_masks = **plantcv.cluster_contour_splitimg**(*img, grouped_contour_indexes, contours, hierarchy, outdir=None, file=None, filenames=None*)

#### plantcv.cluster_contours

* pre v3.0dev2: device, grouped_contour_indexes, contours, roi_obj_hierarchy = **plantcv.cluster_contours**(*device, img, roi_objects,roi_obj_hierarchy, nrow=1, ncol=1, debug=None*)
* post v3.0dev2: grouped_contour_indexes, contours, roi_obj_hierarchy = **plantcv.cluster_contours**(*img, roi_objects, roi_obj_hierarchy, nrow=1, ncol=1*)
* post v3.2: grouped_contour_indexes, contours, roi_obj_hierarchy = **plantcv.cluster_contours**(*img, roi_objects, roi_object_hierarchy, nrow=1, ncol=1, show_grid=False*)
* post v3.12: grouped_contour_indexes, contours, roi_obj_hierarchy = **plantcv.cluster_contours**(*img, roi_objects, roi_object_hierarchy, nrow=1, ncol=1, show_grid=False, bounding=True*)

#### plantcv.color_palette

* pre v3.0: NA
* post v3.0: colors = **plantcv.color_palette**(*num*)
* post v3.9: colors = **plantcv.color_palette**(*num, saved=False*)

#### plantcv.crop_position_mask

* pre v3.0dev2: device, newmask = **plantcv.crop_position_mask**(*img, mask, device, x, y, v_pos="top", h_pos="right", debug=None*)
* post v3.0dev2: newmask = **plantcv.crop_position_mask**(*img, mask, x, y, v_pos="top", h_pos="right"*)

#### plantcv.define_roi

* pre v3.0dev2: device, contour, hierarchy = **plantcv.define_roi**(*img, shape, device, roi=None, roi_input='default', debug=None, adjust=False, x_adj=0, y_adj=0, w_adj=0, h_adj=0*)
* post v3.0dev2: Deprecated, see:
    * roi_contour, roi_hierarchy = **plantcv.roi.circle**(*img, x, y, r*)
    * roi_contour, roi_hierarchy = **plantcv.roi.ellipse**(*img, x, y, r1, r2, angle*)
    * roi_contour, roi_hierarchy = **plantcv.roi.from_binary_image**(*img, bin_img*)
    * roi_contour, roi_hierarchy = **plantcv.roi.rectangle**(*img, x, y, h, w*)

#### plantcv.dilate

* pre v3.0dev2: device, dil_img = **plantcv.dilate**(*img, kernel, i, device, debug=None*)
* post v3.0dev2: dil_img = **plantcv.dilate**(*gray_img, kernel, i*)
* post v3.2: dil_img = **plantcv.dilate**(*gray_img, ksize, i*)

#### plantcv.distance_transform

* pre v3.0dev2: device, norm_image = **plantcv.distance_transform**(*img, distanceType, maskSize, device, debug=None*)
* post v3.0dev2: norm_image = **plantcv.distance_transform**(*bin_img, distance_type, mask_size*)

#### plantcv.erode

* pre v3.0dev2: device, er_img = **plantcv.erode**(*img, kernel, i, device, debug=None*)
* post v3.0dev2: er_img = **plantcv.erode**(*gray_img, kernel, i*)
* post v3.2: er_img = **plantcv.erode**(*gray_img, ksize, i*)

#### plantcv.fill

* pre v3.0dev2: device, filtered_img = **plantcv.fill**(*img, mask, size, device, debug=None*)
* post v3.0dev2: filtered_img = **plantcv.fill**(*bin_img, size*)

#### plantcv.fill_holes

* pre v3.3: NA
* post v3.3: filtered_img = **plantcv.fill**(*bin_img*)

#### plantcv.find_objects

* pre v3.0dev2: device, objects, hierarchy = **plantcv.find_objects**(*img, mask, device, debug=None*)
* post v3.0dev2: objects, hierarchy = **plantcv.find_objects**(*img, mask*)

#### plantcv.flip

* pre v3.0dev2: device, vh_img = **plantcv.flip**(*img, direction, device, debug=None*)
* post v3.0dev2: vh_img = **plantcv.flip**(*img, direction*)

#### plantcv.fluor_fvfm

* pre v3.0dev2: device, hist_header, hist_data = **plantcv.fluor_fvfm**(*fdark, fmin, fmax, mask, device, filename, bins=1000, debug=None*)
* post v3.0dev2: hist_header, hist_data, hist_images = **plantcv.fluor_fvfm**(*fdark, fmin, fmax, mask, filename, bins=256*)
* post v3.0: hist_header, hist_data, analysis_images = **plantcv.fluor_fvfm**(*fdark, fmin, fmax, mask, bins=256*)
* post v3.3: analysis_images = **plantcv.fluor_fvfm**(*fdark, fmin, fmax, mask, bins=256*)
* post v3.9: DEPRECATED see plantcv.photosynthesis

#### plantcv.gaussian_blur

* pre v3.0dev2: device, img_gblur = **plantcv.gaussian_blur**(*device, img, ksize, sigmax=0, sigmay=None, debug=None*)
* post v3.0dev2: img_gblur = **plantcv.gaussian_blur**(*img, ksize, sigmax=0, sigmay=None*)
* post v3.2: img_gblur = **plantcv.gaussian_blur**(*img, ksize, sigma_x=0, sigma_y=None*)

#### plantcv.get_nir

* pre v3.0dev2: device, nirpath = **plantcv.get_nir**(*path, filename, device, debug=None*)
* post v3.0dev2: nirpath = **plantcv.get_nir**(*path, filename*)

#### plantcv.hist_equalization

* pre v3.0dev2: device, img_eh = **plantcv.hist_equalization**(*img, device, debug=None*)
* post v3.0dev2: img_eh = **plantcv.hist_equalization**(*gray_img*)

#### plantcv.homology.acute

* pre v4.0: NA, see plantcv.acute
* post v4.0: homolog_pts, start_pts, stop_pts, ptvals, chain, max_dist = **plantcv.homology.acute**(*img, obj, mask, win, threshold*)

#### plantcv.homology.space

* pre v4.0: NA
* post v4.0: cur_plms = **plantcv.homology.space**(*cur_plms, include_bound_dist=False, include_centroid_dist=False, include_orient_angles=False*)

#### plantcv.homology.starscape

* pre v4.0: NA
* post v4.0: final_df, eigenvals, loadings = **plantcv.homology.starscape**(*cur_plms, group_a, group_b, outfile_prefix*)

#### plantcv.homology.constella

* pre v4.0: NA
* post v4.0: cur_plms, group_iter = **plantcv.homology.constella**(*cur_plms, pc_starscape, group_iter, outfile_prefix*)

#### plantcv.homology.constellaqc

* pre v4.0: NA
* post v4.0: **plantcv.homology.constellaqc**(*denovo_groups, annotated_groups*)

#### plantcv.hyperspectral.analyze_index

* pre v3.7: NA
* post v3.7: **plantcv.hyperspectral.analyze_index**(*index_array, mask*)
* post v3.8: index_histogram = **plantcv.hyperspectral.analyze_index**(*index_array, mask, histplot=False, bins=100, max_bin=0, min_bin=1*)
* post v3.11: index_histogram = **plantcv.hyperspectral.analyze_index**(*index_array, mask, histplot=False, bins=100, max_bin=0, min_bin=1, label="default"*)


#### plantcv.hyperspectral.analyze_spectral

* pre v3.7: NA
* post v3.7: spectral_histogram = **plantcv.hyperspectral.analyze_spectral**(*array, mask, histplot=True*)
* post v3.11: spectral_histogram =**plantcv.hyperspectral.analyze_spectral**(*array, mask, histplot=True, label="default"*)

#### plantcv.hyperspectral.extract_index

* pre v3.7: NA
* post v3.7: index_array = **plantcv.hyperspectral.extract_index**(*array, index="NDVI", distance=20*)
* post v3.8: DEPRECATED see plantcv.spectral_index

<<<<<<< HEAD
#### plantcv.hyperspectral.write_data

* pre v4.0: NA
* post v4.0: **plantcv.hyperspectral.write_data**(*filename, spectral_data*)
=======
#### plantcv.hyperspectral.rot90

* pre v4.x: NA
* post v4.x: rot_hsi = **plantcv.hyperspectral.rot90**(*spectral_data, k*)
>>>>>>> 895fe10a

#### plantcv.image_add

* pre v3.0dev2: device, added_img = **plantcv.image_add**(*img1, img2, device, debug=None*)
* post v3.0dev2: added_img = **plantcv.image_add**(*gray_img1, gray_img2*)

#### plantcv.image_subtract

* pre v3.0: NA
* post v3.0: new_img = **plantcv.image_subtract**(*gray_img1, gray_img2*)

#### plantcv.image_fusion

* pre v3.13.0: NA
* post v3.13.0: fused_img = **plantcv.image_fusion**(*img1, img2, wvs1, wvs2, array_type="multispectral"*)

#### plantcv.invert

* pre v3.0dev2: device, img_inv = **plantcv.invert**(*img, device, debug=None*)
* post v3.0dev2: img_inv = **plantcv.invert**(*gray_img*)

#### plantcv.io.random_subset

* pre v3.14.0: NA
* post v3.14.0: sub_dataset = **plantcv.io.random_subset**(*dataset, num=100, seed=None*)

#### plantcv.io.read_dataset

* pre v3.14.0: NA
* post v3.14.0:  image_dataset = **plantcv.io.read_dataset**(*source_path, pattern='', sort=True*)

#### plantcv.landmark_reference_pt_dist

* pre v3.0dev2: device, vert_ave_c, hori_ave_c, euc_ave_c, ang_ave_c, vert_ave_b, hori_ave_b, euc_ave_b, ang_ave_b = **plantcv.landmark_reference_pt_dist**(*points_r, centroid_r, bline_r, device, debug=None*)
* post v3.0dev2: vert_ave_c, hori_ave_c, euc_ave_c, ang_ave_c, vert_ave_b, hori_ave_b, euc_ave_b, ang_ave_b = **plantcv.landmark_reference_pt_dist**(*points_r, centroid_r, bline_r*)
* post v3.2: landmark_header, landmark_data = **plantcv.landmark_reference_pt_dist**(*points_r, centroid_r, bline_r*)
* post v3.3: **plantcv.landmark_reference_pt_dist**(*points_r, centroid_r, bline_r*)
* post v3.11: **plantcv.landmark_reference_pt_dist**(*points_r, centroid_r, bline_r, label="default"*)


#### plantcv.laplace_filter

* pre v3.0dev2: device, lp_filtered = **plantcv.laplace_filter**(*img, k, scale, device, debug=None*)
* post v3.0dev2: lp_filtered = **plantcv.laplace_filter**(*gray_img, k, scale*)
* post v3.2: lp_filtered = **plantcv.laplace_filter**(*gray_img, ksize, scale*)

#### plantcv.logical_and

* pre v3.0dev2: device, merged = **plantcv.logical_and**(*img1, img2, device, debug=None*)
* post v3.0dev2: merged = **plantcv.logical_and**(*bin_img1, bin_img2*)

#### plantcv.logical_or

* pre v3.0dev2: device, merged = **plantcv.logical_or**(*img1, img2, device, debug=None*)
* post v3.0dev2: merged = **plantcv.logical_or**(*bin_img1, bin_img2*)

#### plantcv.logical_xor

* pre v3.0dev2: device, merged = **plantcv.logical_xor**(*img1, img2, device, debug=None*)
* post v3.0dev2: merged = **plantcv.logical_xor**(*bin_img1, bin_img2*)

#### plantcv.median_blur

* pre v3.0dev2: device, img_mblur = **plantcv.median_blur**(*img, ksize, device, debug=None*)
* post v3.0dev2: img_mblur = **plantcv.median_blur**(*gray_img, ksize*)
* post v3.2: img_blur = **plantcv.median_blur**(*gray_img, ksize*) OR img_blur = **plantcv.median_blur**(*gray_img, (ksize1, ksize2)*)

#### plantcv.morphology.analyze_stem

* pre v3.8: NA
* post v3.8: labeled_img = **plantcv.morphology.analyze_stem**(*rgb_img, stem_objects*)
* post v3.11: labeled_img = **plantcv.morphology.analyze_stem**(*rgb_img, stem_objects, label="default"*)

#### plantcv.morphology.check_cycles

* pre v3.3: NA
* post v3.3: cycle_img = **plantcv.morphology.check_cycles**(*skel_img*)
* post v3.11: cycle_img = **plantcv.morphology.check_cycles**(*skel_img, label="default"*)

#### plantcv.morphology.fill_segments
* pre v3.13: filled_img = **plantcv.morphology.fill_segments(*mask, objects, stem_objects=None, label="default"*)**
* post v3.13: filled_mask = **plantcv.morphology.fill_segments(*mask, objects, stem_objects=None, label="default"*)**

#### plantcv.morphology.find_branch_pts

* pre v3.3: NA
* post v3.3: branch_pts_img = **plantcv.morphology.find_branch_pts**(*skel_img, mask=None*)
* post v3.11: branch_pts_img = **plantcv.morphology.find_branch_pts**(*skel_img, mask=None, label="default"*)

#### plantcv.morphology.find_tips

* pre v3.3: NA
* post v3.3: tip_img = **plantcv.morphology.find_tips**(*skel_img, mask=None*)
* post v3.11: tip_img = **plantcv.morphology.find_tips**(*skel_img, mask=None, label="default"*)

#### plantcv.morphology.prune

* pre v3.3: NA
* post v3.3: pruned_img = **plantcv.morphology.prune**(*skel_img, size*)
* post v3.4: pruned_skeleton, segmented_img, segment_objects = **plantcv.morphology.prune**(*skel_img, size=0, mask=None*)

#### plantcv.morphology.segment_angle

* pre v3.3: NA
* post v3.3: labeled_img = **plantcv.morphology.segment_angle**(*segmented_img, objects*)
* post v3.11: labeled_img = **plantcv.morphology.segment_angle**(*segmented_img, objects, label="default"*)

#### plantcv.morphology.segment_curvature

* pre v3.3: NA
* post v3.3: labeled_img = **plantcv.morphology.segment_curvature**(*segmented_img, objects*)
* post v3.11: labeled_img = **plantcv.morphology.segment_curvature**(*segmented_img, objects, label="default"*)

#### plantcv.morphology.segment_euclidean_length

* pre v3.3: NA
* post v3.3: labeled_img = **plantcv.morphology.segment_euclidean_length**(*segmented_img, objects*)
* post v3.11: labeled_img = **plantcv.morphology.segment_euclidean_length**(*segmented_img, objects, label="default"*)

#### plantcv.morphology.segment_id

* pre v3.3: NA
* post v3.3: segmented_img, labeled_img = **plantcv.morphology.segment_id**(*skel_img, objects, mask=None*)

#### plantcv.morphology.segment_path_length

* pre v3.3: NA
* post v3.3: labeled_img = **plantcv.morphology.segment_path_length**(*segmented_img, objects*)
* post v3.11: labeled_img = **plantcv.morphology.segment_path_length**(*segmented_img, objects, label="default"*)

#### plantcv.morphology.segment_skeleton

* pre v3.3: NA
* post v3.3: segmented_img, segment_objects = **plantcv.morphology.segment_skeleton**(*skel_img, mask=None*)

#### plantcv.morphology.segment_sort

* pre v3.3: NA
* post v3.3: secondary_objects, primary_objects = **plantcv.morphology.segment_sort**(*skel_img, objects, mask=None*)

#### plantcv.morphology.segment_tangent_angle

* pre v3.3: NA
* post v3.3: labeled_img = **plantcv.morphology.segment_tangent_angle**(*segmented_img, objects, size*)
* post v3.11: labeled_img = **plantcv.morphology.segment_tangent_angle**(*segmented_img, objects, size, label="default"*)

#### plantcv.morphology.skeletontize

* pre v3.3: NA
* post v3.3: skeleton = **plantcv.morphology.skeletonize**(*mask*)

#### plantcv.naive_bayes_classifier

* pre v3.0dev2: device, masks = **plantcv.naive_bayes_classifier(*img, pdf_file, device, debug=None*)**
* post v3.0dev2: masks = **plantcv.naive_bayes_classifier(*rgb_img, pdf_file*)**

#### plantcv.object_composition

* pre v3.0dev2: device, group, mask = **plantcv.object_composition**(*img, contours, hierarchy, device, debug=None*)
* post v3.0dev2: group, mask = **plantcv.object_composition**(*img, contours, hierarchy*)

#### plantcv.opening

* pre v3.3: NA
* post v3.3: filtered_img = **plantcv.opening**(*gray_img, kernel=None*)

#### plantcv.otsu_auto_threshold

* pre v3.0dev2: device, bin_img = **plantcv.otsu_auto_threshold**(*img, maxValue, object_type, device, debug=None*)
* post v3.0dev2: Deprecated, see:
    * bin_img = **plantcv.threshold.otsu**(*gray_img, max_value, object_type="light"*)

#### plantcv.output_mask

* pre v3.0dev2: device, maskpath, analysis_images = **plantcv.output_mask**(*device, img, mask, filename, outdir=None, mask_only=False, debug=None*)
* post v3.0dev2: imgpath, maskpath, analysis_images = **plantcv.output_mask**(*img, mask, filename, outdir=None, mask_only=False*)

#### plantcv.outputs.add_observation

* pre v3.3: NA
* post v3.3: **plantcv.outputs.add_observation**(*variable, trait, method, scale, datatype, value, label*)
* post v3.11: **plantcv.outputs.add_observation**(*sample, variable, trait, method, scale, datatype, value, label*)

#### plantcv.outputs.clear

* pre v3.2: NA
* post v3.2: **plantcv.outputs.clear**()

#### plantcv.outputs.save_results

* pre v3.12: NA
* post v3.12: **plantcv.outputs.save_results**(*filename, outformat="json"*)

#### plantcv.photosynthesis.analyze_fvfm

* pre v3.10: see plantcv.fluor_fvfm
* post v3.10: analysis_images = **plantcv.photosynthesis.analyze_fvfm**(*fdark, fmin, fmax, mask, bins=256*)
* post v3.11: analysis_images = **plantcv.photosynthesis.analyze_fvfm**(*fdark, fmin, fmax, mask, bins=256, label="default"*)
* post v4.0: Deprecated, see:
  * yii, hist_fig = **plantcv.photosynthesis.analyze_yii**(*ps_da, mask, bins=256, measurement_labels=None, label="default"*)

#### plantcv.photosynthesis.analyze_yii

* pre v4.0: NA
* post v4.0: yii, hist_fig = **plantcv.photosynthesis.analyze_yii**(*ps_da, mask, measurement_labels=None, label="default"*)

#### plantcv.photosynthesis.analyze_npq

* pre v4.0: NA
* post v4.0: npq, hist_fig = **plantcv.photosynthesis.analyze_npq**(*ps_da_light, ps_da_dark, mask, min_bin=0, max_bin="auto", measurement_labels=None, label="default"*)

#### plantcv.photosynthesis.read_cropreporter

* pre v3.10: NA
* post v3.10: fdark, fmin, fmax = **plantcv.photosynthesis.read_cropreporter**(*filename*)
* post v4.0: ps = **plantcv.photosynthesis.read_cropreporter**(*filename*)

#### plantcv.photosynthesis.reassign_frame_labels

* pre v4.0: NA
* post v4.0: ps_da, ind_fig, ind_df = **plantcv.photosynthesis.reassign_frame_labels(*ps_da, mask*)**

#### plantcv.plot_hist

* pre v3.0dev2: bins, hist = **plantcv.plot_hist**(*img, name=False*)
* post v3.0dev2: bins, hist = **plantcv.plot_hist**(*img, name=False*)
* post v3.2: Deprecated, see:
    * hist_header, hist_data, fig_hist = **plantcv.visualize.histogram**(*gray_img, mask=None, bins=256*)

#### plantcv.plot_image

* pre v3.0dev2: **plantcv.plot_image**(*img, cmap=None*)
* post v3.0dev2: **plantcv.plot_image**(*img, cmap=None*)

#### plantcv.Points

* pre v4.0: NA
* post v4.0: marker = **plantcv.Points**(*img, figsize=(6,12)*)

#### plantcv.print_image

* pre v3.0dev2: **plantcv.print_image**(*img, filename*)
* post v3.0dev2: **plantcv.print_image**(*img, filename*)

#### plantcv.print_results

* pre v3.1: NA
* post v3.1: **plantcv.print_results**(*filename*)

#### plantcv.pseudocolor

* pre v3.1: NA
* post v3.1: pseudo_img = **plantcv.pseudocolor**(*gray_img, obj=None, mask=None, cmap=None, background="image", min_value=0, max_value=255, dpi=None, axes=True, colorbar=True*)
* post v3.2: Deprecated, see:
    * pseudo_img = **plantcv.visualize.pseudocolor**(*gray_img, obj=None, mask=None, cmap=None, background="image", min_value=0, max_value=255, axes=True, colorbar=True*)

#### plantcv.readbayer

* pre v3.0: NA
* post v3.0: img, path, img_name = **plantcv.readbayer**(*filename, bayerpattern = 'BG', alg = 'default'*)

#### plantcv.readimage

* pre v3.0dev2: img, path, img_name = **plantcv.readimage**(*filename, debug=None*)
* post v3.0dev2: img, path, img_name = **plantcv.readimage**(*filename, mode="native"*)

#### plantcv.rectangle_mask

* pre v3.0dev2: device, img1, bnk, contour, hierarchy = **plantcv.rectangle_mask**(*img, p1, p2, device, debug=None, color="black"*)
* post v3.0dev2: img1, bnk, contour, hierarchy = **plantcv.rectangle_mask**(*img, p1, p2, color="black"*)

#### plantcv.report_size_marker_area

* pre v3.0dev2: device, marker_header, marker_data, analysis_images = **plantcv.report_size_marker_area**(*img, shape, device, debug, marker='define', x_adj=0, y_adj=0, w_adj=0, h_adj=0, base='white', objcolor='dark', thresh_channel=None, thresh=None, filename=False*)
* post v3.0dev2: marker_header, marker_data, analysis_images = **plantcv.report_size_marker_area**(*img, roi_contour, roi_hierarchy, marker='define', objcolor='dark', thresh_channel=None, thresh=None, filename=False*)
* post v3.1: marker_header, marker_data, analysis_image = **plantcv.report_size_marker_area**(*img, roi_contour, roi_hierarchy, marker='define', objcolor='dark', thresh_channel=None, thresh=None*)
* post v3.3: analysis_image = **plantcv.report_size_marker_area**(*img, roi_contour, roi_hierarchy, marker='define', objcolor='dark', thresh_channel=None, thresh=None*)
* post v3.11: analysis_image = **plantcv.report_size_marker_area**(*img, roi_contour, roi_hierarchy, marker='define', objcolor='dark', thresh_channel=None, thresh=None, label="default"*)

#### plantcv.resize

* pre v3.0dev2: device, reimg = **plantcv.resize**(*img, resize_x, resize_y, device, debug=None*)
* post v3.0dev2: reimg = **plantcv.resize**(*img, resize_x, resize_y*)
* post v3.11: Deprecated, see:
    * **pcv.transform.resize** and **pcv.transform.resize_factor**

#### plantcv.rgb2gray

* pre v3.0dev2: device, gray = **plantcv.rgb2gray**(*img, device, debug=None*)
* post v3.0dev2: gray = **plantcv.rgb2gray**(*rgb_img*)

#### plantcv.rgb2gray_hsv

* pre v3.0dev2: device, gray = **plantcv.rgb2gray_hsv**(*img, channel, device, debug=None*)
* post v3.0dev2: gray = **plantcv.rgb2gray_hsv**(*rgb_img, channel*)

#### plantcv.rgb2gray_lab

* pre v3.0dev2: device, gray = **plantcv.rgb2gray_lab**(*img, channel, device, debug=None*)
* post v3.0dev2: gray = **plantcv.rgb2gray_lab**(*rgb_img, channel*)

#### plantcv.roi.circle

* pre v3.0dev1: NA
* post v3.0dev2: roi_contour, roi_hierarchy = **plantcv.roi.circle**(*x, y, r, img*)
* post v3.2: roi_contour, roi_hierarchy = **plantcv.roi.circle**(*img, x, y, r*)

#### plantcv.roi.ellipse

* pre v3.0dev1: NA
* post v3.0dev2: roi_contour, roi_hierarchy = **plantcv.roi.ellipse**(*x, y, r1, r2, angle, img*)
* post v3.2: roi_contour, roi_hierarchy = **plantcv.roi.ellipse**(*img, x, y, r1, r2, angle*)

#### plantcv.roi.from_binary_image

* pre v3.0dev1: NA
* post v3.0dev2: roi_contour, roi_hierarchy = **plantcv.roi.from_binary_image**(*bin_img, img*)
* post v3.2: roi_contour, roi_hierarchy = **plantcv.roi.from_binary**(*img, bin_img*)

#### plantcv.roi.rectangle

* pre v3.0dev1: NA
* post v3.0dev2: roi_contour, roi_hierarchy = **plantcv.roi.rectangle**(*x, y, h, w, img*)
* post v3.2: roi_contour, roi_hierarchy = **plantcv.roi.rectangle**(*img, x, y, h, w*)

#### plantcv.roi.roi2mask

* pre v3.8: NA
* post v3.8: mask = **pcv.roi.roi2mask**(*img, contour*)

#### plantcv.roi.multi

* pre v3.1: NA
* post v3.1: roi_contours, roi_hierarchies = **plantcv.roi.multi**(*img, coord, radius, spacing=None, nrows=None, ncols=None*)

#### plantcv.roi_objects

* pre v3.0dev2: device, kept_cnt, hierarchy, mask, obj_area = **plantcv.roi_objects**(*img, roi_type, roi_contour, roi_hierarchy, object_contour, obj_hierarchy, device, debug=None*)
* post v3.0dev2: kept_cnt, hierarchy, mask, obj_area = **plantcv.roi_objects**(*img, roi_type, roi_contour, roi_hierarchy, object_contour, obj_hierarchy*)
* post v3.3: kept_cnt, hierarchy, mask, obj_area = **plantcv.roi_objects**(*img, roi_contour, roi_hierarchy, object_contour, obj_hierarchy,roi_type='partial'*)

#### plantcv.transform.rotate

* post v3.12.0: rotated_img = **plantcv.transform.rotate**(*img, rotation_deg, crop*)

#### plantcv.transform.warp

* pre v3.11.0: NA
* post v3.11.0: warped_img = **plantcv.transform.warp(*img, refimg, pts, refpts, method='default'*)**
* post v3.13.0: warped_img, mat = **plantcv.transform.warp(*img, refimg, pts, refpts, method='default'*)**

#### plantcv.transform.warp_align

* pre v3.13.0: NA
* post v3.13.0: warped_img = **plantcv.transform.warp_align(*img, refimg, mat*)**

#### plantcv.rotate

* pre v3.0dev2: device, rotated_img = **plantcv.rotate**(*img, rotation_deg, crop, device, debug=None*)
* post v3.0dev2: rotated_img = **plantcv.rotate**(*img, rotation_deg, crop*)

#### plantcv.rotate_img

* pre v3.0dev2: device, rotated_img = **plantcv.rotate_img**(*img, rotation_deg, device, debug=None*)
* post v3.0dev2: Deprecated, see:
    * rotated_img = **plantcv.rotate**(*img, rotation_deg, crop*)

#### plantcv.scale_features

* pre v3.0dev2: device, rescaled, centroid_scaled, boundary_line_scaled = **plantcv.scale_features**(*obj, mask, points, boundary_line, device, debug=None*)
* post v3.0dev2: rescaled, centroid_scaled, boundary_line_scaled = **plantcv.scale_features**(*obj, mask, points, boundary_line*)
* post v3.2: rescaled, centroid_scaled, boundary_line_scaled = **plantcv.scale_features**(*obj, mask, points, line_position*)

#### plantcv.scharr_filter

* pre v3.0dev2: device, sr_img = **plantcv.scharr_filter**(*img, dX, dY, scale, device, debug=None*)
* post v3.0dev2: sr_img = **plantcv.scharr_filter**(*gray_img, dx, dy, scale*)

#### plantcv.shift_img

* pre v3.0dev2: device, adjusted_img = **plantcv.shift_img**(*img, device, number, side="right", debug=None*)
* post v3.0dev2: adjusted_img = **plantcv.shift_img**(*img, number, side="right"*)

#### plantcv.segment_image_series

* pre v4.0: NA
* post v4.0: out_labels = **plantcv.segment_image_series**(*imgs_paths, masks_paths, rois, save_labels=True, ksize=3*)

#### plantcv.sobel_filter

* pre v3.0dev2: device, sb_img = **plantcv.sobel_filter**(*img, dx, dy, k, device, debug=None*)
* post v3.0dev2: sb_img = **plantcv.sobel_filter**(*gray_img, dx, dy, k*)
* post v3.2: sb_img = **plantcv.sobel_filer**(*gray_img, dx, dy, ksize*)

#### plantcv.spectral_index.ndvi(hsi, distance=20)

* post v3.8: array = plantcv.spectral_index.ndvi(hsi, distance=20)

#### plantcv.spectral_index.gdvi(hsi, distance=20)

* post v3.8: array = **plantcv.spectral_index.gdvi**(*hsi, distance=20*)

#### plantcv.spectral_index.savi(hsi, distance=20)

* post v3.8: array = **plantcv.spectral_index.savi**(*hsi, distance=20*)

#### plantcv.spectral_index.pri(hsi, distance=20)

* post v3.8: array = **plantcv.spectral_index.pri**(*hsi, distance=20*)

#### plantcv.spectral_index.ari(hsi, distance=20)

* post v3.8: array = **plantcv.spectral_index.ari**(*hsi, distance=20*)

#### plantcv.spectral_index.ci_rededge(hsi, distance=20)

* post v3.8: array = **plantcv.spectral_index.ci_rededge**(*hsi, distance=20*)

#### plantcv.spectral_index.cri550(hsi, distance=20)

* post v3.8: array = **plantcv.spectral_index.cri550**(*hsi, distance=20*)

#### plantcv.spectral_index.cri700(hsi, distance=20)

* post v3.8: array = **plantcv.spectral_index.cri700**(*hsi, distance=20*)

#### plantcv.spectral_index.egi(rgb_img)

* post v3.8: array = **plantcv.spectral_index.egi**(*rgb_img*)

#### plantcv.spectral_index.evi(hsi, distance=20)

* post v3.8: array = **plantcv.spectral_index.evi**(*hsi, distance=20*)

#### plantcv.spectral_index.mari(hsi, distance=20)

* post v3.8: array = **plantcv.spectral_index.mari**(*hsi, distance=20*)

#### plantcv.spectral_index.mcari(hsi, distance=20)

* post v3.8: array = **plantcv.spectral_index.mcari**(*hsi, distance=20*)

#### plantcv.spectral_index.mtci(hsi, distance=20)

* post v3.8: array = **plantcv.spectral_index.mtci**(*hsi, distance=20*)

#### plantcv.spectral_index.ndre(hsi, distance=20)

* post v3.8: array = **plantcv.spectral_index.ndre**(*hsi, distance=20*)

#### plantcv.spectral_index.psnd_chla(hsi, distance=20)

* post v3.8: array = **plantcv.spectral_index.psnd_chla**(*hsi, distance=20*)

#### plantcv.spectral_index.psnd_chlb(hsi, distance=20)

* post v3.8: array = **plantcv.spectral_index.psnd_chlb**(*hsi, distance=20*)

#### plantcv.spectral_index.psnd_car(hsi, distance=20)

* post v3.8: array = **plantcv.spectral_index.psnd_car**(*hsi, distance=20*)

#### plantcv.spectral_index.psri(hsi, distance=20)

* post v3.8: array = **plantcv.spectral_index.psri**(*hsi, distance=20*)

#### plantcv.spectral_index.pssr_chla(hsi, distance=20)

* post v3.8: array = **plantcv.spectral_index.pssr_chla**(*hsi, distance=20*)

#### plantcv.spectral_index.pssr_chlb(hsi, distance=20)

* post v3.8: array = **plantcv.spectral_index.pssr_chlb**(*hsi, distance=20*)

#### plantcv.spectral_index.pssr_car(hsi, distance=20)

* post v3.8: array = **plantcv.spectral_index.pssr_car**(*hsi, distance=20*)

#### plantcv.spectral_index.rgri(hsi, distance=20)

* post v3.8: array = **plantcv.spectral_index.rgri**(*hsi, distance=20*)

#### plantcv.spectral_index.rvsi(hsi, distance=20)

* post v3.8: array = **plantcv.spectral_index.rvsi**(*hsi, distance=20*)

#### plantcv.spectral_index.sipi(hsi, distance=20)

* post v3.8: array = **plantcv.spectral_index.sipi**(*hsi, distance=20*)

#### plantcv.spectral_index.sr(hsi, distance=20)

* post v3.8: array = **plantcv.spectral_index.sr**(*hsi, distance=20*)

#### plantcv.spectral_index.vari(hsi, distance=20)

* post v3.8: array = **plantcv.spectral_index.vari**(*hsi, distance=20*)

#### plantcv.spectral_index.vi_green(hsi, distance=20)

* post v3.8: array = **plantcv.spectral_index.vi_green**(*hsi, distance=20*)

#### plantcv.spectral_index.wi(hsi, distance=20)

* post v3.8: array = **plantcv.spectral_index.wi**(*hsi, distance=20*)

#### plantcv.stdev_filter

* pre v3.9: NA
* post v3.9: filtered_img = **plantcv.stdev_filter**(*img, kszie, borders="nearest"*)

#### plantcv.threshold.dual_channels

* pre v4.0: NA
* post v4.0: bin_img = **plantcv.threshold.dual_channels**(*rgb_img, x_channel, y_channel, points, above=True, max_value=255*)

#### plantcv.threshold.binary

* pre v3.0dev2: NA
* post v3.0dev2: bin_img = **plantcv.threshold.binary**(*gray_img, threshold, max_value, object_type="light"*)

#### plantcv.threshold.custom_range

* pre v3.3: NA
* post v3.3: mask, masked_img = **plantcv.threshold.custom_range**(*rgb_img, lower_thresh, upper_thresh, channel='RGB'*)**
* post v3.8: mask, masked_img = **plantcv.threshold.custom_range**(*img, lower_thresh, upper_thresh, channel='RGB'*)**

#### plantcv.threshold.gaussian

* pre v3.0dev2: NA
* post v3.0dev2: bin_img = **plantcv.threshold.gaussian**(*gray_img, max_value, object_type="light"*)

#### plantcv.threshold.mean

* pre v3.0dev2: NA
* post v3.0dev2: bin_img = **plantcv.threshold.mean**(*gray_img, max_value, object_type="light"*)

#### plantcv.threshold.otsu

* pre v3.0dev2: NA
* post v3.0dev2: bin_img = **plantcv.threshold.otsu**(*gray_img, max_value, object_type="light"*)

#### plantcv.threshold.saturation

* pre v3.8: NA
* post v3.8: bin_img = **plantcv.threshold.saturation**(*rgb_img, threshold=255, channel="any")

#### plantcv.threshold.texture_filter

* pre v3.0: NA
* post v3.0: bin_img = **plantcv.threshold.texture_filter**(*gray_img, ksize, threshold, offset=3, texture_method='dissimilarity', borders='nearest', max_value=255*)

#### plantcv.threshold.triangle

* pre v3.0dev2: NA
* post v3.0dev2: bin_img = **plantcv.threshold.triangle**(*gray_img, max_value, object_type="light", xstep=1*)

#### plantcv.transform.apply_transformation_matrix

* pre v3.0dev1: NA
* post v3.0dev2: corrected_img = **plantcv.transform.apply_transformation_matrix**(*source_img, target_img, transformation_matrix*)

#### plantcv.transform.calc_transformation_matrix

* pre v3.0dev1: NA
* post v3.0dev2: determinant, transformation_matrix = **plantcv.transform.calc_transformation_matrix**(*matrix_m, matrix_b*)

#### plantcv.transform.correct_color

* pre v3.0dev1: NA
* post v3.0dev2: target_matrix, source_matrix, transformation_matrix, corrected_img = **plantcv.transform.correct_color**(*target_img, target_mask, source_img, source_mask, output_directory*)

#### plantcv.transform.create_color_card_mask

* pre v3.0: NA
* post v3.0: mask = **pcv.transform.create_color_card_mask**(*rgb_img, radius, start_coord, spacing, nrows, ncols, exclude=[]*)

#### plantcv.transform.find_color_card

* pre v3.0: NA
* post v3.0: df, start_coord, spacing = **plantcv.transform.find_color_card**(*rgb_img, threshold='adaptgauss', threshvalue=125, blurry=False, background='dark'*)
* post v3.3: df, start_coord, spacing = **plantcv.transform.find_color_card**(*rgb_img, threshold_type='adaptgauss', threshvalue=125, blurry=False, background='dark'*)
* post v3.9: df, start_coord, spacing = **plantcv.transform.find_color_card**(*rgb_img, threshold_type='adaptgauss', threshvalue=125, blurry=False, background='dark', record_chip_size='median'*)
* post v3.11: df, start_coord, spacing = **plantcv.transform.find_color_card**(*rgb_img, threshold_type='adaptgauss', threshvalue=125, blurry=False, background='dark', record_chip_size='median', label="default"*)

#### plantcv.transform.gamma_correct

* pre v3.12.1: NA
* post v3.13: corrected_img = **plantcv.transform.gamma_correct**(*img, gamma=1, gain=1*)

#### plantcv.transform.get_color_matrix

* pre v3.0dev1: NA
* post v3.0dev2: headers, color_matrix = **plantcv.transform.get_color_matrix**(*rgb_img, mask*)

#### plantcv.transform.get_matrix_m

* pre v3.0dev1: NA
* post v3.0dev2: matrix_a, matrix_m, matrix_b = **plantcv.transform.get_matrix_m**(*target_matrix, source_matrix*)

#### plantcv.transform.load_matrix

* pre v3.0dev1: NA
* post v3.0dev2: matrix = **plantcv.transform.load_matrix**(*filename*)

#### plantcv.transform.resize

* pre v3.11: NA
* post v3.11: resized_img = **plantcv.transform.resize**(*img, size, interpolation="auto"*)

#### plantcv.transform.resize_factor

* pre v3.11: NA
* post v3.11: resized_img = **plantcv.transform.resize_factor**(*img, factors, interpolation="auto"*)


#### plantcv.transform.nonuniform_illumination

* pre v3.5: NA
* post v3.5: corrected_img = **plantcv.transform.nonuniform_illumination**(*img, ksize*)

#### plantcv.transform.quick_color_check

* pre v3.0: NA
* post v3.0: **plantcv.transform.quick_color_check**(*target_matrix, source_matrix, num_chips*)

#### plantcv.transform.save_matrix

* pre v3.0dev1: NA
* post v3.0dev2: **plantcv.transform.save_matrix**(*matrix, filename*)

#### plantcv.triangle_auto_threshold

* pre v3.0dev2: device, bin_img = **plantcv.triangle_auto_threshold**(*device, img, maxvalue, object_type, xstep=1, debug=None*)
* post v3.0dev2: Deprecated, see:
    * bin_img = **plantcv.threshold.triangle**(*gray_img, max_value, object_type="light", xstep=1*)

#### plantcv.visualize.colorize_label_img

* pre v3.13: NA
* post v3.13: colored_img = **plantcv.visualize.colorize_label_img**(*label_img*)

#### plantcv.visualize.colorize_masks

* pre v3.2: NA
* post v3.2: colored_img = pcv.visualize.colorize_masks(classes, colors)

#### plantcv.visualize.colorspaces

* pre v3.8: NA
* post v3.8: plotting_img = pcv.visualize.colorspaces(rgb_img, original_img=True)

#### plantcv.visualize.histogram

* pre v3.2: bins, hist = **plantcv.plot_hist**(*img, name=False*)
* post v3.2: hist_header, hist_data, fig_hist = **plantcv.visualize.histogram**(*gray_img, mask=None, bins=256*)
* post v3.3: hist_header, hist_data, fig_hist = **plantcv.visualize.histogram**(*gray_img, mask=None, bins=256, color='red', title=None*)
* post v3.5: fig_hist = **plantcv.visualize.histogram**(*gray_img, mask=None, bins=256, color='red', title=None*)
* post v3.12: fig_hist, hist_data = **plantcv.visualize.histogram**(*img, mask=None, bins=100, lower_bound=None, upper_bound=None, title=None, hist_data=False*)

#### plantcv.visualize.hyper_histogram

* pre v3.13: NA
* post v3.13: fig_hist = **plantcv.visualize.hyper_histogram**(*hsi, mask=None, bins=100, lower_bound=None, upper_bound=None, title=None, wvlengths=[480, 550, 650]*)

#### plantcv.visualize.obj_size_ecdf

* pre v3.13: NA
* post v3.13: fig_ecdf = **plantcv.visualize.obj_size_ecdf**(*mask, title=None*)

#### plantcv.visualize.pseudocolor

* pre v3.2: pseudo_img = **plantcv.pseudocolor**(*gray_img, obj=None, mask=None, cmap=None, background="image", min_value=0, max_value=255, dpi=None, axes=True, colorbar=True*)
* post v3.2: pseudo_img = **plantcv.visualize.pseudocolor**(*gray_img, obj=None, mask=None, cmap=None, background="image", min_value=0, max_value=255, dpi=None, axes=True, colorbar=True*)
* post v3.3: pseudo_img = **plantcv.visualize.pseudocolor**(*gray_img, obj=None, mask=None, cmap=None, background="image", min_value=0, max_value=255, axes=True, colorbar=True*)
* post v3.12: pseudo_img = **plantcv.visualize.pseudocolor**(*gray_img, obj=None, mask=None, cmap=None, background="image", min_value=0, max_value=255, axes=True, colorbar=True, obj_padding="auto", title=None*)

#### plantcv.visualize.obj_sizes

* pre v3.13: NA
* post v3.13: plotting_img = **pcv.visualize.obj_sizes**(*img, mask, num_objects=100*)

#### plantcv.visualize.pixel_scatter_plot

* pre v4.0: NA
* post v4.0: fig, ax = **pcv.visualize.pixel_scatter_plot**(*paths_to_imgs, x_channel, y_channel*)

#### plantcv.visualize.time_lapse_video

* pre v4.0: NA
* post v4.0: frame_size = **pcv.visualize.time_lapse_video**(*img_list, out_filename='./time_lapse_video.mp4', fps=29.97, display=True*)

#### plantcv.watershed_segmentation

* pre v3.0dev2: device, watershed_header, watershed_data, analysis_images = **plantcv.watershed_segmentation**(*device, img, mask, distance=10, filename=False, debug=None*)
* post v3.0dev2: watershed_header, watershed_data, analysis_images = **plantcv.watershed_segmentation**(*rgb_img, mask, distance=10, filename=False*)
* post v3.1: watershed_header, watershed_data, analysis_images = **plantcv.watershed_segmentation**(*rgb_img, mask, distance=10*)
* post v3.3: analysis_image = **plantcv.watershed_segmentation**(*rgb_img, mask, distance=10*)
* post v3.11: analysis_image = **plantcv.watershed_segmentation**(*rgb_img, mask, distance=10, label="default"*)

#### plantcv.white_balance

* pre v3.0dev2: device, finalcorrected = **plantcv.white_balance**(*device, img, mode='hist',debug=None, roi=None*)
* post v3.0dev2: finalcorrected = **plantcv.white_balance**(*img, mode='hist', roi=None*)

#### plantcv.within_frame

* pre v3.3: NA
* post v3.3: in_bounds = **plantcv.within_frame**(*mask*)
* post v3.8: in_bounds = **plantcv.within_frame**(*mask, border_width=1*)
* post v3.11: in_bounds = **plantcv.within_frame**(*mask, border_width=1, label="default"*)

#### plantcv.x_axis_pseudolandmarks

* pre v3.0dev2: device, top, bottom, center_v = **plantcv.x_axis_pseudolandmarks**(*obj, mask, img, device, debug=None*)
* post v3.0dev2: top, bottom, center_v = **plantcv.x_axis_pseudolandmarks**(*obj, mask, img*)
* post v3.2: top, bottom, center_v = **plantcv.x_axis_pseudolandmarks**(*img, obj, mask*)
* post v3.11: top, bottom, center_v = **plantcv.x_axis_pseudolandmarks**(*img, obj, mask, label="default"*)

#### plantcv.y_axis_pseudolandmarks

* pre v3.0dev2: device, left, right, center_h = **plantcv.y_axis_pseudolandmarks**(*obj, mask, img, device, debug=None*)
* post v3.0dev2: left, right, center_h = **plantcv.y_axis_pseudolandmarks**(*obj, mask, img*)
* post v3.2: left, right, center_h = **plantcv.y_axis_pseudolandmarks**(*img, obj, mask*)
* post v3.11: left, right, center_h = **plantcv.y_axis_pseudolandmarks**(*img, obj, mask, label="default"*)<|MERGE_RESOLUTION|>--- conflicted
+++ resolved
@@ -385,17 +385,15 @@
 * post v3.7: index_array = **plantcv.hyperspectral.extract_index**(*array, index="NDVI", distance=20*)
 * post v3.8: DEPRECATED see plantcv.spectral_index
 
-<<<<<<< HEAD
-#### plantcv.hyperspectral.write_data
-
-* pre v4.0: NA
-* post v4.0: **plantcv.hyperspectral.write_data**(*filename, spectral_data*)
-=======
 #### plantcv.hyperspectral.rot90
 
 * pre v4.x: NA
 * post v4.x: rot_hsi = **plantcv.hyperspectral.rot90**(*spectral_data, k*)
->>>>>>> 895fe10a
+
+#### plantcv.hyperspectral.write_data
+
+* pre v4.0: NA
+* post v4.0: **plantcv.hyperspectral.write_data**(*filename, spectral_data*)
 
 #### plantcv.image_add
 
