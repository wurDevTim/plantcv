site_name: PlantCV
site_url: https://plantcv.readthedocs.io/
site_description: Plant phenotyping using computer vision
site_author: PlantCV Development Team
repo_url: https://github.com/danforthcenter/plantcv
copyright: Copyright 2020, Donald Danforth Plant Science Center
theme: readthedocs

nav:
- Home: index.md
- Documentation:
  - 'Installation': installation.md
  - 'Updating PlantCV': updating.md
  - 'Frequently Asked Questions': faq.md
  - 'Analysis Approaches': analysis_approach.md
  - 'Using Jupyter Notebooks': jupyter.md
  - 'Summary of Output Measurements': output_measurements.md
  - 'Contributing':
    - 'Contributing to PlantCV': CONTRIBUTING.md
    - 'Code of Conduct': CODE_OF_CONDUCT.md
    - 'Adding/Editing Documentation': documentation.md
    - 'Pull Request Review Process' : pr_review_process.md
  - "Tutorials": tutorials.md
  - 'Workflow Parallelization': pipeline_parallel.md
  - 'Exporting Data': db-exporter.md
  - 'PlantCV Namespace':
    - 'PlantCV':
      - 'Analysis Methods':
        - 'Analyze Color': analyze_color2.md
        - 'Analyze Grayscale': analyze_grayscale.md
        - 'Analyze Size and Shape': analyze_size.md
        - 'Horizontal Boundary Tool': analyze_bound_horizontal2.md
        - 'Vertical Boundary Tool': analyze_bound_vertical2.md
        - 'Analyze Thermal': analyze_thermal.md
        - 'Analyze Spectral Reflectance': analyze_spectral_reflectance.md
        - 'Analyze Spectral Index': analyze_spectral_index.md
<<<<<<< HEAD
        - 'Analyze YII': analyze_yii.md
        - 'Analyze NPQ': analyze_npq.md
      - 'Analyze Color': analyze_color.md
      - 'Analyze NIR': analyze_NIR_intensity.md
      - 'Analyze Shape': analyze_shape.md
      - 'Analyze Thermal': analyze_thermal_values.md
=======
>>>>>>> 0150bb2b
      - 'Annotation Tools':
          - 'Points': Points.md
      - 'Apply Mask': apply_mask.md
      - 'Auto Crop': auto_crop.md
      - 'Background Subtraction': background_subtraction.md
      - 'Canny Edge Detection': canny_edge_detect.md
      - 'Closing': closing.md
      - 'Color Palette': color_palette.md
      - 'Colorspace Conversion':
        - 'RGB to Gray': rgb2gray.md
        - 'RGB to CMYK': rgb2cmyk.md
        - 'RGB to LAB': rgb2lab.md
        - 'RGB to HSV': rgb2hsv.md
      - 'Create Labels': create_labels.md
      - 'Crop': crop.md
      - 'Crop and Position Mask': crop_position_mask.md
      - 'Dilation': dilate.md
      - 'Distance Transform': distance_transform.md
      - 'Erosion': erode.md
      - 'Fill Objects': fill.md
      - 'Fill Holes': fill_holes.md
      - 'Find Objects': find_objects.md
      - 'Flip Image': flip.md
      - 'Filters':
        - 'Laplace Filter': laplace_filter.md
        - 'Sobel Filter': sobel_filter.md
        - 'Scharr Filter': scharr_filter.md
      - 'Gaussian Blur': gaussian_blur.md
      - 'Get Kernel': get_kernel.md
      - 'Get NIR Images': get_nir.md
      - 'Histogram Normalization': HistEqualization.md
      - 'Hyperspectral Data':
          - 'Analyze spectral': analyze_spectral.md
          - 'Calibrate': calibrate.md
          - 'Spectral Index': spectral_index.md
          - 'Extract wavelength': extract_wavelength.md
          - 'Rotate Hyperspectral Datacubes ': hyperspectral_rot90.md
          - 'Spectral data objects': Spectral_data.md
          - 'Write data': write_data.md
      - 'Image Add': image_add.md
      - 'Image Subtract': image_subtract.md
      - 'Image Fusion': image_fusion.md
      - 'Invert': invert.md
      - 'I/O Functions':
          - 'Random Subset': io_random_subset.md
          - 'Read Dataset': io_read_dataset.md
      - 'Landmark Analysis':
        - 'Acute': homology_acute.md
        - 'Space': homology_space.md
        - 'StarScape': homology_starscape.md
        - 'Constella': homology_constella.md
        - 'ConstellaQC': homology_constellaqc.md
        - 'x-Axis Pseudolandmarks': homology_x_axis_pseudolandmarks.md
        - 'y-Axis Pseudolandmarks': homology_y_axis_pseudolandmarks.md
        - 'Scale Features': homology_scale_features.md
        - 'Landmark Reference Point Distribution': homology_landmark_reference_pt_dist.md
      - 'Logical Operations':
        - 'Logical Operations-And': logical_and.md
        - 'Logical Operations-Or': logical_or.md
        - 'Logical Operations-XOr': logical_xor.md
      - 'Median Blur': median_blur.md
      - 'Morphology Functions':
        - 'Analyze_stem': analyze_stem.md
        - 'Check Cycles': check_cycles.md
        - 'Fill Segments': fill_segments.md
        - 'Find Branches': find_branch_pts.md
        - 'Find Tips': find_tips.md
        - 'Prune': prune.md
        - 'Segment Angles': segment_angle.md
        - 'Combine Segments': segment_combine.md
        - 'Segment Curvature': segment_curvature.md
        - 'Segment Euclidean Length': segment_euclidean_length.md
        - 'Segment ID': segment_id.md
        - 'Segment Insertion Angle': segment_insertion_angle.md
        - 'Segment Path Length': segment_pathlength.md
        - 'Segment Skeleton': segment_skeleton.md
        - 'Segment Sort': segment_sort.md
        - 'Segment Tangent Angle': segment_tangent_angle.md
        - 'Skeletonize': skeletonize.md
      - 'Naive Bayes Classifier': naive_bayes_classifier.md
      - 'Object Composition': object_composition.md
      - 'Objects Class': objects.md
      - 'Opening': opening.md
      - 'Output Mask': output_mask.md
      - 'Outputs Class': outputs.md
      - 'Photosynthesis Functions':
          - 'Read CropReporter Data': photosynthesis_read_cropreporter.md
          - 'Reassign Frame Labels': photosynthesis_reassign_frame_labels.md
      - 'Params (Debugging)': params.md
      - 'Print Image': print_image.md
      - 'Print Results': print_results.md
      - 'Plot Image': plot_image.md
      - 'Read Image': read_image.md
      - 'Read Bayer Raw Image': read_bayer.md
      - 'Report Size Marker': report_size_marker.md
      - 'Region of Interest Tools':
        - 'Create a Circular ROI': roi_circle.md
        - 'Create an Elliptical ROI': roi_ellipse.md
        - 'Create a Rectangular ROI': roi_rectangle.md
        - 'Create a Custom ROI': roi_custom.md
        - 'Create ROI from Binary Image': roi_from_binary_image.md
        - 'Create Multi ROIs': 'roi_multi.md'
        - 'Create Grid of ROIs Automatically': roi_auto_grid.md
        - 'Filter Objects by ROI': roi_objects.md
        - 'Filter a mask by ROI': roi_filter.md
        - 'Convert ROI to Mask': roi2mask.md
      - 'Rotate': rotate2.md
      - 'Segment Image Series': segment_image_series.md
      - 'Shift Image': shift.md
      - 'Spatial Clustering': spatial_clustering.md
      - 'Spectral Index': spectral_index.md
      - 'Standard Deviation Filter': stdev_filter.md
      - 'Thresholding Methods':
        - 'Binary Threshold': binary_threshold.md
        - 'Custom Range Threshold': custom_range_threshold.md
        - 'Gaussian Adaptive Threshold': gaussian_threshold.md
        - 'Mask Bad Threshold': mask_bad_threshold.md
        - 'Mean Adaptive Threshold': mean_threshold.md
        - 'Otsu Auto Threshold': otsu_threshold.md
        - 'Saturation Threshold': saturation_threshold.md
        - 'Threshold Two Channels': threshold_dual_channels.md
        - 'Triangle Auto Threshold': triangle_threshold.md
        - 'Texture Threshold': texture_threshold.md
      - 'Transformation Methods':
          - 'Auto-Detect Color Card': find_color_card.md
          - 'Create Color Card Mask': create_color_card_mask.md
          - 'Convert Color Card to Matrix': get_color_matrix.md
          - 'Color Correction Workflow': transform_correct_color.md
          - 'Quick Color Check': quick_color_check.md
          - 'Affine Color Correction': transform_affine_color_correction.md
          - 'Standard Color Matrix': std_color_matrix.md
          - 'Gamma Correction': transform_gamma_correct.md
          - 'Nonuniform Illumination Correction': nonuniform_illumination.md
          - 'Perspective warp': transform_warp.md
          - 'Rescale Image Values': transform_rescale.md
          - 'Resize Images': transform_resize.md
      - 'Transformation Helpers':
            - 'Calculate Moore-Penrose Inverse Matrix': mp_inverse.md
            - 'Create Color Correction Matrix': transformation_matrix.md
            - 'Apply Color Correction Matrix': apply_transformation_matrix.md
            - 'Load Matrix': load_matrix.md
            - 'Save Matrix': save_matrix.md
      - 'Visualization Methods':
          - 'Auto Threshold Methods': visualize_auto_threshold_methods.md
          - 'Chlorophyll Fluorescence': visualize_chlorophyll_fluorescence.md
          - 'Clustered Contours': visualize_clustered_contours.md
          - 'Colorize Label Image': visualize_colorize_label_img.md
          - 'Colorize Masks': visualize_colorize_masks.md
          - 'Colorspaces': visualize_colorspace.md
          - 'Histogram': visualize_histogram.md
          - 'Hyperspectral Histogram': visualize_hyper_histogram.md
          - 'Overlay Images': visualize_ovelay_two_imgs.md
          - 'Object Size ECDF': visualize_obj_size_ecdf.md
          - 'Object Sizes': visualize_obj_sizes.md
          - 'Pixel Scatter Plot': 'visualize_pixel_scatter_vis.md'
          - 'Pseudocolor': visualize_pseudocolor.md
          - 'Time Lapse Video': visualize_time_lapse_video.md
      - 'Watershed Segmentation': watershed.md
      - 'White balance': white_balance.md
      - 'Within Frame': within_frame.md
    - 'Machine Learning Training':
      - 'Naive Bayes': naive_bayes.md
      - 'Naive Bayes Multiclass': naive_bayes_multiclass.md
    - 'Parallelization':
        - 'Configure Parallelization': parallel_config.md
        - 'Workflow Inputs Management': parallel_workflow_inputs.md
        - 'Metadata Parser': parallel_metadata_parser.md
        - 'Job Builder': parallel_job_builder.md
        - 'Multiprocess': parallel_multiprocess.md
        - 'Process Results': parallel_process_results.md
        - 'Workflow Parallelization': pipeline_parallel.md
  - 'Accessory tools': tools.md
markdown_extensions:
  - toc:
      permalink: True
  - admonition<|MERGE_RESOLUTION|>--- conflicted
+++ resolved
@@ -34,15 +34,8 @@
         - 'Analyze Thermal': analyze_thermal.md
         - 'Analyze Spectral Reflectance': analyze_spectral_reflectance.md
         - 'Analyze Spectral Index': analyze_spectral_index.md
-<<<<<<< HEAD
         - 'Analyze YII': analyze_yii.md
         - 'Analyze NPQ': analyze_npq.md
-      - 'Analyze Color': analyze_color.md
-      - 'Analyze NIR': analyze_NIR_intensity.md
-      - 'Analyze Shape': analyze_shape.md
-      - 'Analyze Thermal': analyze_thermal_values.md
-=======
->>>>>>> 0150bb2b
       - 'Annotation Tools':
           - 'Points': Points.md
       - 'Apply Mask': apply_mask.md
