--- conflicted
+++ resolved
@@ -6450,7 +6450,6 @@
         _ = pcv.visualize.overlay_two_imgs(img1=img1, img2=img2)
 
 
-<<<<<<< HEAD
 def test_plantcv_visualize_size():
     pcv.params.debug = None
     cache_dir = os.path.join(TEST_TMPDIR, "test_plantcv_visualize_sizes")
@@ -6458,14 +6457,12 @@
     img = cv2.imread(os.path.join(TEST_DATA, TEST_INPUT_BINARY), -1)
     visualization = pcv.visualize.obj_sizes(img=img, mask=img, num_objects=4)
     assert len(np.unique(visualization)) == 4
-=======
 @pytest.mark.parametrize("title", ["Include Title", None])
 def test_plantcv_visualize_obj_size_ecdf(title):
     pcv.params.debug = None
     mask = cv2.imread(os.path.join(TEST_DATA, TEST_INPUT_MASK), -1)
     fig_ecdf = plantcv.plantcv.visualize.obj_size_ecdf(mask=mask, title=title)
     assert isinstance(fig_ecdf, ggplot)
->>>>>>> f8e10a34
 
 
 # ##############################
