#!/usr/bin/env python

import pytest
import os
import shutil
import json
import numpy as np
import cv2
import sys
import pandas as pd
from plotnine import ggplot
from plantcv import plantcv as pcv
import plantcv.learn
import plantcv.parallel
import plantcv.utils
# Import matplotlib and use a null Template to block plotting to screen
# This will let us test debug = "plot"
import matplotlib
import dask
from dask.distributed import Client

PARALLEL_TEST_DATA = os.path.join(os.path.dirname(os.path.abspath(__file__)), "parallel_data")
TEST_TMPDIR = os.path.join(os.path.dirname(os.path.abspath(__file__)), "..", ".cache")
TEST_IMG_DIR = "images"
TEST_IMG_DIR2 = "images_w_date"
TEST_SNAPSHOT_DIR = "snapshots"
TEST_PIPELINE = os.path.join(PARALLEL_TEST_DATA, "plantcv-script.py")
META_FIELDS = {"imgtype": 0, "camera": 1, "frame": 2, "zoom": 3, "lifter": 4, "gain": 5, "exposure": 6, "id": 7}
VALID_META = {
    # Camera settings
    "camera": {
        "label": "camera identifier",
        "datatype": "<class 'str'>",
        "value": "none"
    },
    "imgtype": {
        "label": "image type",
        "datatype": "<class 'str'>",
        "value": "none"
    },
    "zoom": {
        "label": "camera zoom setting",
        "datatype": "<class 'str'>",
        "value": "none"
    },
    "exposure": {
        "label": "camera exposure setting",
        "datatype": "<class 'str'>",
        "value": "none"
    },
    "gain": {
        "label": "camera gain setting",
        "datatype": "<class 'str'>",
        "value": "none"
    },
    "frame": {
        "label": "image series frame identifier",
        "datatype": "<class 'str'>",
        "value": "none"
    },
    "lifter": {
        "label": "imaging platform height setting",
        "datatype": "<class 'str'>",
        "value": "none"
    },
    # Date-Time
    "timestamp": {
        "label": "datetime of image",
        "datatype": "<class 'datetime.datetime'>",
        "value": None
    },
    # Sample attributes
    "id": {
        "label": "image identifier",
        "datatype": "<class 'str'>",
        "value": "none"
    },
    "plantbarcode": {
        "label": "plant barcode identifier",
        "datatype": "<class 'str'>",
        "value": "none"
    },
    "treatment": {
        "label": "treatment identifier",
        "datatype": "<class 'str'>",
        "value": "none"
    },
    "cartag": {
        "label": "plant carrier identifier",
        "datatype": "<class 'str'>",
        "value": "none"
    },
    # Experiment attributes
    "measurementlabel": {
        "label": "experiment identifier",
        "datatype": "<class 'str'>",
        "value": "none"
    },
    # Other
    "other": {
        "label": "other identifier",
        "datatype": "<class 'str'>",
        "value": "none"
    }
}

METADATA_COPROCESS = {
    'VIS_SV_0_z1_h1_g0_e82_117770.jpg': {
        'path': os.path.join(PARALLEL_TEST_DATA, 'snapshots', 'snapshot57383', 'VIS_SV_0_z1_h1_g0_e82_117770.jpg'),
        'camera': 'SV',
        'imgtype': 'VIS',
        'zoom': 'z1',
        'exposure': 'e82',
        'gain': 'g0',
        'frame': '0',
        'lifter': 'h1',
        'timestamp': '2014-10-22 17:49:35.187',
        'id': '117770',
        'plantbarcode': 'Ca031AA010564',
        'treatment': 'none',
        'cartag': '2143',
        'measurementlabel': 'C002ch_092214_biomass',
        'other': 'none',
        'coimg': 'NIR_SV_0_z1_h1_g0_e65_117779.jpg'
    },
    'NIR_SV_0_z1_h1_g0_e65_117779.jpg': {
        'path': os.path.join(PARALLEL_TEST_DATA, 'snapshots', 'snapshot57383', 'NIR_SV_0_z1_h1_g0_e65_117779.jpg'),
        'camera': 'SV',
        'imgtype': 'NIR',
        'zoom': 'z1',
        'exposure': 'e65',
        'gain': 'g0',
        'frame': '0',
        'lifter': 'h1',
        'timestamp': '2014-10-22 17:49:35.187',
        'id': '117779',
        'plantbarcode': 'Ca031AA010564',
        'treatment': 'none',
        'cartag': '2143',
        'measurementlabel': 'C002ch_092214_biomass',
        'other': 'none'
    }
}
METADATA_VIS_ONLY = {
    'VIS_SV_0_z1_h1_g0_e82_117770.jpg': {
        'path': os.path.join(PARALLEL_TEST_DATA, 'snapshots', 'snapshot57383', 'VIS_SV_0_z1_h1_g0_e82_117770.jpg'),
        'camera': 'SV',
        'imgtype': 'VIS',
        'zoom': 'z1',
        'exposure': 'e82',
        'gain': 'g0',
        'frame': '0',
        'lifter': 'h1',
        'timestamp': '2014-10-22 17:49:35.187',
        'id': '117770',
        'plantbarcode': 'Ca031AA010564',
        'treatment': 'none',
        'cartag': '2143',
        'measurementlabel': 'C002ch_092214_biomass',
        'other': 'none'
    }
}
METADATA_NIR_ONLY = {
    'NIR_SV_0_z1_h1_g0_e65_117779.jpg': {
        'path': os.path.join(PARALLEL_TEST_DATA, 'snapshots', 'snapshot57383', 'NIR_SV_0_z1_h1_g0_e65_117779.jpg'),
        'camera': 'SV',
        'imgtype': 'NIR',
        'zoom': 'z1',
        'exposure': 'e65',
        'gain': 'g0',
        'frame': '0',
        'lifter': 'h1',
        'timestamp': '2014-10-22 17:49:35.187',
        'id': '117779',
        'plantbarcode': 'Ca031AA010564',
        'treatment': 'none',
        'cartag': '2143',
        'measurementlabel': 'C002ch_092214_biomass',
        'other': 'none'
    }
}
# Set the temp directory for dask
dask.config.set(temporary_directory=TEST_TMPDIR)


# ##########################
# Tests setup function
# ##########################
def setup_function():
    if not os.path.exists(TEST_TMPDIR):
        os.mkdir(TEST_TMPDIR)


# ##############################
# Tests for the parallel subpackage
# ##############################
def test_plantcv_parallel_workflowconfig_save_config_file():
    # Create a test tmp directory
    cache_dir = os.path.join(TEST_TMPDIR, "test_plantcv_parallel_workflowconfig_save_config_file")
    os.mkdir(cache_dir)
    # Define output path/filename
    template_file = os.path.join(cache_dir, "config.json")
    # Create config instance
    config = plantcv.parallel.WorkflowConfig()
    # Save template file
    config.save_config(config_file=template_file)

    assert os.path.exists(template_file)


def test_plantcv_parallel_workflowconfig_import_config_file():
    # Define input path/filename
    config_file = os.path.join(PARALLEL_TEST_DATA, "workflow_config_template.json")
    # Create config instance
    config = plantcv.parallel.WorkflowConfig()
    # import config file
    config.import_config(config_file=config_file)

    assert config.cluster == "LocalCluster"


def test_plantcv_parallel_workflowconfig_validate_config():
    # Create a test tmp directory
    cache_dir = os.path.join(TEST_TMPDIR, "test_plantcv_parallel_workflowconfig_validate_config")
    os.mkdir(cache_dir)
    # Create config instance
    config = plantcv.parallel.WorkflowConfig()
    # Set valid values in config
    config.input_dir = os.path.join(PARALLEL_TEST_DATA, "images")
    config.json = os.path.join(cache_dir, "valid_config.json")
    config.filename_metadata = ["imgtype", "camera", "frame", "zoom", "lifter", "gain", "exposure", "id"]
    config.workflow = TEST_PIPELINE
    config.img_outdir = cache_dir
    # Validate config
    assert config.validate_config()


def test_plantcv_parallel_workflowconfig_invalid_startdate():
    # Create a test tmp directory
    cache_dir = os.path.join(TEST_TMPDIR, "test_plantcv_parallel_workflowconfig_invalid_startdate")
    os.mkdir(cache_dir)
    # Create config instance
    config = plantcv.parallel.WorkflowConfig()
    # Set valid values in config
    config.input_dir = os.path.join(PARALLEL_TEST_DATA, "images")
    config.json = os.path.join(cache_dir, "valid_config.json")
    config.filename_metadata = ["imgtype", "camera", "frame", "zoom", "lifter", "gain", "exposure", "id"]
    config.workflow = TEST_PIPELINE
    config.img_outdir = cache_dir
    config.start_date = "2020-05-10"
    # Validate config
    assert not config.validate_config()


def test_plantcv_parallel_workflowconfig_invalid_enddate():
    # Create a test tmp directory
    cache_dir = os.path.join(TEST_TMPDIR, "test_plantcv_parallel_workflowconfig_invalid_enddate")
    os.mkdir(cache_dir)
    # Create config instance
    config = plantcv.parallel.WorkflowConfig()
    # Set valid values in config
    config.input_dir = os.path.join(PARALLEL_TEST_DATA, "images")
    config.json = os.path.join(cache_dir, "valid_config.json")
    config.filename_metadata = ["imgtype", "camera", "frame", "zoom", "lifter", "gain", "exposure", "id"]
    config.workflow = TEST_PIPELINE
    config.img_outdir = cache_dir
    config.end_date = "2020-05-10"
    config.timestampformat = "%Y%m%d"
    # Validate config
    assert not config.validate_config()


def test_plantcv_parallel_workflowconfig_invalid_metadata_terms():
    # Create a test tmp directory
    cache_dir = os.path.join(TEST_TMPDIR, "test_plantcv_parallel_workflowconfig_invalid_metadata_terms")
    os.mkdir(cache_dir)
    # Create config instance
    config = plantcv.parallel.WorkflowConfig()
    # Set invalid values in config
    # input_dir and json are not defined by default, but are required
    # Set an incorrect metadata term
    config.filename_metadata.append("invalid")
    # Validate config
    assert not config.validate_config()


def test_plantcv_parallel_workflowconfig_invalid_filename_metadata():
    # Create a test tmp directory
    cache_dir = os.path.join(TEST_TMPDIR, "test_plantcv_parallel_workflowconfig_invalid_filename_metadata")
    os.mkdir(cache_dir)
    # Create config instance
    config = plantcv.parallel.WorkflowConfig()
    # Set invalid values in config
    # input_dir and json are not defined by default, but are required
    # Do not set required filename_metadata
    # Validate config
    assert not config.validate_config()


def test_plantcv_parallel_workflowconfig_invalid_cluster():
    # Create a test tmp directory
    cache_dir = os.path.join(TEST_TMPDIR, "test_plantcv_parallel_workflowconfig_invalid_cluster")
    os.mkdir(cache_dir)
    # Create config instance
    config = plantcv.parallel.WorkflowConfig()
    # Set invalid values in config
    # input_dir and json are not defined by default, but are required
    # Set invalid cluster type
    config.cluster = "MyCluster"
    # Validate config
    assert not config.validate_config()


def test_plantcv_parallel_metadata_parser_snapshots():
    # Create config instance
    config = plantcv.parallel.WorkflowConfig()
    config.input_dir = os.path.join(PARALLEL_TEST_DATA, TEST_SNAPSHOT_DIR)
    config.json = os.path.join(TEST_TMPDIR, "test_plantcv_parallel_metadata_parser_snapshots", "output.json")
    config.filename_metadata = ["imgtype", "camera", "frame", "zoom", "lifter", "gain", "exposure", "id"]
    config.workflow = TEST_PIPELINE
    config.metadata_filters = {"imgtype": "VIS", "camera": "SV"}
    config.start_date = "2014-10-21 00:00:00.0"
    config.end_date = "2014-10-23 00:00:00.0"
    config.timestampformat = '%Y-%m-%d %H:%M:%S.%f'
    config.imgformat = "jpg"

    meta = plantcv.parallel.metadata_parser(config=config)
    assert meta == METADATA_VIS_ONLY


def test_plantcv_parallel_metadata_parser_snapshots_coimg():
    # Create config instance
    config = plantcv.parallel.WorkflowConfig()
    config.input_dir = os.path.join(PARALLEL_TEST_DATA, TEST_SNAPSHOT_DIR)
    config.json = os.path.join(TEST_TMPDIR, "test_plantcv_parallel_metadata_parser_snapshots_coimg", "output.json")
    config.filename_metadata = ["imgtype", "camera", "frame", "zoom", "lifter", "gain", "exposure", "id"]
    config.workflow = TEST_PIPELINE
    config.metadata_filters = {"imgtype": "VIS"}
    config.start_date = "2014-10-21 00:00:00.0"
    config.end_date = "2014-10-23 00:00:00.0"
    config.timestampformat = '%Y-%m-%d %H:%M:%S.%f'
    config.imgformat = "jpg"
    config.coprocess = "FAKE"

    meta = plantcv.parallel.metadata_parser(config=config)
    assert meta == METADATA_VIS_ONLY


def test_plantcv_parallel_metadata_parser_images():
    # Create config instance
    config = plantcv.parallel.WorkflowConfig()
    config.input_dir = os.path.join(PARALLEL_TEST_DATA, TEST_IMG_DIR)
    config.json = os.path.join(TEST_TMPDIR, "test_plantcv_parallel_metadata_parser_images", "output.json")
    config.filename_metadata = ["imgtype", "camera", "frame", "zoom", "lifter", "gain", "exposure", "id"]
    config.workflow = TEST_PIPELINE
    config.metadata_filters = {"imgtype": "VIS"}
    config.start_date = "2014"
    config.end_date = "2014"
    config.timestampformat = '%Y'  # no date in filename so check date range and date_format are ignored
    config.imgformat = "jpg"

    meta = plantcv.parallel.metadata_parser(config=config)
    expected = {
        'VIS_SV_0_z1_h1_g0_e82_117770.jpg': {
            'path': os.path.join(PARALLEL_TEST_DATA, 'images', 'VIS_SV_0_z1_h1_g0_e82_117770.jpg'),
            'camera': 'SV',
            'imgtype': 'VIS',
            'zoom': 'z1',
            'exposure': 'e82',
            'gain': 'g0',
            'frame': '0',
            'lifter': 'h1',
            'timestamp': None,
            'id': '117770',
            'plantbarcode': 'none',
            'treatment': 'none',
            'cartag': 'none',
            'measurementlabel': 'none',
            'other': 'none'}
    }
    assert meta == expected
    config.include_all_subdirs = False
    meta = plantcv.parallel.metadata_parser(config=config)
    assert meta == expected

def test_plantcv_parallel_metadata_parser_regex():
    # Create config instance
    config = plantcv.parallel.WorkflowConfig()
    config.input_dir = os.path.join(PARALLEL_TEST_DATA, TEST_IMG_DIR)
    config.json = os.path.join(TEST_TMPDIR, "test_plantcv_parallel_metadata_parser_images", "output.json")
    config.filename_metadata = ["imgtype", "camera", "frame", "zoom", "lifter", "gain", "exposure", "id"]
    config.workflow = TEST_PIPELINE
    config.metadata_filters = {"imgtype": "VIS"}
    config.start_date = "2014-10-21 00:00:00.0"
    config.end_date = "2014-10-23 00:00:00.0"
    config.timestampformat = '%Y-%m-%d %H:%M:%S.%f'
    config.imgformat = "jpg"
    config.delimiter = r'(VIS)_(SV)_(\d+)_(z1)_(h1)_(g0)_(e82)_(\d+)'

    meta = plantcv.parallel.metadata_parser(config=config)
    expected = {
        'VIS_SV_0_z1_h1_g0_e82_117770.jpg': {
            'path': os.path.join(PARALLEL_TEST_DATA, 'images', 'VIS_SV_0_z1_h1_g0_e82_117770.jpg'),
            'camera': 'SV',
            'imgtype': 'VIS',
            'zoom': 'z1',
            'exposure': 'e82',
            'gain': 'g0',
            'frame': '0',
            'lifter': 'h1',
            'timestamp': None,
            'id': '117770',
            'plantbarcode': 'none',
            'treatment': 'none',
            'cartag': 'none',
            'measurementlabel': 'none',
            'other': 'none'}
    }
    assert meta == expected


def test_plantcv_parallel_metadata_parser_images_outside_daterange():
    # Create config instance
    config = plantcv.parallel.WorkflowConfig()
    config.input_dir = os.path.join(PARALLEL_TEST_DATA, TEST_IMG_DIR2)
    config.json = os.path.join(TEST_TMPDIR, "test_plantcv_parallel_metadata_parser_images_outside_daterange",
                               "output.json")
    config.filename_metadata = ["imgtype", "camera", "frame", "zoom", "lifter", "gain", "exposure", "timestamp"]
    config.workflow = TEST_PIPELINE
    config.metadata_filters = {"imgtype": "NIR"}
    config.start_date = "1970-01-01 00_00_00"
    config.end_date = "1970-01-01 00_00_00"
    config.timestampformat = "%Y-%m-%d %H_%M_%S"
    config.imgformat = "jpg"
    config.delimiter = r"(NIR)_(SV)_(\d)_(z1)_(h1)_(g0)_(e65)_(\d{4}-\d{2}-\d{2} \d{2}_\d{2}_\d{2})"

    meta = plantcv.parallel.metadata_parser(config=config)
    assert meta == {}


def test_plantcv_parallel_metadata_parser_no_default_dates():
    # Create config instance
    config = plantcv.parallel.WorkflowConfig()
    config.input_dir = os.path.join(PARALLEL_TEST_DATA, TEST_SNAPSHOT_DIR)
    config.json = os.path.join(TEST_TMPDIR, "test_plantcv_parallel_metadata_parser_no_default_dates", "output.json")
    config.filename_metadata = ["imgtype", "camera", "frame", "zoom", "lifter", "gain", "exposure", "id"]
    config.workflow = TEST_PIPELINE
    config.metadata_filters = {"imgtype": "VIS", "camera": "SV", "id": "117770"}
    config.start_date = None
    config.end_date = None
    config.timestampformat = '%Y-%m-%d %H:%M:%S.%f'
    config.imgformat = "jpg"

    meta = plantcv.parallel.metadata_parser(config=config)
    assert meta == METADATA_VIS_ONLY


def test_plantcv_parallel_check_date_range_wrongdateformat():
    start_date = 10
    end_date = 10
    img_time = '2010-10-10'

    with pytest.raises(SystemExit, match=r'does not match format'):
        date_format = '%Y%m%d'
        _ = plantcv.parallel.check_date_range(
            start_date, end_date, img_time, date_format)


def test_plantcv_parallel_metadata_parser_snapshot_outside_daterange():
    # Create config instance
    config = plantcv.parallel.WorkflowConfig()
    config.input_dir = os.path.join(PARALLEL_TEST_DATA, TEST_SNAPSHOT_DIR)
    config.json = os.path.join(TEST_TMPDIR, "test_plantcv_parallel_metadata_parser_snapshot_outside_daterange",
                               "output.json")
    config.filename_metadata = ["imgtype", "camera", "frame", "zoom", "lifter", "gain", "exposure", "id"]
    config.workflow = TEST_PIPELINE
    config.metadata_filters = {"imgtype": "VIS"}
    config.start_date = "1970-01-01 00:00:00.0"
    config.end_date = "1970-01-01 00:00:00.0"
    config.timestampformat = '%Y-%m-%d %H:%M:%S.%f'
    config.imgformat = "jpg"

    meta = plantcv.parallel.metadata_parser(config=config)

    assert meta == {}


def test_plantcv_parallel_metadata_parser_fail_images():
    # Create config instance
    config = plantcv.parallel.WorkflowConfig()
    config.input_dir = os.path.join(PARALLEL_TEST_DATA, TEST_SNAPSHOT_DIR)
    config.json = os.path.join(TEST_TMPDIR, "test_plantcv_parallel_metadata_parser_fail_images", "output.json")
    config.filename_metadata = ["imgtype", "camera", "frame", "zoom", "lifter", "gain", "exposure", "id"]
    config.workflow = TEST_PIPELINE
    config.metadata_filters = {"cartag": "VIS"}
    config.start_date = "1970-01-01 00:00:00.0"
    config.end_date = "1970-01-01 00:00:00.0"
    config.timestampformat = '%Y-%m-%d %H:%M:%S.%f'
    config.imgformat = "jpg"
    config.coprocess = "NIR"

    meta = plantcv.parallel.metadata_parser(config=config)
    assert meta == METADATA_NIR_ONLY


def test_plantcv_parallel_metadata_parser_images_with_frame():
    # Create config instance
    config = plantcv.parallel.WorkflowConfig()
    config.input_dir = os.path.join(PARALLEL_TEST_DATA, TEST_SNAPSHOT_DIR)
    config.json = os.path.join(TEST_TMPDIR, "test_plantcv_parallel_metadata_parser_images_with_frame", "output.json")
    config.filename_metadata = ["imgtype", "camera", "frame", "zoom", "lifter", "gain", "exposure", "id"]
    config.workflow = TEST_PIPELINE
    config.metadata_filters = {"imgtype": "VIS"}
    config.start_date = "2014-10-21 00:00:00.0"
    config.end_date = "2014-10-23 00:00:00.0"
    config.timestampformat = '%Y-%m-%d %H:%M:%S.%f'
    config.imgformat = "jpg"
    config.coprocess = "NIR"

    meta = plantcv.parallel.metadata_parser(config=config)

    assert meta == {
        'VIS_SV_0_z1_h1_g0_e82_117770.jpg': {
            'path': os.path.join(PARALLEL_TEST_DATA, 'snapshots', 'snapshot57383', 'VIS_SV_0_z1_h1_g0_e82_117770.jpg'),
            'camera': 'SV',
            'imgtype': 'VIS',
            'zoom': 'z1',
            'exposure': 'e82',
            'gain': 'g0',
            'frame': '0',
            'lifter': 'h1',
            'timestamp': '2014-10-22 17:49:35.187',
            'id': '117770',
            'plantbarcode': 'Ca031AA010564',
            'treatment': 'none',
            'cartag': '2143',
            'measurementlabel': 'C002ch_092214_biomass',
            'other': 'none',
            'coimg': 'NIR_SV_0_z1_h1_g0_e65_117779.jpg'
        },
        'NIR_SV_0_z1_h1_g0_e65_117779.jpg': {
            'path': os.path.join(PARALLEL_TEST_DATA, 'snapshots', 'snapshot57383', 'NIR_SV_0_z1_h1_g0_e65_117779.jpg'),
            'camera': 'SV',
            'imgtype': 'NIR',
            'zoom': 'z1',
            'exposure': 'e65',
            'gain': 'g0',
            'frame': '0',
            'lifter': 'h1',
            'timestamp': '2014-10-22 17:49:35.187',
            'id': '117779',
            'plantbarcode': 'Ca031AA010564',
            'treatment': 'none',
            'cartag': '2143',
            'measurementlabel': 'C002ch_092214_biomass',
            'other': 'none'
        }
    }


def test_plantcv_parallel_metadata_parser_images_no_frame():
    # Create config instance
    config = plantcv.parallel.WorkflowConfig()
    config.input_dir = os.path.join(PARALLEL_TEST_DATA, TEST_SNAPSHOT_DIR)
    config.json = os.path.join(TEST_TMPDIR, "test_plantcv_parallel_metadata_parser_images_no_frame",
                               "output.json")
    config.filename_metadata = ["imgtype", "camera", "X", "zoom", "lifter", "gain", "exposure", "id"]
    config.workflow = TEST_PIPELINE
    config.metadata_filters = {"imgtype": "VIS"}
    config.start_date = "2014-10-21 00:00:00.0"
    config.end_date = "2014-10-23 00:00:00.0"
    config.timestampformat = '%Y-%m-%d %H:%M:%S.%f'
    config.imgformat = "jpg"
    config.coprocess = "NIR"

    meta = plantcv.parallel.metadata_parser(config=config)

    assert meta == {
        'VIS_SV_0_z1_h1_g0_e82_117770.jpg': {
            'path': os.path.join(PARALLEL_TEST_DATA, 'snapshots', 'snapshot57383', 'VIS_SV_0_z1_h1_g0_e82_117770.jpg'),
            'camera': 'SV',
            'imgtype': 'VIS',
            'zoom': 'z1',
            'exposure': 'e82',
            'gain': 'g0',
            'frame': 'none',
            'lifter': 'h1',
            'timestamp': '2014-10-22 17:49:35.187',
            'id': '117770',
            'plantbarcode': 'Ca031AA010564',
            'treatment': 'none',
            'cartag': '2143',
            'measurementlabel': 'C002ch_092214_biomass',
            'other': 'none',
            'coimg': 'NIR_SV_0_z1_h1_g0_e65_117779.jpg'
        },
        'NIR_SV_0_z1_h1_g0_e65_117779.jpg': {
            'path': os.path.join(PARALLEL_TEST_DATA, 'snapshots', 'snapshot57383', 'NIR_SV_0_z1_h1_g0_e65_117779.jpg'),
            'camera': 'SV',
            'imgtype': 'NIR',
            'zoom': 'z1',
            'exposure': 'e65',
            'gain': 'g0',
            'frame': 'none',
            'lifter': 'h1',
            'timestamp': '2014-10-22 17:49:35.187',
            'id': '117779',
            'plantbarcode': 'Ca031AA010564',
            'treatment': 'none',
            'cartag': '2143',
            'measurementlabel': 'C002ch_092214_biomass',
            'other': 'none'
        }
    }


def test_plantcv_parallel_metadata_parser_images_no_camera():
    # Create config instance
    config = plantcv.parallel.WorkflowConfig()
    config.input_dir = os.path.join(PARALLEL_TEST_DATA, TEST_SNAPSHOT_DIR)
    config.json = os.path.join(TEST_TMPDIR, "test_plantcv_parallel_metadata_parser_images_no_frame", "output.json")
    config.filename_metadata = ["imgtype", "X", "frame", "zoom", "lifter", "gain", "exposure", "id"]
    config.workflow = TEST_PIPELINE
    config.metadata_filters = {"imgtype": "VIS"}
    config.start_date = "2014-10-21 00:00:00.0"
    config.end_date = "2014-10-23 00:00:00.0"
    config.timestampformat = '%Y-%m-%d %H:%M:%S.%f'
    config.imgformat = "jpg"
    config.coprocess = "NIR"

    meta = plantcv.parallel.metadata_parser(config=config)

    assert meta == {
        'VIS_SV_0_z1_h1_g0_e82_117770.jpg': {
            'path': os.path.join(PARALLEL_TEST_DATA, 'snapshots', 'snapshot57383', 'VIS_SV_0_z1_h1_g0_e82_117770.jpg'),
            'camera': 'none',
            'imgtype': 'VIS',
            'zoom': 'z1',
            'exposure': 'e82',
            'gain': 'g0',
            'frame': '0',
            'lifter': 'h1',
            'timestamp': '2014-10-22 17:49:35.187',
            'id': '117770',
            'plantbarcode': 'Ca031AA010564',
            'treatment': 'none',
            'cartag': '2143',
            'measurementlabel': 'C002ch_092214_biomass',
            'other': 'none',
            'coimg': 'NIR_SV_0_z1_h1_g0_e65_117779.jpg'
        },
        'NIR_SV_0_z1_h1_g0_e65_117779.jpg': {
            'path': os.path.join(PARALLEL_TEST_DATA, 'snapshots', 'snapshot57383', 'NIR_SV_0_z1_h1_g0_e65_117779.jpg'),
            'camera': 'none',
            'imgtype': 'NIR',
            'zoom': 'z1',
            'exposure': 'e65',
            'gain': 'g0',
            'frame': '0',
            'lifter': 'h1',
            'timestamp': '2014-10-22 17:49:35.187',
            'id': '117779',
            'plantbarcode': 'Ca031AA010564',
            'treatment': 'none',
            'cartag': '2143',
            'measurementlabel': 'C002ch_092214_biomass',
            'other': 'none'
        }
    }


def test_plantcv_parallel_job_builder_single_image():
    # Create cache directory
    cache_dir = os.path.join(TEST_TMPDIR, "test_plantcv_parallel_job_builder_single_image")
    os.mkdir(cache_dir)
    # Create config instance
    config = plantcv.parallel.WorkflowConfig()
    config.input_dir = os.path.join(PARALLEL_TEST_DATA, TEST_SNAPSHOT_DIR)
    config.json = os.path.join(cache_dir, "output.json")
    config.tmp_dir = cache_dir
    config.filename_metadata = ["imgtype", "camera", "frame", "zoom", "lifter", "gain", "exposure", "id"]
    config.workflow = TEST_PIPELINE
    config.img_outdir = cache_dir
    config.metadata_filters = {"imgtype": "VIS", "camera": "SV"}
    config.start_date = "2014-10-21 00:00:00.0"
    config.end_date = "2014-10-23 00:00:00.0"
    config.timestampformat = '%Y-%m-%d %H:%M:%S.%f'
    config.imgformat = "jpg"
    config.other_args = ["--other", "on"]
    config.writeimg = True

    jobs = plantcv.parallel.job_builder(meta=METADATA_VIS_ONLY, config=config)

    image_name = list(METADATA_VIS_ONLY.keys())[0]
    result_file = os.path.join(cache_dir, image_name + '.txt')

    expected = ['python', TEST_PIPELINE, '--image', METADATA_VIS_ONLY[image_name]['path'], '--outdir',
                cache_dir, '--result', result_file, '--writeimg', '--other', 'on']

    if len(expected) != len(jobs[0]):
        assert False
    else:
        assert all([i == j] for i, j in zip(jobs[0], expected))


def test_plantcv_parallel_job_builder_coprocess():
    # Create cache directory
    cache_dir = os.path.join(TEST_TMPDIR, "test_plantcv_parallel_job_builder_coprocess")
    os.mkdir(cache_dir)
    # Create config instance
    config = plantcv.parallel.WorkflowConfig()
    config.input_dir = os.path.join(PARALLEL_TEST_DATA, TEST_SNAPSHOT_DIR)
    config.json = os.path.join(cache_dir, "output.json")
    config.tmp_dir = cache_dir
    config.filename_metadata = ["imgtype", "camera", "frame", "zoom", "lifter", "gain", "exposure", "id"]
    config.workflow = TEST_PIPELINE
    config.img_outdir = cache_dir
    config.metadata_filters = {"imgtype": "VIS", "camera": "SV"}
    config.start_date = "2014-10-21 00:00:00.0"
    config.end_date = "2014-10-23 00:00:00.0"
    config.timestampformat = '%Y-%m-%d %H:%M:%S.%f'
    config.imgformat = "jpg"
    config.other_args = ["--other", "on"]
    config.writeimg = True
    config.coprocess = "NIR"

    jobs = plantcv.parallel.job_builder(meta=METADATA_COPROCESS, config=config)

    img_names = list(METADATA_COPROCESS.keys())
    vis_name = img_names[0]
    vis_path = METADATA_COPROCESS[vis_name]['path']
    result_file = os.path.join(cache_dir, vis_name + '.txt')
    nir_name = img_names[1]
    coresult_file = os.path.join(cache_dir, nir_name + '.txt')

    expected = ['python', TEST_PIPELINE, '--image', vis_path, '--outdir', cache_dir, '--result', result_file,
                '--coresult', coresult_file, '--writeimg', '--other', 'on']

    if len(expected) != len(jobs[0]):
        assert False
    else:
        assert all([i == j] for i, j in zip(jobs[0], expected))


def test_plantcv_parallel_multiprocess_create_dask_cluster_local():
    client = plantcv.parallel.create_dask_cluster(cluster="LocalCluster", cluster_config={})
    status = client.status
    client.shutdown()
    assert status == "running"


def test_plantcv_parallel_multiprocess_create_dask_cluster():
    client = plantcv.parallel.create_dask_cluster(cluster="HTCondorCluster", cluster_config={"cores": 1,
                                                                                             "memory": "1GB",
                                                                                             "disk": "1GB"})
    status = client.status
    client.shutdown()
    assert status == "running"


def test_plantcv_parallel_multiprocess_create_dask_cluster_invalid_cluster():
    with pytest.raises(ValueError):
        _ = plantcv.parallel.create_dask_cluster(cluster="Skynet", cluster_config={})


def test_plantcv_parallel_convert_datetime_to_unixtime():
    unix_time = plantcv.parallel.convert_datetime_to_unixtime(timestamp_str="1970-01-01", date_format="%Y-%m-%d")
    assert unix_time == 0


def test_plantcv_parallel_convert_datetime_to_unixtime_bad_strptime():
    with pytest.raises(SystemExit):
        _ = plantcv.parallel.convert_datetime_to_unixtime(timestamp_str="1970-01-01", date_format="%Y-%m")


def test_plantcv_parallel_multiprocess():
    image_name = list(METADATA_VIS_ONLY.keys())[0]
    image_path = os.path.join(METADATA_VIS_ONLY[image_name]['path'], image_name)
    result_file = os.path.join(TEST_TMPDIR, image_name + '.txt')
    jobs = [['python', TEST_PIPELINE, '--image', image_path, '--outdir', TEST_TMPDIR, '--result', result_file,
             '--writeimg', '--other', 'on']]
    # Create a dask LocalCluster client
    client = Client(n_workers=1)
    plantcv.parallel.multiprocess(jobs, client=client)
    assert os.path.exists(result_file)


def test_plantcv_parallel_process_results():
    # Create a test tmp directory
    cache_dir = os.path.join(TEST_TMPDIR, "test_plantcv_parallel_process_results")
    os.mkdir(cache_dir)
    plantcv.parallel.process_results(job_dir=os.path.join(PARALLEL_TEST_DATA, "results"),
                                     json_file=os.path.join(cache_dir, 'appended_results.json'))
    plantcv.parallel.process_results(job_dir=os.path.join(PARALLEL_TEST_DATA, "results"),
                                     json_file=os.path.join(cache_dir, 'appended_results.json'))
    # Assert that the output JSON file matches the expected output JSON file
    result_file = open(os.path.join(cache_dir, "appended_results.json"), "r")
    results = json.load(result_file)
    result_file.close()
    expected_file = open(os.path.join(PARALLEL_TEST_DATA, "appended_results.json"))
    expected = json.load(expected_file)
    expected_file.close()
    assert results == expected


def test_plantcv_parallel_process_results_new_output():
    # Create a test tmp directory
    cache_dir = os.path.join(TEST_TMPDIR, "test_plantcv_parallel_process_results_new_output")
    os.mkdir(cache_dir)
    plantcv.parallel.process_results(job_dir=os.path.join(PARALLEL_TEST_DATA, "results"),
                                     json_file=os.path.join(cache_dir, 'new_result.json'))
    # Assert output matches expected values
    result_file = open(os.path.join(cache_dir, "new_result.json"), "r")
    results = json.load(result_file)
    result_file.close()
    expected_file = open(os.path.join(PARALLEL_TEST_DATA, "new_result.json"))
    expected = json.load(expected_file)
    expected_file.close()
    assert results == expected


def test_plantcv_parallel_process_results_valid_json():
    # Test when the file is a valid json file but doesn't contain expected keys
    with pytest.raises(RuntimeError):
        plantcv.parallel.process_results(job_dir=os.path.join(PARALLEL_TEST_DATA, "results"),
                                         json_file=os.path.join(PARALLEL_TEST_DATA, "valid.json"))


def test_plantcv_parallel_process_results_invalid_json():
    # Create a test tmp directory
    cache_dir = os.path.join(TEST_TMPDIR, "test_plantcv_parallel_process_results_invalid_json")
    os.mkdir(cache_dir)
    # Move the test data to the tmp directory
    shutil.copytree(os.path.join(PARALLEL_TEST_DATA, "bad_results"), os.path.join(cache_dir, "bad_results"))
    with pytest.raises(RuntimeError):
        plantcv.parallel.process_results(job_dir=os.path.join(cache_dir, "bad_results"),
                                         json_file=os.path.join(cache_dir, "bad_results", "invalid.txt"))


# ####################################################################################################################
# ########################################### PLANTCV MAIN PACKAGE ###################################################
matplotlib.use('Template')

TEST_DATA = os.path.join(os.path.dirname(os.path.abspath(__file__)), "data")
HYPERSPECTRAL_TEST_DATA = os.path.join(os.path.dirname(os.path.abspath(__file__)), "hyperspectral_data")
HYPERSPECTRAL_DATA = "darkReference"
HYPERSPECTRAL_WHITE = "darkReference_whiteReference"
HYPERSPECTRAL_DARK = "darkReference_darkReference"
HYPERSPECTRAL_HDR = "darkReference.hdr"
HYPERSPECTRAL_MASK = "darkReference_mask.png"
HYPERSPECTRAL_DATA_NO_DEFAULT = "darkReference2"
HYPERSPECTRAL_HDR_NO_DEFAULT = "darkReference2.hdr"
HYPERSPECTRAL_DATA_APPROX_PSEUDO = "darkReference3"
HYPERSPECTRAL_HDR_APPROX_PSEUDO = "darkReference3.hdr"
HYPERSPECTRAL_HDR_SMALL_RANGE = {'description': '{[HEADWALL Hyperspec III]}', 'samples': '800', 'lines': '1',
                                 'bands': '978', 'header offset': '0', 'file type': 'ENVI Standard',
                                 'interleave': 'bil', 'sensor type': 'Unknown', 'byte order': '0',
                                 'default bands': '159,253,520', 'wavelength units': 'nm',
                                 'wavelength': ['379.027', '379.663', '380.3', '380.936', '381.573', '382.209']}
FLUOR_TEST_DATA = os.path.join(os.path.dirname(os.path.abspath(__file__)), "photosynthesis_data")
FLUOR_IMG = "PSII_PSD_supopt_temp_btx623_22_rep1.DAT"
TEST_COLOR_DIM = (2056, 2454, 3)
TEST_GRAY_DIM = (2056, 2454)
TEST_BINARY_DIM = TEST_GRAY_DIM
TEST_INPUT_COLOR = "input_color_img.jpg"
TEST_INPUT_GRAY = "input_gray_img.jpg"
TEST_INPUT_GRAY_SMALL = "input_gray_img_small.jpg"
TEST_INPUT_BINARY = "input_binary_img.png"
# Image from http://www.libpng.org/pub/png/png-OwlAlpha.html
# This image may be used, edited and reproduced freely.
TEST_INPUT_RGBA = "input_rgba.png"
TEST_INPUT_BAYER = "bayer_img.png"
TEST_INPUT_ROI_CONTOUR = "input_roi_contour.npz"
TEST_INPUT_ROI_HIERARCHY = "input_roi_hierarchy.npz"
TEST_INPUT_CONTOURS = "input_contours.npz"
TEST_INPUT_OBJECT_CONTOURS = "input_object_contours.npz"
TEST_INPUT_OBJECT_HIERARCHY = "input_object_hierarchy.npz"
TEST_VIS = "VIS_SV_0_z300_h1_g0_e85_v500_93054.png"
TEST_NIR = "NIR_SV_0_z300_h1_g0_e15000_v500_93059.png"
TEST_VIS_TV = "VIS_TV_0_z300_h1_g0_e85_v500_93054.png"
TEST_NIR_TV = "NIR_TV_0_z300_h1_g0_e15000_v500_93059.png"
TEST_INPUT_MASK = "input_mask_binary.png"
TEST_INPUT_MASK_OOB = "mask_outbounds.png"
TEST_INPUT_MASK_RESIZE = "input_mask_resize.png"
TEST_INPUT_NIR_MASK = "input_nir.png"
TEST_INPUT_FDARK = "FLUO_TV_dark.png"
TEST_INPUT_FDARK_LARGE = "FLUO_TV_DARK_large"
TEST_INPUT_FMIN = "FLUO_TV_min.png"
TEST_INPUT_FMAX = "FLUO_TV_max.png"
TEST_INPUT_FMASK = "FLUO_TV_MASK.png"
TEST_INPUT_GREENMAG = "input_green-magenta.jpg"
TEST_INPUT_MULTI = "multi_ori_image.jpg"
TEST_INPUT_MULTI_MASK = "multi_ori_mask.jpg"
TEST_INPUT_MULTI_OBJECT = "roi_objects.npz"
TEST_INPUT_MULTI_CONTOUR = "multi_contours.npz"
TEST_INPUT_ClUSTER_CONTOUR = "clusters_i.npz"
TEST_INPUT_MULTI_HIERARCHY = "multi_hierarchy.npz"
TEST_INPUT_VISUALIZE_CONTOUR = "roi_objects_visualize.npz"
TEST_INPUT_VISUALIZE_HIERARCHY = "roi_obj_hierarchy_visualize.npz"
TEST_INPUT_VISUALIZE_CLUSTERS = "clusters_i_visualize.npz"
TEST_INPUT_VISUALIZE_BACKGROUND = "visualize_background_img.png"
TEST_INPUT_GENOTXT = "cluster_names.txt"
TEST_INPUT_GENOTXT_TOO_MANY = "cluster_names_too_many.txt"
TEST_INPUT_CROPPED = 'cropped_img.jpg'
TEST_INPUT_CROPPED_MASK = 'cropped-mask.png'
TEST_INPUT_MARKER = 'seed-image.jpg'
TEST_INPUT_SKELETON = 'input_skeleton.png'
TEST_INPUT_SKELETON_PRUNED = 'input_pruned_skeleton.png'
TEST_FOREGROUND = "TEST_FOREGROUND.jpg"
TEST_BACKGROUND = "TEST_BACKGROUND.jpg"
TEST_PDFS = "naive_bayes_pdfs.txt"
TEST_PDFS_BAD = "naive_bayes_pdfs_bad.txt"
TEST_VIS_SMALL = "setaria_small_vis.png"
TEST_MASK_SMALL = "setaria_small_mask.png"
TEST_VIS_COMP_CONTOUR = "setaria_composed_contours.npz"
TEST_ACUTE_RESULT = np.asarray([[[119, 285]], [[151, 280]], [[168, 267]], [[168, 262]], [[171, 261]], [[224, 269]],
                                [[246, 271]], [[260, 277]], [[141, 248]], [[183, 194]], [[188, 237]], [[173, 240]],
                                [[186, 260]], [[147, 244]], [[163, 246]], [[173, 268]], [[170, 272]], [[151, 320]],
                                [[195, 289]], [[228, 272]], [[210, 272]], [[209, 247]], [[210, 232]]])
TEST_VIS_SMALL_PLANT = "setaria_small_plant_vis.png"
TEST_MASK_SMALL_PLANT = "setaria_small_plant_mask.png"
TEST_VIS_COMP_CONTOUR_SMALL_PLANT = "setaria_small_plant_composed_contours.npz"
TEST_SAMPLED_RGB_POINTS = "sampled_rgb_points.txt"
TEST_TARGET_IMG = "target_img.png"
TEST_TARGET_IMG_WITH_HEXAGON = "target_img_w_hexagon.png"
TEST_TARGET_IMG_TRIANGLE = "target_img copy.png"
TEST_SOURCE1_IMG = "source1_img.png"
TEST_SOURCE2_IMG = "source2_img.png"
TEST_TARGET_MASK = "mask_img.png"
TEST_TARGET_IMG_COLOR_CARD = "color_card_target.png"
TEST_SOURCE2_MASK = "mask2_img.png"
TEST_TARGET_MATRIX = "target_matrix.npz"
TEST_SOURCE1_MATRIX = "source1_matrix.npz"
TEST_SOURCE2_MATRIX = "source2_matrix.npz"
TEST_MATRIX_B1 = "matrix_b1.npz"
TEST_MATRIX_B2 = "matrix_b2.npz"
TEST_TRANSFORM1 = "transformation_matrix1.npz"
TEST_MATRIX_M1 = "matrix_m1.npz"
TEST_MATRIX_M2 = "matrix_m2.npz"
TEST_S1_CORRECTED = "source_corrected.png"
TEST_SKELETON_OBJECTS = "skeleton_objects.npz"
TEST_SKELETON_HIERARCHIES = "skeleton_hierarchies.npz"
TEST_THERMAL_ARRAY = "thermal_img.npz"
TEST_THERMAL_IMG_MASK = "thermal_img_mask.png"
TEST_INPUT_THERMAL_CSV = "FLIR2600.csv"
PIXEL_VALUES = "pixel_inspector_rgb_values.txt"


# ##########################
# Tests for the main package
# ##########################
<<<<<<< HEAD
@pytest.mark.parametrize("debug", ["print", "plot"])
def test_plantcv_debug(debug, tmpdir):
    from plantcv.plantcv._debug import _debug
    # Create a test tmp directory
    img_outdir = tmpdir.mkdir("sub")
    pcv.params.debug = debug
    img = cv2.imread(os.path.join(TEST_DATA, TEST_INPUT_COLOR))
    _debug(visual=img, filename=os.path.join(img_outdir, TEST_INPUT_COLOR))
    assert True
=======
@pytest.mark.parametrize("datatype,value", [[list, []], [int, 2], [float, 2.2], [bool, True], [str, "2"], [dict, {}],
                                            [tuple, ()], [None, None]])
def test_plantcv_outputs_add_observation(datatype, value):
    # Create output instance
    outputs = pcv.Outputs()
    outputs.add_observation(sample='default', variable='test', trait='test variable', method='type', scale='none',
                            datatype=datatype, value=value, label=[])
    assert outputs.observations["default"]["test"]["value"] == value


def test_plantcv_outputs_add_observation_invalid_type():
    # Create output instance
    outputs = pcv.Outputs()
    with pytest.raises(RuntimeError):
        outputs.add_observation(sample='default', variable='test', trait='test variable', method='type', scale='none',
                                datatype=list, value=np.array([2]), label=[])
>>>>>>> f2b67d01


def test_plantcv_transform_warp_smaller():
    img = cv2.imread(os.path.join(TEST_DATA, TEST_INPUT_COLOR),-1)
    bimg = cv2.imread(os.path.join(TEST_DATA, TEST_INPUT_BINARY),-1)
    bimg_small = cv2.resize(bimg, (200,300)) #not sure why INTER_NEAREST doesn't preserve values
    bimg_small[bimg_small>0]=255
    mrow, mcol = bimg_small.shape
    vrow, vcol, vdepth = img.shape
    pcv.params.debug = None
    mask_warped = pcv.transform.warp(bimg_small, img[:,:,2],
                                    pts = [(0,0),(mcol-1,0),(mcol-1,mrow-1),(0,mrow-1)],
                                    refpts = [(0,0),(vcol-1,0),(vcol-1,vrow-1),(0,vrow-1)])
    pcv.params.debug = 'plot'
    mask_warped_plot = pcv.transform.warp(bimg_small, img[:,:,2],
                                pts = [(0,0),(mcol-1,0),(mcol-1,mrow-1),(0,mrow-1)],
                                refpts = [(0,0),(vcol-1,0),(vcol-1,vrow-1),(0,vrow-1)])

    assert np.count_nonzero(mask_warped)==93142
    assert np.count_nonzero(mask_warped_plot)==93142


def test_plantcv_transform_warp_larger():
    img = cv2.imread(os.path.join(TEST_DATA, TEST_INPUT_COLOR),-1)
    gimg = cv2.imread(os.path.join(TEST_DATA, TEST_INPUT_GRAY),-1)
    gimg_large = cv2.resize(gimg, (5000,7000))
    mrow, mcol = gimg_large.shape
    vrow, vcol, vdepth = img.shape
    pcv.params.debug='print'
    mask_warped_print = pcv.transform.warp(gimg_large, img,
                                    pts = [(0,0),(mcol-1,0),(mcol-1,mrow-1),(0,mrow-1)],
                                    refpts = [(0,0),(vcol-1,0),(vcol-1,vrow-1),(0,vrow-1)])

    assert np.sum(mask_warped_print)==83103814


def test_plantcv_transform_warp_rgbimgerror():
    img = cv2.imread(os.path.join(TEST_DATA, TEST_INPUT_COLOR),-1)
    gimg = cv2.imread(os.path.join(TEST_DATA, TEST_INPUT_GRAY),-1)
    gimg_large = cv2.resize(gimg, (5000,7000))
    mrow, mcol = gimg_large.shape
    vrow, vcol, vdepth = img.shape

    with pytest.raises(RuntimeError):
        _ = pcv.transform.warp(img, img,
                                pts = [(0,0),(mcol-1,0),(mcol-1,mrow-1),(0,mrow-1)],
                                refpts = [(0,0),(vcol-1,0),(vcol-1,vrow-1),(0,vrow-1)])


def test_plantcv_transform_warp_4ptserror():
    img = cv2.imread(os.path.join(TEST_DATA, TEST_INPUT_COLOR),-1)
    mrow, mcol, _ = img.shape
    vrow, vcol, vdepth = img.shape

    with pytest.raises(RuntimeError):
        _ = pcv.transform.warp(img[:,:,0], img,
                                pts = [(0,0),(mcol-1,0),(0,mrow-1)],
                                refpts = [(0,0),(vcol-1,0),(0,vrow-1)])

    with pytest.raises(RuntimeError):
        _ = pcv.transform.warp(img[:,:,1], img,
                                pts = [(0,0),(mcol-1,0),(0,mrow-1)],
                                refpts = [(0,0),(vcol-1,0),(vcol-1,vrow-1),(0,vrow-1)])

    with pytest.raises(RuntimeError):
        _ = pcv.transform.warp(img[:,:,2], img,
                                pts = [(0,0),(mcol-1,0),(mcol-1,mrow-1),(0,mrow-1)],
                                refpts = [(0,0),(vcol-1,0),(vcol-1,vrow-1),(0,vrow-1),(0,vrow-1)])


def test_plantcv_acute():
    # Read in test data
    mask = cv2.imread(os.path.join(TEST_DATA, TEST_MASK_SMALL), -1)
    contours_npz = np.load(os.path.join(TEST_DATA, TEST_VIS_COMP_CONTOUR), encoding="latin1")
    obj_contour = contours_npz['arr_0']
    # Test with debug = "print"
    pcv.params.debug = "print"
    _ = pcv.acute(obj=obj_contour, win=5, thresh=15, mask=mask)
    _ = pcv.acute(obj=obj_contour, win=0, thresh=15, mask=mask)
    _ = pcv.acute(obj=np.array(([[213, 190]], [[83, 61]], [[149, 246]])), win=84, thresh=192, mask=mask)
    _ = pcv.acute(obj=np.array(([[3, 29]], [[31, 102]], [[161, 63]])), win=148, thresh=56, mask=mask)
    _ = pcv.acute(obj=np.array(([[103, 154]], [[27, 227]], [[152, 83]])), win=35, thresh=0, mask=mask)
    # Test with debug = None
    pcv.params.debug = None
    _ = pcv.acute(obj=np.array(([[103, 154]], [[27, 227]], [[152, 83]])), win=35, thresh=0, mask=mask)
    _ = pcv.acute(obj=obj_contour, win=0, thresh=15, mask=mask)
    homology_pts = pcv.acute(obj=obj_contour, win=5, thresh=15, mask=mask)
    assert all([i == j] for i, j in zip(np.shape(homology_pts), (29, 1, 2)))


def test_plantcv_acute_vertex():
    # Test cache directory
    cache_dir = os.path.join(TEST_TMPDIR, "test_plantcv_acute_vertex")
    os.mkdir(cache_dir)
    pcv.params.debug_outdir = cache_dir
    # Read in test data
    img = cv2.imread(os.path.join(TEST_DATA, TEST_VIS_SMALL))
    contours_npz = np.load(os.path.join(TEST_DATA, TEST_VIS_COMP_CONTOUR), encoding="latin1")
    obj_contour = contours_npz['arr_0']
    # Test with debug = "print"
    pcv.params.debug = "print"
    _ = pcv.acute_vertex(obj=obj_contour, win=5, thresh=15, sep=5, img=img, label="prefix")
    _ = pcv.acute_vertex(obj=[], win=5, thresh=15, sep=5, img=img)
    _ = pcv.acute_vertex(obj=[], win=.01, thresh=.01, sep=1, img=img)
    # Test with debug = "plot"
    pcv.params.debug = "plot"
    _ = pcv.acute_vertex(obj=obj_contour, win=5, thresh=15, sep=5, img=img)
    # Test with debug = None
    pcv.params.debug = None
    acute = pcv.acute_vertex(obj=obj_contour, win=5, thresh=15, sep=5, img=img)
    assert all([i == j] for i, j in zip(np.shape(acute), np.shape(TEST_ACUTE_RESULT)))
    pcv.outputs.clear()


def test_plantcv_acute_vertex_bad_obj():
    img = cv2.imread(os.path.join(TEST_DATA, TEST_VIS_SMALL))
    obj_contour = np.array([])
    pcv.params.debug = None
    result = pcv.acute_vertex(obj=obj_contour, win=5, thresh=15, sep=5, img=img)
    assert all([i == j] for i, j in zip(result, [0, ("NA", "NA")]))
    pcv.outputs.clear()


def test_plantcv_analyze_bound_horizontal():
    # Clear previous outputs
    pcv.outputs.clear()
    # Test cache directory
    cache_dir = os.path.join(TEST_TMPDIR, "test_plantcv_analyze_bound_horizontal")
    os.mkdir(cache_dir)
    pcv.params.debug_outdir = cache_dir
    # Read in test data
    img = cv2.imread(os.path.join(TEST_DATA, TEST_INPUT_COLOR))
    img_above_bound_only = cv2.imread(os.path.join(TEST_DATA, TEST_MASK_SMALL_PLANT))
    mask = cv2.imread(os.path.join(TEST_DATA, TEST_INPUT_BINARY), -1)
    contours_npz = np.load(os.path.join(TEST_DATA, TEST_INPUT_CONTOURS), encoding="latin1")
    object_contours = contours_npz['arr_0']
    # Test with debug = "print"
    pcv.params.debug = "print"
    _ = pcv.analyze_bound_horizontal(img=img, obj=object_contours, mask=mask, line_position=300, label="prefix")
    pcv.outputs.clear()
    _ = pcv.analyze_bound_horizontal(img=img, obj=object_contours, mask=mask, line_position=100)
    _ = pcv.analyze_bound_horizontal(img=img_above_bound_only, obj=object_contours, mask=mask, line_position=1756)
    # Test with debug = "plot"
    pcv.params.debug = "plot"
    _ = pcv.analyze_bound_horizontal(img=img, obj=object_contours, mask=mask, line_position=1756)
    # Test with debug = None
    pcv.params.debug = None
    _ = pcv.analyze_bound_horizontal(img=img, obj=object_contours, mask=mask, line_position=1756)
    # Copy a test file to the cache directory
    shutil.copyfile(os.path.join(TEST_DATA, "data_results.txt"), os.path.join(cache_dir, "data_results.txt"))
    pcv.print_results(os.path.join(cache_dir, "data_results.txt"))
    assert len(pcv.outputs.observations["default"]) == 7


def test_plantcv_analyze_bound_horizontal_grayscale_image():
    # Read in test data
    img = cv2.imread(os.path.join(TEST_DATA, TEST_INPUT_GRAY), -1)
    mask = cv2.imread(os.path.join(TEST_DATA, TEST_INPUT_BINARY), -1)
    contours_npz = np.load(os.path.join(TEST_DATA, TEST_INPUT_CONTOURS), encoding="latin1")
    object_contours = contours_npz['arr_0']
    # Test with a grayscale reference image and debug="plot"
    pcv.params.debug = "plot"
    boundary_img1 = pcv.analyze_bound_horizontal(img=img, obj=object_contours, mask=mask, line_position=1756)
    assert len(np.shape(boundary_img1)) == 3


def test_plantcv_analyze_bound_horizontal_neg_y():
    # Clear previous outputs
    pcv.outputs.clear()
    # Test cache directory
    cache_dir = os.path.join(TEST_TMPDIR, "test_plantcv_analyze_bound_horizontal")
    os.mkdir(cache_dir)
    pcv.params.debug_outdir = cache_dir
    # Read in test data
    img = cv2.imread(os.path.join(TEST_DATA, TEST_INPUT_COLOR))
    mask = cv2.imread(os.path.join(TEST_DATA, TEST_INPUT_BINARY), -1)
    contours_npz = np.load(os.path.join(TEST_DATA, TEST_INPUT_CONTOURS), encoding="latin1")
    object_contours = contours_npz['arr_0']
    # Test with debug=None, line position that will trigger -y
    pcv.params.debug = "plot"
    _ = pcv.analyze_bound_horizontal(img=img, obj=object_contours, mask=mask, line_position=-1000)
    _ = pcv.analyze_bound_horizontal(img=img, obj=object_contours, mask=mask, line_position=0)
    _ = pcv.analyze_bound_horizontal(img=img, obj=object_contours, mask=mask, line_position=2056)
    shutil.copyfile(os.path.join(TEST_DATA, "data_results.txt"), os.path.join(cache_dir, "data_results.txt"))
    pcv.print_results(os.path.join(cache_dir, "data_results.txt"))
    assert pcv.outputs.observations['default']['height_above_reference']['value'] == 713


def test_plantcv_analyze_bound_vertical():
    # Clear previous outputs
    pcv.outputs.clear()
    # Test cache directory
    cache_dir = os.path.join(TEST_TMPDIR, "test_plantcv_analyze_bound_vertical")
    os.mkdir(cache_dir)
    pcv.params.debug_outdir = cache_dir
    # Read in test data
    img = cv2.imread(os.path.join(TEST_DATA, TEST_INPUT_COLOR))
    mask = cv2.imread(os.path.join(TEST_DATA, TEST_INPUT_BINARY), -1)
    contours_npz = np.load(os.path.join(TEST_DATA, TEST_INPUT_CONTOURS), encoding="latin1")
    object_contours = contours_npz['arr_0']
    # Test with debug = "print"
    pcv.params.debug = "print"
    _ = pcv.analyze_bound_vertical(img=img, obj=object_contours, mask=mask, line_position=1000, label="prefix")
    # Test with debug = "plot"
    pcv.params.debug = "plot"
    _ = pcv.analyze_bound_vertical(img=img, obj=object_contours, mask=mask, line_position=1000)
    # Test with debug = None
    pcv.params.debug = None
    _ = pcv.analyze_bound_vertical(img=img, obj=object_contours, mask=mask, line_position=1000)
    pcv.print_results(os.path.join(cache_dir, "results.txt"))
    assert pcv.outputs.observations['default']['width_left_reference']['value'] == 94


def test_plantcv_analyze_bound_vertical_grayscale_image():
    # Test cache directory
    cache_dir = os.path.join(TEST_TMPDIR, "test_plantcv_analyze_bound_vertical")
    os.mkdir(cache_dir)
    pcv.params.debug_outdir = cache_dir
    # Read in test data
    img = cv2.imread(os.path.join(TEST_DATA, TEST_INPUT_GRAY), -1)
    mask = cv2.imread(os.path.join(TEST_DATA, TEST_INPUT_BINARY), -1)
    contours_npz = np.load(os.path.join(TEST_DATA, TEST_INPUT_CONTOURS), encoding="latin1")
    object_contours = contours_npz['arr_0']
    # Test with a grayscale reference image and debug="plot"
    pcv.params.debug = "plot"
    _ = pcv.analyze_bound_vertical(img=img, obj=object_contours, mask=mask, line_position=1000)
    pcv.print_results(os.path.join(cache_dir, "results.txt"))
    assert pcv.outputs.observations['default']['width_left_reference']['value'] == 94
    pcv.outputs.clear()


def test_plantcv_analyze_bound_vertical_neg_x():
    # Clear previous outputs
    pcv.outputs.clear()
    # Test cache directory
    cache_dir = os.path.join(TEST_TMPDIR, "test_plantcv_analyze_bound_vertical")
    os.mkdir(cache_dir)
    pcv.params.debug_outdir = cache_dir
    # Read in test data
    img = cv2.imread(os.path.join(TEST_DATA, TEST_INPUT_COLOR))
    mask = cv2.imread(os.path.join(TEST_DATA, TEST_INPUT_BINARY), -1)
    contours_npz = np.load(os.path.join(TEST_DATA, TEST_INPUT_CONTOURS), encoding="latin1")
    object_contours = contours_npz['arr_0']
    # Test with debug="plot", line position that will trigger -x
    pcv.params.debug = "plot"
    _ = pcv.analyze_bound_vertical(img=img, obj=object_contours, mask=mask, line_position=2454)
    pcv.print_results(os.path.join(cache_dir, "results.txt"))
    assert pcv.outputs.observations['default']['width_left_reference']['value'] == 441


def test_plantcv_analyze_bound_vertical_small_x():
    # Clear previous outputs
    pcv.outputs.clear()
    # Test cache directory
    cache_dir = os.path.join(TEST_TMPDIR, "test_plantcv_analyze_bound_vertical")
    os.mkdir(cache_dir)
    pcv.params.debug_outdir = cache_dir
    # Read in test data
    img = cv2.imread(os.path.join(TEST_DATA, TEST_INPUT_COLOR))
    mask = cv2.imread(os.path.join(TEST_DATA, TEST_INPUT_BINARY), -1)
    contours_npz = np.load(os.path.join(TEST_DATA, TEST_INPUT_CONTOURS), encoding="latin1")
    object_contours = contours_npz['arr_0']
    # Test with debug='plot', line position that will trigger -x, and two channel object
    pcv.params.debug = "plot"
    _ = pcv.analyze_bound_vertical(img=img, obj=object_contours, mask=mask, line_position=1)
    pcv.print_results(os.path.join(cache_dir, "results.txt"))
    assert pcv.outputs.observations['default']['width_right_reference']['value'] == 441


def test_plantcv_analyze_color():
    # Clear previous outputs
    pcv.outputs.clear()
    # Test with debug = None
    pcv.params.debug = None
    # Read in test data
    img = cv2.imread(os.path.join(TEST_DATA, TEST_INPUT_COLOR))
    mask = cv2.imread(os.path.join(TEST_DATA, TEST_INPUT_BINARY), -1)
    _ = pcv.analyze_color(rgb_img=img, mask=mask, hist_plot_type="all")
    _ = pcv.analyze_color(rgb_img=img, mask=mask, hist_plot_type=None, label="prefix")
    _ = pcv.analyze_color(rgb_img=img, mask=mask, hist_plot_type=None)
    _ = pcv.analyze_color(rgb_img=img, mask=mask, hist_plot_type='lab')
    _ = pcv.analyze_color(rgb_img=img, mask=mask, hist_plot_type='hsv')
    _ = pcv.analyze_color(rgb_img=img, mask=mask, hist_plot_type=None)
    _ = pcv.analyze_color(rgb_img=img, mask=mask, hist_plot_type='rgb')
    assert pcv.outputs.observations['default']['hue_median']['value'] == 84.0


def test_plantcv_analyze_color_incorrect_image():
    # Test with debug = None
    pcv.params.debug = None
    img_binary = cv2.imread(os.path.join(TEST_DATA, TEST_INPUT_BINARY), -1)
    mask = cv2.imread(os.path.join(TEST_DATA, TEST_INPUT_BINARY), -1)
    with pytest.raises(RuntimeError):
        _ = pcv.analyze_color(rgb_img=img_binary, mask=mask, hist_plot_type=None)


def test_plantcv_analyze_color_bad_hist_type():
    # Test with debug = None
    pcv.params.debug = None
    img = cv2.imread(os.path.join(TEST_DATA, TEST_INPUT_COLOR))
    mask = cv2.imread(os.path.join(TEST_DATA, TEST_INPUT_BINARY), -1)
    with pytest.raises(RuntimeError):
        _ = pcv.analyze_color(rgb_img=img, mask=mask, hist_plot_type='bgr')


def test_plantcv_analyze_color_incorrect_hist_plot_type():
    # Test with debug = None
    pcv.params.debug = None
    img = cv2.imread(os.path.join(TEST_DATA, TEST_INPUT_COLOR))
    mask = cv2.imread(os.path.join(TEST_DATA, TEST_INPUT_BINARY), -1)
    with pytest.raises(RuntimeError):
        _ = pcv.analyze_color(rgb_img=img, mask=mask, hist_plot_type="bgr")


def test_plantcv_analyze_nir():
    # Clear previous outputs
    pcv.outputs.clear()
    # Test cache directory
    cache_dir = os.path.join(TEST_TMPDIR, "test_plantcv_analyze_nir")
    os.mkdir(cache_dir)
    pcv.params.debug_outdir = cache_dir
    # Read in test data
    img = cv2.imread(os.path.join(TEST_DATA, TEST_INPUT_COLOR), 0)
    mask = cv2.imread(os.path.join(TEST_DATA, TEST_INPUT_BINARY), -1)
    # Test with debug = "print"
    pcv.params.debug = "print"
    _ = pcv.analyze_nir_intensity(gray_img=np.uint16(img), mask=mask, bins=256, histplot=True, label="prefix")
    # Test with debug = "plot"
    pcv.params.debug = "plot"
    _ = pcv.analyze_nir_intensity(gray_img=img, mask=mask, bins=256, histplot=False)
    # Test with debug = "plot"
    _ = pcv.analyze_nir_intensity(gray_img=img, mask=mask, bins=256, histplot=True)
    # Test with debug = None
    pcv.params.debug = None
    _ = pcv.analyze_nir_intensity(gray_img=img, mask=mask, bins=256, histplot=True)
    pcv.print_results(os.path.join(cache_dir, "results.txt"))
    result = len(pcv.outputs.observations['default']['nir_frequencies']['value'])
    assert result == 256


def test_plantcv_analyze_object():
    # Test with debug = None
    pcv.params.debug = None
    # Read in test data
    img = cv2.imread(os.path.join(TEST_DATA, TEST_INPUT_COLOR))
    mask = cv2.imread(os.path.join(TEST_DATA, TEST_INPUT_BINARY), -1)
    contours_npz = np.load(os.path.join(TEST_DATA, TEST_INPUT_CONTOURS), encoding="latin1")
    obj_contour = contours_npz['arr_0']
    obj_images = pcv.analyze_object(img=img, obj=obj_contour, mask=mask)
    pcv.outputs.clear()
    assert len(obj_images) != 0


def test_plantcv_analyze_object_grayscale_input():
    # Test with debug = None
    pcv.params.debug = None
    # Read in test data
    img = cv2.imread(os.path.join(TEST_DATA, TEST_INPUT_COLOR), 0)
    mask = cv2.imread(os.path.join(TEST_DATA, TEST_INPUT_BINARY), -1)
    contours_npz = np.load(os.path.join(TEST_DATA, TEST_INPUT_CONTOURS), encoding="latin1")
    obj_contour = contours_npz['arr_0']
    obj_images = pcv.analyze_object(img=img, obj=obj_contour, mask=mask)
    assert len(obj_images) != 1


def test_plantcv_analyze_object_zero_slope():
    # Test with debug = None
    pcv.params.debug = None
    # Create a test image
    img = np.zeros((50, 50, 3), dtype=np.uint8)
    img[10:11, 10:40, 0] = 255
    mask = img[:, :, 0]
    obj_contour = np.array([[[10, 10]], [[11, 10]], [[12, 10]], [[13, 10]], [[14, 10]], [[15, 10]], [[16, 10]],
                            [[17, 10]], [[18, 10]], [[19, 10]], [[20, 10]], [[21, 10]], [[22, 10]], [[23, 10]],
                            [[24, 10]], [[25, 10]], [[26, 10]], [[27, 10]], [[28, 10]], [[29, 10]], [[30, 10]],
                            [[31, 10]], [[32, 10]], [[33, 10]], [[34, 10]], [[35, 10]], [[36, 10]], [[37, 10]],
                            [[38, 10]], [[39, 10]], [[38, 10]], [[37, 10]], [[36, 10]], [[35, 10]], [[34, 10]],
                            [[33, 10]], [[32, 10]], [[31, 10]], [[30, 10]], [[29, 10]], [[28, 10]], [[27, 10]],
                            [[26, 10]], [[25, 10]], [[24, 10]], [[23, 10]], [[22, 10]], [[21, 10]], [[20, 10]],
                            [[19, 10]], [[18, 10]], [[17, 10]], [[16, 10]], [[15, 10]], [[14, 10]], [[13, 10]],
                            [[12, 10]], [[11, 10]]], dtype=np.int32)
    obj_images = pcv.analyze_object(img=img, obj=obj_contour, mask=mask)
    assert len(obj_images) != 0


def test_plantcv_analyze_object_longest_axis_2d():
    # Test with debug = None
    pcv.params.debug = None
    # Create a test image
    img = np.zeros((50, 50, 3), dtype=np.uint8)
    img[0:5, 45:49, 0] = 255
    img[0:5, 0:5, 0] = 255
    mask = img[:, :, 0]
    obj_contour = np.array([[[45, 1]], [[45, 2]], [[45, 3]], [[45, 4]], [[46, 4]], [[47, 4]], [[48, 4]],
                            [[48, 3]], [[48, 2]], [[48, 1]], [[47, 1]], [[46, 1]], [[1, 1]], [[1, 2]],
                            [[1, 3]], [[1, 4]], [[2, 4]], [[3, 4]], [[4, 4]], [[4, 3]], [[4, 2]],
                            [[4, 1]], [[3, 1]], [[2, 1]]], dtype=np.int32)
    obj_images = pcv.analyze_object(img=img, obj=obj_contour, mask=mask)
    assert len(obj_images) != 0


def test_plantcv_analyze_object_longest_axis_2e():
    # Test with debug = None
    pcv.params.debug = None
    # Create a test image
    img = np.zeros((50, 50, 3), dtype=np.uint8)
    img[10:15, 10:40, 0] = 255
    mask = img[:, :, 0]
    obj_contour = np.array([[[10, 10]], [[10, 11]], [[10, 12]], [[10, 13]], [[10, 14]], [[11, 14]], [[12, 14]],
                            [[13, 14]], [[14, 14]], [[15, 14]], [[16, 14]], [[17, 14]], [[18, 14]], [[19, 14]],
                            [[20, 14]], [[21, 14]], [[22, 14]], [[23, 14]], [[24, 14]], [[25, 14]], [[26, 14]],
                            [[27, 14]], [[28, 14]], [[29, 14]], [[30, 14]], [[31, 14]], [[32, 14]], [[33, 14]],
                            [[34, 14]], [[35, 14]], [[36, 14]], [[37, 14]], [[38, 14]], [[39, 14]], [[39, 13]],
                            [[39, 12]], [[39, 11]], [[39, 10]], [[38, 10]], [[37, 10]], [[36, 10]], [[35, 10]],
                            [[34, 10]], [[33, 10]], [[32, 10]], [[31, 10]], [[30, 10]], [[29, 10]], [[28, 10]],
                            [[27, 10]], [[26, 10]], [[25, 10]], [[24, 10]], [[23, 10]], [[22, 10]], [[21, 10]],
                            [[20, 10]], [[19, 10]], [[18, 10]], [[17, 10]], [[16, 10]], [[15, 10]], [[14, 10]],
                            [[13, 10]], [[12, 10]], [[11, 10]]], dtype=np.int32)
    obj_images = pcv.analyze_object(img=img, obj=obj_contour, mask=mask)
    assert len(obj_images) != 0


def test_plantcv_analyze_object_small_contour():
    # Test with debug = None
    pcv.params.debug = None
    # Read in test data
    img = cv2.imread(os.path.join(TEST_DATA, TEST_INPUT_COLOR))
    mask = cv2.imread(os.path.join(TEST_DATA, TEST_INPUT_BINARY), -1)
    obj_contour = [np.array([[[0, 0]], [[0, 50]], [[50, 50]], [[50, 0]]], dtype=np.int32)]
    obj_images = pcv.analyze_object(img=img, obj=obj_contour, mask=mask)
    assert obj_images is None


def test_plantcv_analyze_thermal_values():
    # Clear previous outputs
    pcv.outputs.clear()
    # Test cache directory
    cache_dir = os.path.join(TEST_TMPDIR, "test_plantcv_analyze_thermal_values")
    os.mkdir(cache_dir)
    pcv.params.debug_outdir = cache_dir
    # Read in test data
    # img = cv2.imread(os.path.join(TEST_DATA, TEST_INPUT_COLOR), 0)
    mask = cv2.imread(os.path.join(TEST_DATA, TEST_THERMAL_IMG_MASK), -1)
    contours_npz = np.load(os.path.join(TEST_DATA, TEST_THERMAL_ARRAY), encoding="latin1")
    img = contours_npz['arr_0']
    # Test with debug = "print"
    pcv.params.debug = "print"
    _ = pcv.analyze_thermal_values(thermal_array=img, mask=mask, histplot=True, label="prefix")
    pcv.params.debug = "plot"
    thermal_hist = pcv.analyze_thermal_values(thermal_array=img, mask=mask, histplot=True)
    pcv.print_results(os.path.join(cache_dir, "results.txt"))
    assert thermal_hist is not None and pcv.outputs.observations['default']['median_temp']['value'] == 33.20922


def test_plantcv_apply_mask_white():
    # Test cache directory
    cache_dir = os.path.join(TEST_TMPDIR, "test_plantcv_apply_mask_white")
    os.mkdir(cache_dir)
    pcv.params.debug_outdir = cache_dir
    # Read in test data
    img = cv2.imread(os.path.join(TEST_DATA, TEST_INPUT_COLOR))
    mask = cv2.imread(os.path.join(TEST_DATA, TEST_INPUT_BINARY), -1)
    # Test with debug = "print"
    pcv.params.debug = "print"
    _ = pcv.apply_mask(img=img, mask=mask, mask_color="white")
    # Test with debug = "plot"
    pcv.params.debug = "plot"
    _ = pcv.apply_mask(img=img, mask=mask, mask_color="white")
    # Test with debug = None
    pcv.params.debug = None
    masked_img = pcv.apply_mask(img=img, mask=mask, mask_color="white")
    assert all([i == j] for i, j in zip(np.shape(masked_img), TEST_COLOR_DIM))


def test_plantcv_apply_mask_black():
    # Test cache directory
    cache_dir = os.path.join(TEST_TMPDIR, "test_plantcv_apply_mask_black")
    os.mkdir(cache_dir)
    pcv.params.debug_outdir = cache_dir
    # Read in test data
    img = cv2.imread(os.path.join(TEST_DATA, TEST_INPUT_COLOR))
    mask = cv2.imread(os.path.join(TEST_DATA, TEST_INPUT_BINARY), -1)
    # Test with debug = "print"
    pcv.params.debug = "print"
    _ = pcv.apply_mask(img=img, mask=mask, mask_color="black")
    # Test with debug = "plot"
    pcv.params.debug = "plot"
    _ = pcv.apply_mask(img=img, mask=mask, mask_color="black")
    # Test with debug = None
    pcv.params.debug = None
    masked_img = pcv.apply_mask(img=img, mask=mask, mask_color="black")
    assert all([i == j] for i, j in zip(np.shape(masked_img), TEST_COLOR_DIM))


def test_plantcv_apply_mask_hyperspectral():
    # Test cache directory
    cache_dir = os.path.join(TEST_TMPDIR, "test_plantcv_apply_mask_hyperspectral")
    os.mkdir(cache_dir)
    pcv.params.debug_outdir = cache_dir
    # Read in test data
    spectral_filename = os.path.join(HYPERSPECTRAL_TEST_DATA, HYPERSPECTRAL_DATA)
    hyper_array = pcv.hyperspectral.read_data(filename=spectral_filename)

    img = np.ones((2056, 2454))
    img_stacked = cv2.merge((img, img, img, img))
    # Test with debug = "print"
    pcv.params.debug = "print"
    _ = pcv.apply_mask(img=img_stacked, mask=img, mask_color="black")
    # Test with debug = "plot"
    pcv.params.debug = "plot"
    masked_array = pcv.apply_mask(img=hyper_array.array_data, mask=img, mask_color="black")
    assert np.mean(masked_array) == 13.97111260224949


def test_plantcv_apply_mask_bad_input():
    # Read in test data
    img = cv2.imread(os.path.join(TEST_DATA, TEST_INPUT_COLOR))
    mask = cv2.imread(os.path.join(TEST_DATA, TEST_INPUT_BINARY), -1)
    with pytest.raises(RuntimeError):
        pcv.params.debug = "plot"
        _ = pcv.apply_mask(img=img, mask=mask, mask_color="wite")


def test_plantcv_auto_crop():
    # Test cache directory
    cache_dir = os.path.join(TEST_TMPDIR, "test_plantcv_auto_crop")
    os.mkdir(cache_dir)
    pcv.params.debug_outdir = cache_dir
    # Read in test data
    img1 = cv2.imread(os.path.join(TEST_DATA, TEST_INPUT_MULTI), -1)
    contours = np.load(os.path.join(TEST_DATA, TEST_INPUT_MULTI_OBJECT), encoding="latin1")
    roi_contours = [contours[arr_n] for arr_n in contours]
    # Test with debug = "print"
    pcv.params.debug = "print"
    _ = pcv.auto_crop(img=img1, obj=roi_contours[1], padding_x=(20, 10), padding_y=(20, 10), color='black')
    # Test with debug = "plot"
    pcv.params.debug = "plot"
    _ = pcv.auto_crop(img=img1, obj=roi_contours[1], color='image')
    _ = pcv.auto_crop(img=img1, obj=roi_contours[1], padding_x=2000, padding_y=2000, color='image')
    # Test with debug = None
    pcv.params.debug = None
    cropped = pcv.auto_crop(img=img1, obj=roi_contours[1], padding_x=20, padding_y=20, color='black')
    x, y, z = np.shape(img1)
    x1, y1, z1 = np.shape(cropped)
    assert x > x1


def test_plantcv_auto_crop_grayscale_input():
    # Test cache directory
    cache_dir = os.path.join(TEST_TMPDIR, "test_plantcv_auto_crop_grayscale_input")
    os.mkdir(cache_dir)
    pcv.params.debug_outdir = cache_dir
    # Read in test data
    rgb_img = cv2.imread(os.path.join(TEST_DATA, TEST_INPUT_MULTI), -1)
    gray_img = cv2.cvtColor(rgb_img, cv2.COLOR_BGR2GRAY)
    contours = np.load(os.path.join(TEST_DATA, TEST_INPUT_MULTI_OBJECT), encoding="latin1")
    roi_contours = [contours[arr_n] for arr_n in contours]
    # Test with debug = "plot"
    pcv.params.debug = "plot"
    cropped = pcv.auto_crop(img=gray_img, obj=roi_contours[1], padding_x=20, padding_y=20, color='white')
    x, y = np.shape(gray_img)
    x1, y1 = np.shape(cropped)
    assert x > x1


def test_plantcv_auto_crop_bad_color_input():
    # Read in test data
    rgb_img = cv2.imread(os.path.join(TEST_DATA, TEST_INPUT_MULTI), -1)
    gray_img = cv2.cvtColor(rgb_img, cv2.COLOR_BGR2GRAY)
    contours = np.load(os.path.join(TEST_DATA, TEST_INPUT_MULTI_OBJECT), encoding="latin1")
    roi_contours = [contours[arr_n] for arr_n in contours]
    with pytest.raises(RuntimeError):
        _ = pcv.auto_crop(img=gray_img, obj=roi_contours[1], padding_x=20, padding_y=20, color='wite')


def test_plantcv_auto_crop_bad_padding_input():
    # Read in test data
    rgb_img = cv2.imread(os.path.join(TEST_DATA, TEST_INPUT_MULTI), -1)
    gray_img = cv2.cvtColor(rgb_img, cv2.COLOR_BGR2GRAY)
    contours = np.load(os.path.join(TEST_DATA, TEST_INPUT_MULTI_OBJECT), encoding="latin1")
    roi_contours = [contours[arr_n] for arr_n in contours]
    with pytest.raises(RuntimeError):
        _ = pcv.auto_crop(img=gray_img, obj=roi_contours[1], padding_x="one", padding_y=20, color='white')


def test_plantcv_canny_edge_detect():
    # Test cache directory
    cache_dir = os.path.join(TEST_TMPDIR, "test_plantcv_canny_edge_detect")
    os.mkdir(cache_dir)
    pcv.params.debug_outdir = cache_dir
    # Read in test data
    rgb_img = cv2.imread(os.path.join(TEST_DATA, TEST_INPUT_COLOR))
    img = cv2.imread(os.path.join(TEST_DATA, TEST_INPUT_BINARY), -1)
    mask = cv2.imread(os.path.join(TEST_DATA, TEST_INPUT_BINARY), -1)
    # Test with debug = "print"
    pcv.params.debug = "print"
    _ = pcv.canny_edge_detect(img=rgb_img, mask=mask, mask_color='white')
    _ = pcv.canny_edge_detect(img=img, mask=mask, mask_color='black')
    # Test with debug = "plot"
    pcv.params.debug = "plot"
    _ = pcv.canny_edge_detect(img=img, thickness=2)
    _ = pcv.canny_edge_detect(img=img)
    # Test with debug = None
    pcv.params.debug = None
    edge_img = pcv.canny_edge_detect(img=img)
    # Assert that the output image has the dimensions of the input image
    if all([i == j] for i, j in zip(np.shape(edge_img), TEST_BINARY_DIM)):
        # Assert that the image is binary
        if all([i == j] for i, j in zip(np.unique(edge_img), [0, 255])):
            assert 1
        else:
            assert 0
    else:
        assert 0


def test_plantcv_canny_edge_detect_bad_input():
    cache_dir = os.path.join(TEST_TMPDIR, "test_plantcv_canny_edge_detect")
    os.mkdir(cache_dir)
    pcv.params.debug_outdir = cache_dir
    img = cv2.imread(os.path.join(TEST_DATA, TEST_INPUT_BINARY), -1)
    mask = cv2.imread(os.path.join(TEST_DATA, TEST_INPUT_BINARY), -1)
    with pytest.raises(RuntimeError):
        _ = pcv.canny_edge_detect(img=img, mask=mask, mask_color="gray")


def test_plantcv_closing():
    cache_dir = os.path.join(TEST_TMPDIR, "test_plantcv_closing")
    os.mkdir(cache_dir)
    pcv.params.debug_outdir = cache_dir
    # Read in test data
    rgb_img = cv2.imread(os.path.join(TEST_DATA, TEST_INPUT_MULTI), -1)
    gray_img = cv2.cvtColor(rgb_img, cv2.COLOR_BGR2GRAY)
    bin_img = cv2.imread(os.path.join(TEST_DATA, TEST_INPUT_BINARY), -1)
    # Test with debug=None
    pcv.params.debug = None
    _ = pcv.closing(gray_img)
    # Test with debug='plot'
    pcv.params.debug = 'plot'
    _ = pcv.closing(bin_img, np.ones((4, 4), np.uint8))
    # Test with debug='print'
    pcv.params.debug = 'print'
    filtered_img = pcv.closing(bin_img)
    assert np.sum(filtered_img) == 16261860


def test_plantcv_closing_bad_input():
    # Read in test data
    rgb_img = cv2.imread(os.path.join(TEST_DATA, TEST_INPUT_MULTI), -1)
    with pytest.raises(RuntimeError):
        _ = pcv.closing(rgb_img)


def test_plantcv_cluster_contours():
    # Test cache directory
    cache_dir = os.path.join(TEST_TMPDIR, "test_plantcv_cluster_contours")
    os.mkdir(cache_dir)
    pcv.params.debug_outdir = cache_dir
    # Read in test data
    img1 = cv2.imread(os.path.join(TEST_DATA, TEST_INPUT_MULTI), -1)
    roi_objects = np.load(os.path.join(TEST_DATA, TEST_INPUT_MULTI_OBJECT), encoding="latin1")
    hierarchy = np.load(os.path.join(TEST_DATA, TEST_INPUT_MULTI_HIERARCHY), encoding="latin1")
    objs = [roi_objects[arr_n] for arr_n in roi_objects]
    obj_hierarchy = hierarchy['arr_0']
    # Test with debug = "print"
    pcv.params.debug = "print"
    _ = pcv.cluster_contours(img=img1, roi_objects=objs, roi_obj_hierarchy=obj_hierarchy, nrow=4, ncol=6)
    _ = pcv.cluster_contours(img=img1, roi_objects=objs, roi_obj_hierarchy=obj_hierarchy, show_grid=True)
    # Test with debug = "plot"
    pcv.params.debug = "plot"
    _ = pcv.cluster_contours(img=img1, roi_objects=objs, roi_obj_hierarchy=obj_hierarchy, nrow=4, ncol=6)
    # Test with debug = None
    pcv.params.debug = None
    clusters_i, contours, hierarchy = pcv.cluster_contours(img=img1, roi_objects=objs, roi_obj_hierarchy=obj_hierarchy,
                                                           nrow=4, ncol=6)
    lenori = len(objs)
    lenclust = len(clusters_i)
    assert lenori > lenclust


def test_plantcv_cluster_contours_grayscale_input():
    # Test cache directory
    cache_dir = os.path.join(TEST_TMPDIR, "test_plantcv_cluster_contours_grayscale_input")
    os.mkdir(cache_dir)
    pcv.params.debug_outdir = cache_dir
    # Read in test data
    img1 = cv2.imread(os.path.join(TEST_DATA, TEST_INPUT_MULTI), 0)
    roi_objects = np.load(os.path.join(TEST_DATA, TEST_INPUT_MULTI_OBJECT), encoding="latin1")
    hierachy = np.load(os.path.join(TEST_DATA, TEST_INPUT_MULTI_HIERARCHY), encoding="latin1")
    objs = [roi_objects[arr_n] for arr_n in roi_objects]
    obj_hierarchy = hierachy['arr_0']
    # Test with debug = "print"
    pcv.params.debug = "print"
    _ = pcv.cluster_contours(img=img1, roi_objects=objs, roi_obj_hierarchy=obj_hierarchy, nrow=4, ncol=6)
    # Test with debug = "plot"
    pcv.params.debug = "plot"
    _ = pcv.cluster_contours(img=img1, roi_objects=objs, roi_obj_hierarchy=obj_hierarchy, nrow=4, ncol=6)
    # Test with debug = None
    pcv.params.debug = None
    clusters_i, contours, hierachy = pcv.cluster_contours(img=img1, roi_objects=objs, roi_obj_hierarchy=obj_hierarchy,
                                                          nrow=4, ncol=6)
    lenori = len(objs)
    lenclust = len(clusters_i)
    assert lenori > lenclust


def test_plantcv_cluster_contours_splitimg():
    # Test cache directory
    cache_dir = os.path.join(TEST_TMPDIR, "test_plantcv_cluster_contours_splitimg")
    os.mkdir(cache_dir)
    pcv.params.debug_outdir = cache_dir
    # Read in test data
    img1 = cv2.imread(os.path.join(TEST_DATA, TEST_INPUT_MULTI), -1)
    contours = np.load(os.path.join(TEST_DATA, TEST_INPUT_MULTI_CONTOUR), encoding="latin1")
    clusters = np.load(os.path.join(TEST_DATA, TEST_INPUT_ClUSTER_CONTOUR), encoding="latin1")
    hierachy = np.load(os.path.join(TEST_DATA, TEST_INPUT_MULTI_HIERARCHY), encoding="latin1")
    cluster_names = os.path.join(TEST_DATA, TEST_INPUT_GENOTXT)
    cluster_names_too_many = os.path.join(TEST_DATA, TEST_INPUT_GENOTXT_TOO_MANY)
    roi_contours = [contours[arr_n] for arr_n in contours]
    cluster_contours = [clusters[arr_n] for arr_n in clusters]
    obj_hierarchy = hierachy['arr_0']
    # Test with debug = "print"
    pcv.params.debug = "print"
    _, _, _ = pcv.cluster_contour_splitimg(rgb_img=img1, grouped_contour_indexes=cluster_contours,
                                           contours=roi_contours,
                                           hierarchy=obj_hierarchy, outdir=cache_dir, file=None, filenames=None)
    _, _, _ = pcv.cluster_contour_splitimg(rgb_img=img1, grouped_contour_indexes=[[0]], contours=[],
                                           hierarchy=np.array([[[1, -1, -1, -1]]]))
    _, _, _ = pcv.cluster_contour_splitimg(rgb_img=img1, grouped_contour_indexes=cluster_contours,
                                           contours=roi_contours,
                                           hierarchy=obj_hierarchy, outdir=cache_dir, file='multi', filenames=None)

    # Test with debug = "plot"
    pcv.params.debug = "plot"
    _, _, _ = pcv.cluster_contour_splitimg(rgb_img=img1, grouped_contour_indexes=cluster_contours,
                                           contours=roi_contours,
                                           hierarchy=obj_hierarchy, outdir=None, file=None, filenames=cluster_names)
    _, _, _ = pcv.cluster_contour_splitimg(rgb_img=img1, grouped_contour_indexes=cluster_contours,
                                           contours=roi_contours,
                                           hierarchy=obj_hierarchy, outdir=None, file=None,
                                           filenames=cluster_names_too_many)
    # Test with debug = None
    pcv.params.debug = None
    output_path, imgs, masks = pcv.cluster_contour_splitimg(rgb_img=img1, grouped_contour_indexes=cluster_contours,
                                                            contours=roi_contours, hierarchy=obj_hierarchy, outdir=None,
                                                            file=None,
                                                            filenames=None)
    assert len(output_path) != 0


def test_plantcv_color_palette():
    # Return a color palette
    colors = pcv.color_palette(num=10, saved=False)
    assert np.shape(colors) == (10, 3)


def test_plantcv_color_palette_random():
    # Return a color palette in random order
    pcv.params.color_sequence = "random"
    colors = pcv.color_palette(num=10, saved=False)
    assert np.shape(colors) == (10, 3)


def test_plantcv_color_palette_saved():
    # Return a color palette that was saved
    pcv.params.saved_color_scale = [[0, 0, 0], [255, 255, 255]]
    colors = pcv.color_palette(num=2, saved=True)
    assert colors == [[0, 0, 0], [255, 255, 255]]


def test_plantcv_crop():
    # Test cache directory
    cache_dir = os.path.join(TEST_TMPDIR, "test_plantcv_crop")
    os.mkdir(cache_dir)
    pcv.params.debug_outdir = cache_dir
    img, _, _ = pcv.readimage(os.path.join(TEST_DATA, TEST_INPUT_NIR_MASK), 'gray')
    # Test with debug = "print"
    pcv.params.debug = "print"
    _ = pcv.crop(img=img, x=10, y=10, h=50, w=50)
    # Test with debug = "plot"
    pcv.params.debug = "plot"
    cropped = pcv.crop(img=img, x=10, y=10, h=50, w=50)
    assert np.shape(cropped) == (50, 50)


def test_plantcv_crop_hyperspectral():
    # Test cache directory
    cache_dir = os.path.join(TEST_TMPDIR, "test_plantcv_crop_hyperspectral")
    os.mkdir(cache_dir)
    pcv.params.debug_outdir = cache_dir
    # Read in test data
    img = np.ones((2056, 2454))
    img_stacked = cv2.merge((img, img, img, img))
    # Test with debug = "print"
    pcv.params.debug = "print"
    _ = pcv.crop(img=img_stacked, x=10, y=10, h=50, w=50)
    # Test with debug = "plot"
    pcv.params.debug = "plot"
    cropped = pcv.crop(img=img_stacked, x=10, y=10, h=50, w=50)
    assert np.shape(cropped) == (50, 50, 4)


def test_plantcv_crop_position_mask():
    # Test cache directory
    cache_dir = os.path.join(TEST_TMPDIR, "test_plantcv_crop_position_mask")
    os.mkdir(cache_dir)
    pcv.params.debug_outdir = cache_dir
    # Read in test data
    nir, path1, filename1 = pcv.readimage(os.path.join(TEST_DATA, TEST_INPUT_NIR_MASK), 'gray')
    mask = cv2.imread(os.path.join(TEST_DATA, TEST_INPUT_MASK), -1)
    mask_three_channel = cv2.imread(os.path.join(TEST_DATA, TEST_INPUT_MASK), -1)
    mask_resize = cv2.imread(os.path.join(TEST_DATA, TEST_INPUT_MASK_RESIZE), -1)
    # Test with debug = "print"
    pcv.params.debug = "print"
    _ = pcv.crop_position_mask(nir, mask, x=40, y=3, v_pos="top", h_pos="right")
    _ = pcv.crop_position_mask(nir, mask_resize, x=40, y=3, v_pos="top", h_pos="right")
    _ = pcv.crop_position_mask(nir, mask_three_channel, x=40, y=3, v_pos="top", h_pos="right")
    # Test with debug = "print" with bottom
    _ = pcv.crop_position_mask(nir, mask, x=40, y=3, v_pos="bottom", h_pos="left")
    # Test with debug = "plot"
    pcv.params.debug = "plot"
    _ = pcv.crop_position_mask(nir, mask, x=40, y=3, v_pos="top", h_pos="right")
    # Test with debug = "plot" with bottom
    _ = pcv.crop_position_mask(nir, mask, x=45, y=2, v_pos="bottom", h_pos="left")
    # Test with debug = None
    pcv.params.debug = None
    newmask = pcv.crop_position_mask(nir, mask, x=40, y=3, v_pos="top", h_pos="right")
    assert np.sum(newmask) == 707115


def test_plantcv_crop_position_mask_color():
    # Test cache directory
    cache_dir = os.path.join(TEST_TMPDIR, "test_plantcv_crop_position_mask")
    os.mkdir(cache_dir)
    pcv.params.debug_outdir = cache_dir
    # Read in test data
    nir, path1, filename1 = pcv.readimage(os.path.join(TEST_DATA, TEST_INPUT_COLOR), mode='native')
    mask = cv2.imread(os.path.join(TEST_DATA, TEST_INPUT_MASK), -1)
    mask_resize = cv2.imread(os.path.join(TEST_DATA, TEST_INPUT_MASK_RESIZE))
    mask_non_binary = cv2.imread(os.path.join(TEST_DATA, TEST_INPUT_MASK))
    # Test with debug = "print"
    pcv.params.debug = "print"
    _ = pcv.crop_position_mask(nir, mask, x=40, y=3, v_pos="top", h_pos="right")
    # Test with debug = "print" with bottom
    _ = pcv.crop_position_mask(nir, mask, x=40, y=3, v_pos="bottom", h_pos="left")
    # Test with debug = "plot"
    pcv.params.debug = "plot"
    _ = pcv.crop_position_mask(nir, mask, x=40, y=3, v_pos="top", h_pos="right")
    # Test with debug = "plot" with bottom
    _ = pcv.crop_position_mask(nir, mask, x=45, y=2, v_pos="bottom", h_pos="left")
    _ = pcv.crop_position_mask(nir, mask_non_binary, x=45, y=2, v_pos="bottom", h_pos="left")
    _ = pcv.crop_position_mask(nir, mask_non_binary, x=45, y=2, v_pos="top", h_pos="left")
    _ = pcv.crop_position_mask(nir, mask_non_binary, x=45, y=2, v_pos="bottom", h_pos="right")
    _ = pcv.crop_position_mask(nir, mask_resize, x=45, y=2, v_pos="top", h_pos="left")

    # Test with debug = None
    pcv.params.debug = None
    newmask = pcv.crop_position_mask(nir, mask, x=40, y=3, v_pos="top", h_pos="right")
    assert np.sum(newmask) == 707115


def test_plantcv_crop_position_mask_bad_input_x():
    # Test cache directory
    cache_dir = os.path.join(TEST_TMPDIR, "test_plantcv_crop_position_mask")
    os.mkdir(cache_dir)
    pcv.params.debug_outdir = cache_dir
    mask = cv2.imread(os.path.join(TEST_DATA, TEST_INPUT_MASK), -1)
    # Read in test data
    nir, path1, filename1 = pcv.readimage(os.path.join(TEST_DATA, TEST_INPUT_NIR_MASK))
    pcv.params.debug = None
    with pytest.raises(RuntimeError):
        _ = pcv.crop_position_mask(nir, mask, x=-1, y=-1, v_pos="top", h_pos="right")


def test_plantcv_crop_position_mask_bad_input_vpos():
    # Test cache directory
    cache_dir = os.path.join(TEST_TMPDIR, "test_plantcv_crop_position_mask")
    os.mkdir(cache_dir)
    pcv.params.debug_outdir = cache_dir
    mask = cv2.imread(os.path.join(TEST_DATA, TEST_INPUT_MASK), -1)
    # Read in test data
    nir, path1, filename1 = pcv.readimage(os.path.join(TEST_DATA, TEST_INPUT_NIR_MASK))
    pcv.params.debug = None
    with pytest.raises(RuntimeError):
        _ = pcv.crop_position_mask(nir, mask, x=40, y=3, v_pos="below", h_pos="right")


def test_plantcv_crop_position_mask_bad_input_hpos():
    # Test cache directory
    cache_dir = os.path.join(TEST_TMPDIR, "test_plantcv_crop_position_mask")
    os.mkdir(cache_dir)
    pcv.params.debug_outdir = cache_dir
    mask = cv2.imread(os.path.join(TEST_DATA, TEST_INPUT_MASK), -1)
    # Read in test data
    nir, path1, filename1 = pcv.readimage(os.path.join(TEST_DATA, TEST_INPUT_NIR_MASK))
    pcv.params.debug = None
    with pytest.raises(RuntimeError):
        _ = pcv.crop_position_mask(nir, mask, x=40, y=3, v_pos="top", h_pos="starboard")


def test_plantcv_dilate():
    # Test cache directory
    cache_dir = os.path.join(TEST_TMPDIR, "test_plantcv_dilate")
    os.mkdir(cache_dir)
    pcv.params.debug_outdir = cache_dir
    # Read in test data
    img = cv2.imread(os.path.join(TEST_DATA, TEST_INPUT_BINARY), -1)
    # Test with debug = "print"
    pcv.params.debug = "print"
    _ = pcv.dilate(gray_img=img, ksize=5, i=1)
    # Test with debug = "plot"
    pcv.params.debug = "plot"
    _ = pcv.dilate(gray_img=img, ksize=5, i=1)
    # Test with debug = None
    pcv.params.debug = None
    dilate_img = pcv.dilate(gray_img=img, ksize=5, i=1)
    # Assert that the output image has the dimensions of the input image
    if all([i == j] for i, j in zip(np.shape(dilate_img), TEST_BINARY_DIM)):
        # Assert that the image is binary
        if all([i == j] for i, j in zip(np.unique(dilate_img), [0, 255])):
            assert 1
        else:
            assert 0
    else:
        assert 0


def test_plantcv_dilate_small_k():
    # Read in test data
    img = cv2.imread(os.path.join(TEST_DATA, TEST_INPUT_BINARY), -1)
    # Test with debug = None
    pcv.params.debug = None
    with pytest.raises(ValueError):
        _ = pcv.dilate(img, 1, 1)


def test_plantcv_erode():
    # Test cache directory
    cache_dir = os.path.join(TEST_TMPDIR, "test_plantcv_erode")
    os.mkdir(cache_dir)
    pcv.params.debug_outdir = cache_dir
    # Read in test data
    img = cv2.imread(os.path.join(TEST_DATA, TEST_INPUT_BINARY), -1)
    # Test with debug = "print"
    pcv.params.debug = "print"
    _ = pcv.erode(gray_img=img, ksize=5, i=1)
    # Test with debug = "plot"
    pcv.params.debug = "plot"
    _ = pcv.erode(gray_img=img, ksize=5, i=1)
    # Test with debug = None
    pcv.params.debug = None
    erode_img = pcv.erode(gray_img=img, ksize=5, i=1)
    # Assert that the output image has the dimensions of the input image
    if all([i == j] for i, j in zip(np.shape(erode_img), TEST_BINARY_DIM)):
        # Assert that the image is binary
        if all([i == j] for i, j in zip(np.unique(erode_img), [0, 255])):
            assert 1
        else:
            assert 0
    else:
        assert 0


def test_plantcv_erode_small_k():
    # Read in test data
    img = cv2.imread(os.path.join(TEST_DATA, TEST_INPUT_BINARY), -1)
    # Test with debug = None
    pcv.params.debug = None
    with pytest.raises(ValueError):
        _ = pcv.erode(img, 1, 1)


def test_plantcv_distance_transform():
    # Test cache directory
    cache_dir = os.path.join(TEST_TMPDIR, "test_plantcv_distance_transform")
    os.mkdir(cache_dir)
    pcv.params.debug_outdir = cache_dir
    # Read in test data
    mask = cv2.imread(os.path.join(TEST_DATA, TEST_INPUT_CROPPED_MASK), -1)
    # Test with debug = "print"
    pcv.params.debug = "print"
    _ = pcv.distance_transform(bin_img=mask, distance_type=1, mask_size=3)
    # Test with debug = "plot"
    pcv.params.debug = "plot"
    _ = pcv.distance_transform(bin_img=mask, distance_type=1, mask_size=3)
    # Test with debug = None
    pcv.params.debug = None
    distance_transform_img = pcv.distance_transform(bin_img=mask, distance_type=1, mask_size=3)
    # Assert that the output image has the dimensions of the input image
    assert all([i == j] for i, j in zip(np.shape(distance_transform_img), np.shape(mask)))


def test_plantcv_fatal_error():
    # Verify that the fatal_error function raises a RuntimeError
    with pytest.raises(RuntimeError):
        pcv.fatal_error("Test error")


def test_plantcv_fill():
    # Test cache directory
    cache_dir = os.path.join(TEST_TMPDIR, "test_plantcv_fill")
    os.mkdir(cache_dir)
    pcv.params.debug_outdir = cache_dir
    # Read in test data
    img = cv2.imread(os.path.join(TEST_DATA, TEST_INPUT_BINARY), -1)
    # Test with debug = "print"
    pcv.params.debug = "print"
    _ = pcv.fill(bin_img=img, size=63632)
    # Test with debug = "plot"
    pcv.params.debug = "plot"
    _ = pcv.fill(bin_img=img, size=63632)
    # Test with debug = None
    pcv.params.debug = None
    fill_img = pcv.fill(bin_img=img, size=63632)
    # Assert that the output image has the dimensions of the input image
    # assert all([i == j] for i, j in zip(np.shape(fill_img), TEST_BINARY_DIM))
    assert np.sum(fill_img) == 0


def test_plantcv_fill_bad_input():
    # Test cache directory
    cache_dir = os.path.join(TEST_TMPDIR, "test_plantcv_fill_bad_input")
    os.mkdir(cache_dir)
    pcv.params.debug_outdir = cache_dir
    # Read in test data
    img = cv2.imread(os.path.join(TEST_DATA, TEST_INPUT_GRAY), -1)
    with pytest.raises(RuntimeError):
        _ = pcv.fill(bin_img=img, size=1)


def test_plantcv_fill_holes():
    # Test cache directory
    cache_dir = os.path.join(TEST_TMPDIR, "test_plantcv_fill_holes")
    os.mkdir(cache_dir)
    pcv.params.debug_outdir = cache_dir
    # Read in test data
    img = cv2.imread(os.path.join(TEST_DATA, TEST_INPUT_BINARY), -1)
    # Test with debug = "print"
    pcv.params.debug = "print"
    _ = pcv.fill_holes(bin_img=img)
    pcv.params.debug = "plot"
    _ = pcv.fill_holes(bin_img=img)
    # Test with debug = None
    pcv.params.debug = None
    fill_img = pcv.fill_holes(bin_img=img)
    assert np.sum(fill_img) > np.sum(img)


def test_plantcv_fill_holes_bad_input():
    # Test cache directory
    cache_dir = os.path.join(TEST_TMPDIR, "test_plantcv_fill_holes_bad_input")
    os.mkdir(cache_dir)
    pcv.params.debug_outdir = cache_dir
    # Read in test data
    img = cv2.imread(os.path.join(TEST_DATA, TEST_INPUT_GRAY), -1)
    with pytest.raises(RuntimeError):
        _ = pcv.fill_holes(bin_img=img)


def test_plantcv_find_objects():
    # Test cache directory
    cache_dir = os.path.join(TEST_TMPDIR, "test_plantcv_find_objects")
    os.mkdir(cache_dir)
    pcv.params.debug_outdir = cache_dir
    # Read in test data
    img = cv2.imread(os.path.join(TEST_DATA, TEST_INPUT_COLOR))
    mask = cv2.imread(os.path.join(TEST_DATA, TEST_INPUT_BINARY), -1)
    # Test with debug = "print"
    pcv.params.debug = "print"
    _ = pcv.find_objects(img=img, mask=mask)
    # Test with debug = "plot"
    pcv.params.debug = "plot"
    _ = pcv.find_objects(img=img, mask=mask)
    # Test with debug = None
    pcv.params.debug = None
    contours, hierarchy = pcv.find_objects(img=img, mask=mask)
    # Assert the correct number of contours are found
    assert len(contours) == 2


def test_plantcv_find_objects_grayscale_input():
    # Test cache directory
    cache_dir = os.path.join(TEST_TMPDIR, "test_plantcv_find_objects_grayscale_input")
    os.mkdir(cache_dir)
    pcv.params.debug_outdir = cache_dir
    # Read in test data
    img = cv2.imread(os.path.join(TEST_DATA, TEST_INPUT_COLOR), 0)
    mask = cv2.imread(os.path.join(TEST_DATA, TEST_INPUT_BINARY), -1)
    # Test with debug = "plot"
    pcv.params.debug = "plot"
    contours, hierarchy = pcv.find_objects(img=img, mask=mask)
    # Assert the correct number of contours are found
    assert len(contours) == 2


def test_plantcv_flip():
    # Test cache directory
    cache_dir = os.path.join(TEST_TMPDIR, "test_plantcv_flip")
    os.mkdir(cache_dir)
    pcv.params.debug_outdir = cache_dir
    # Read in test data
    img = cv2.imread(os.path.join(TEST_DATA, TEST_INPUT_COLOR))
    img_binary = cv2.imread(os.path.join(TEST_DATA, TEST_INPUT_BINARY), -1)
    # Test with debug = "print"
    pcv.params.debug = "print"
    _ = pcv.flip(img=img, direction="horizontal")
    # Test with debug = "plot"
    pcv.params.debug = "plot"
    _ = pcv.flip(img=img, direction="vertical")
    _ = pcv.flip(img=img_binary, direction="vertical")
    # Test with debug = None
    pcv.params.debug = None
    flipped_img = pcv.flip(img=img, direction="horizontal")
    assert all([i == j] for i, j in zip(np.shape(flipped_img), TEST_COLOR_DIM))


def test_plantcv_flip_bad_input():
    img = cv2.imread(os.path.join(TEST_DATA, TEST_INPUT_COLOR))
    pcv.params.debug = None
    with pytest.raises(RuntimeError):
        _ = pcv.flip(img=img, direction="vert")


def test_plantcv_gaussian_blur():
    # Test cache directory
    cache_dir = os.path.join(TEST_TMPDIR, "test_plantcv_gaussian_blur")
    os.mkdir(cache_dir)
    pcv.params.debug_outdir = cache_dir
    # Read in test data
    img = cv2.imread(os.path.join(TEST_DATA, TEST_INPUT_BINARY), -1)
    img_color = cv2.imread(os.path.join(TEST_DATA, TEST_INPUT_COLOR), -1)
    # Test with debug = "print"
    pcv.params.debug = "print"
    _ = pcv.gaussian_blur(img=img, ksize=(51, 51), sigma_x=0, sigma_y=None)
    # Test with debug = "plot"
    pcv.params.debug = "plot"
    _ = pcv.gaussian_blur(img=img, ksize=(51, 51), sigma_x=0, sigma_y=None)
    _ = pcv.gaussian_blur(img=img_color, ksize=(51, 51), sigma_x=0, sigma_y=None)
    # Test with debug = None
    pcv.params.debug = None
    gaussian_img = pcv.gaussian_blur(img=img, ksize=(51, 51), sigma_x=0, sigma_y=None)
    imgavg = np.average(img)
    gavg = np.average(gaussian_img)
    assert gavg != imgavg


def test_plantcv_get_kernel_cross():
    kernel = pcv.get_kernel(size=(3, 3), shape="cross")
    assert (kernel == np.array([[0, 1, 0], [1, 1, 1], [0, 1, 0]])).all()


def test_plantcv_get_kernel_rectangle():
    kernel = pcv.get_kernel(size=(3, 3), shape="rectangle")
    assert (kernel == np.array([[1, 1, 1], [1, 1, 1], [1, 1, 1]])).all()


def test_plantcv_get_kernel_ellipse():
    kernel = pcv.get_kernel(size=(3, 3), shape="ellipse")
    assert (kernel == np.array([[0, 1, 0], [1, 1, 1], [0, 1, 0]])).all()


def test_plantcv_get_kernel_bad_input_size():
    with pytest.raises(ValueError):
        _ = pcv.get_kernel(size=(1, 1), shape="ellipse")


def test_plantcv_get_kernel_bad_input_shape():
    with pytest.raises(RuntimeError):
        _ = pcv.get_kernel(size=(3, 1), shape="square")


def test_plantcv_get_nir_sv():
    nirpath = pcv.get_nir(TEST_DATA, TEST_VIS)
    nirpath1 = os.path.join(TEST_DATA, TEST_NIR)
    assert nirpath == nirpath1


def test_plantcv_get_nir_tv():
    nirpath = pcv.get_nir(TEST_DATA, TEST_VIS_TV)
    nirpath1 = os.path.join(TEST_DATA, TEST_NIR_TV)
    assert nirpath == nirpath1


def test_plantcv_hist_equalization():
    # Test cache directory
    cache_dir = os.path.join(TEST_TMPDIR, "test_plantcv_hist_equalization")
    os.mkdir(cache_dir)
    pcv.params.debug_outdir = cache_dir
    # Read in test data
    img = cv2.imread(os.path.join(TEST_DATA, TEST_INPUT_GRAY), -1)
    # Test with debug = "print"
    pcv.params.debug = "print"
    _ = pcv.hist_equalization(gray_img=img)
    # Test with debug = "plot"
    pcv.params.debug = "plot"
    _ = pcv.hist_equalization(gray_img=img)
    # Test with debug = None
    pcv.params.debug = None
    hist = pcv.hist_equalization(gray_img=img)
    histavg = np.average(hist)
    imgavg = np.average(img)
    assert histavg != imgavg


def test_plantcv_hist_equalization_bad_input():
    # Test cache directory
    cache_dir = os.path.join(TEST_TMPDIR, "test_plantcv_hist_equalization_bad_input")
    os.mkdir(cache_dir)
    pcv.params.debug_outdir = cache_dir
    # Read in test data
    img = cv2.imread(os.path.join(TEST_DATA, TEST_INPUT_GRAY), 1)
    # Test with debug = None
    pcv.params.debug = None
    with pytest.raises(RuntimeError):
        _ = pcv.hist_equalization(gray_img=img)


def test_plantcv_image_add():
    # Test cache directory
    cache_dir = os.path.join(TEST_TMPDIR, "test_plantcv_image_add")
    os.mkdir(cache_dir)
    pcv.params.debug_outdir = cache_dir
    # Read in test data
    img1 = cv2.imread(os.path.join(TEST_DATA, TEST_INPUT_BINARY), -1)
    img2 = np.copy(img1)
    # Test with debug = "print"
    pcv.params.debug = "print"
    _ = pcv.image_add(gray_img1=img1, gray_img2=img2)
    # Test with debug = "plot"
    pcv.params.debug = "plot"
    _ = pcv.image_add(gray_img1=img1, gray_img2=img2)
    # Test with debug = None
    pcv.params.debug = None
    added_img = pcv.image_add(gray_img1=img1, gray_img2=img2)
    assert all([i == j] for i, j in zip(np.shape(added_img), TEST_BINARY_DIM))


def test_plantcv_image_subtract():
    # Test cache directory
    cache_dir = os.path.join(TEST_TMPDIR, "test_plantcv_image_sub")
    os.mkdir(cache_dir)
    pcv.params.debug_outdir = cache_dir
    # read in images
    img1 = cv2.imread(os.path.join(TEST_DATA, TEST_INPUT_BINARY), -1)
    img2 = np.copy(img1)
    # Test with debug = "print"
    pcv.params.debug = 'print'
    _ = pcv.image_subtract(img1, img2)
    # Test with debug = "plot"
    pcv.params.debug = 'plot'
    _ = pcv.image_subtract(img1, img2)
    # Test with debug = None
    pcv.params.debug = None
    new_img = pcv.image_subtract(img1, img2)
    assert np.array_equal(new_img, np.zeros(np.shape(new_img), np.uint8))


def test_plantcv_image_subtract_fail():
    # read in images
    img1 = cv2.imread(os.path.join(TEST_DATA, TEST_INPUT_BINARY), -1)
    img2 = cv2.imread(os.path.join(TEST_DATA, TEST_INPUT_BINARY))
    # test
    with pytest.raises(RuntimeError):
        _ = pcv.image_subtract(img1, img2)


def test_plantcv_invert():
    # Test cache directory
    cache_dir = os.path.join(TEST_TMPDIR, "test_plantcv_invert")
    os.mkdir(cache_dir)
    pcv.params.debug_outdir = cache_dir
    # Read in test data
    img = cv2.imread(os.path.join(TEST_DATA, TEST_INPUT_BINARY), -1)
    # Test with debug = "print"
    pcv.params.debug = "print"
    _ = pcv.invert(gray_img=img)
    # Test with debug = "plot"
    pcv.params.debug = "plot"
    _ = pcv.invert(gray_img=img)
    # Test with debug = None
    pcv.params.debug = None
    inverted_img = pcv.invert(gray_img=img)
    # Assert that the output image has the dimensions of the input image
    if all([i == j] for i, j in zip(np.shape(inverted_img), TEST_BINARY_DIM)):
        # Assert that the image is binary
        if all([i == j] for i, j in zip(np.unique(inverted_img), [0, 255])):
            assert 1
        else:
            assert 0
    else:
        assert 0


def test_plantcv_landmark_reference_pt_dist():
    # Clear previous outputs
    pcv.outputs.clear()
    cache_dir = os.path.join(TEST_TMPDIR, "test_plantcv_landmark_reference")
    os.mkdir(cache_dir)
    points_rescaled = [(0.0139, 0.2569), (0.2361, 0.2917), (0.3542, 0.3819), (0.3542, 0.4167), (0.375, 0.4236),
                       (0.7431, 0.3681), (0.8958, 0.3542), (0.9931, 0.3125), (0.1667, 0.5139), (0.4583, 0.8889),
                       (0.4931, 0.5903), (0.3889, 0.5694), (0.4792, 0.4306), (0.2083, 0.5417), (0.3194, 0.5278),
                       (0.3889, 0.375), (0.3681, 0.3472), (0.2361, 0.0139), (0.5417, 0.2292), (0.7708, 0.3472),
                       (0.6458, 0.3472), (0.6389, 0.5208), (0.6458, 0.625)]
    centroid_rescaled = (0.4685, 0.4945)
    bottomline_rescaled = (0.4685, 0.2569)
    _ = pcv.landmark_reference_pt_dist(points_r=[], centroid_r=('a', 'b'), bline_r=(0, 0))
    _ = pcv.landmark_reference_pt_dist(points_r=[(10, 1000)], centroid_r=(10, 10), bline_r=(10, 10))
    _ = pcv.landmark_reference_pt_dist(points_r=[], centroid_r=(0, 0), bline_r=(0, 0))
    _ = pcv.landmark_reference_pt_dist(points_r=points_rescaled, centroid_r=centroid_rescaled,
                                       bline_r=bottomline_rescaled, label="prefix")
    pcv.print_results(os.path.join(cache_dir, "results.txt"))
    assert len(pcv.outputs.observations['prefix'].keys()) == 8


def test_plantcv_laplace_filter():
    # Test cache directory
    cache_dir = os.path.join(TEST_TMPDIR, "test_plantcv_laplace_filter")
    os.mkdir(cache_dir)
    pcv.params.debug_outdir = cache_dir
    # Read in test data
    img = cv2.imread(os.path.join(TEST_DATA, TEST_INPUT_GRAY), -1)
    # Test with debug = "print"
    pcv.params.debug = "print"
    _ = pcv.laplace_filter(gray_img=img, ksize=1, scale=1)
    # Test with debug = "plot"
    pcv.params.debug = "plot"
    _ = pcv.laplace_filter(gray_img=img, ksize=1, scale=1)
    # Test with debug = None
    pcv.params.debug = None
    lp_img = pcv.laplace_filter(gray_img=img, ksize=1, scale=1)
    # Assert that the output image has the dimensions of the input image
    assert all([i == j] for i, j in zip(np.shape(lp_img), TEST_GRAY_DIM))


def test_plantcv_logical_and():
    # Test cache directory
    cache_dir = os.path.join(TEST_TMPDIR, "test_plantcv_logical_and")
    os.mkdir(cache_dir)
    pcv.params.debug_outdir = cache_dir
    # Read in test data
    img1 = cv2.imread(os.path.join(TEST_DATA, TEST_INPUT_BINARY), -1)
    img2 = np.copy(img1)
    # Test with debug = "print"
    pcv.params.debug = "print"
    _ = pcv.logical_and(bin_img1=img1, bin_img2=img2)
    # Test with debug = "plot"
    pcv.params.debug = "plot"
    _ = pcv.logical_and(bin_img1=img1, bin_img2=img2)
    # Test with debug = None
    pcv.params.debug = None
    and_img = pcv.logical_and(bin_img1=img1, bin_img2=img2)
    assert all([i == j] for i, j in zip(np.shape(and_img), TEST_BINARY_DIM))


def test_plantcv_logical_or():
    # Test cache directory
    cache_dir = os.path.join(TEST_TMPDIR, "test_plantcv_logical_or")
    os.mkdir(cache_dir)
    pcv.params.debug_outdir = cache_dir
    # Read in test data
    img1 = cv2.imread(os.path.join(TEST_DATA, TEST_INPUT_BINARY), -1)
    img2 = np.copy(img1)
    # Test with debug = "print"
    pcv.params.debug = "print"
    _ = pcv.logical_or(bin_img1=img1, bin_img2=img2)
    # Test with debug = "plot"
    pcv.params.debug = "plot"
    _ = pcv.logical_or(bin_img1=img1, bin_img2=img2)
    # Test with debug = None
    pcv.params.debug = None
    or_img = pcv.logical_or(bin_img1=img1, bin_img2=img2)
    assert all([i == j] for i, j in zip(np.shape(or_img), TEST_BINARY_DIM))


def test_plantcv_logical_xor():
    # Test cache directory
    cache_dir = os.path.join(TEST_TMPDIR, "test_plantcv_logical_xor")
    os.mkdir(cache_dir)
    pcv.params.debug_outdir = cache_dir
    # Read in test data
    img1 = cv2.imread(os.path.join(TEST_DATA, TEST_INPUT_BINARY), -1)
    img2 = np.copy(img1)
    # Test with debug = "print"
    pcv.params.debug = "print"
    _ = pcv.logical_xor(bin_img1=img1, bin_img2=img2)
    # Test with debug = "plot"
    pcv.params.debug = "plot"
    _ = pcv.logical_xor(bin_img1=img1, bin_img2=img2)
    # Test with debug = None
    pcv.params.debug = None
    xor_img = pcv.logical_xor(bin_img1=img1, bin_img2=img2)
    assert all([i == j] for i, j in zip(np.shape(xor_img), TEST_BINARY_DIM))


def test_plantcv_median_blur():
    # Test cache directory
    cache_dir = os.path.join(TEST_TMPDIR, "test_plantcv_median_blur")
    os.mkdir(cache_dir)
    pcv.params.debug_outdir = cache_dir
    # Read in test data
    img = cv2.imread(os.path.join(TEST_DATA, TEST_INPUT_BINARY), -1)
    # Test with debug = "print"
    pcv.params.debug = "print"
    _ = pcv.median_blur(gray_img=img, ksize=5)
    # Test with debug = "plot"
    pcv.params.debug = "plot"
    _ = pcv.median_blur(gray_img=img, ksize=5)
    # Test with debug = None
    pcv.params.debug = None
    blur_img = pcv.median_blur(gray_img=img, ksize=5)
    # Assert that the output image has the dimensions of the input image
    if all([i == j] for i, j in zip(np.shape(blur_img), TEST_BINARY_DIM)):
        # Assert that the image is binary
        if all([i == j] for i, j in zip(np.unique(blur_img), [0, 255])):
            assert 1
        else:
            assert 0
    else:
        assert 0


def test_plantcv_median_blur_bad_input():
    # Test cache directory
    cache_dir = os.path.join(TEST_TMPDIR, "test_plantcv_median_blur_bad_input")
    os.mkdir(cache_dir)
    pcv.params.debug_outdir = cache_dir
    # Read in test data
    img = cv2.imread(os.path.join(TEST_DATA, TEST_INPUT_GRAY), -1)
    with pytest.raises(RuntimeError):
        _ = pcv.median_blur(img, 5.)


def test_plantcv_naive_bayes_classifier():
    # Test cache directory
    cache_dir = os.path.join(TEST_TMPDIR, "test_plantcv_naive_bayes_classifier")
    os.mkdir(cache_dir)
    pcv.params.debug_outdir = cache_dir
    # Read in test data
    img = cv2.imread(os.path.join(TEST_DATA, TEST_INPUT_COLOR))
    # Test with debug = "print"
    pcv.params.debug = "print"
    _ = pcv.naive_bayes_classifier(rgb_img=img, pdf_file=os.path.join(TEST_DATA, TEST_PDFS))
    # Test with debug = "plot"
    pcv.params.debug = "plot"
    _ = pcv.naive_bayes_classifier(rgb_img=img, pdf_file=os.path.join(TEST_DATA, TEST_PDFS))
    # Test with debug = None
    pcv.params.debug = None
    mask = pcv.naive_bayes_classifier(rgb_img=img, pdf_file=os.path.join(TEST_DATA, TEST_PDFS))

    # Assert that the output image has the dimensions of the input image
    if all([i == j] for i, j in zip(np.shape(mask), TEST_GRAY_DIM)):
        # Assert that the image is binary
        if all([i == j] for i, j in zip(np.unique(mask), [0, 255])):
            assert 1
        else:
            assert 0
    else:
        assert 0


def test_plantcv_naive_bayes_classifier_bad_input():
    # Read in test data
    img = cv2.imread(os.path.join(TEST_DATA, TEST_INPUT_COLOR))
    pcv.params.debug = None
    with pytest.raises(RuntimeError):
        _ = pcv.naive_bayes_classifier(rgb_img=img, pdf_file=os.path.join(TEST_DATA, TEST_PDFS_BAD))


def test_plantcv_object_composition():
    # Test cache directory
    cache_dir = os.path.join(TEST_TMPDIR, "test_plantcv_object_composition")
    os.mkdir(cache_dir)
    pcv.params.debug_outdir = cache_dir
    # Read in test data
    img = cv2.imread(os.path.join(TEST_DATA, TEST_INPUT_COLOR))
    object_contours_npz = np.load(os.path.join(TEST_DATA, TEST_INPUT_OBJECT_CONTOURS), encoding="latin1")
    object_contours = [object_contours_npz[arr_n] for arr_n in object_contours_npz]
    object_hierarchy_npz = np.load(os.path.join(TEST_DATA, TEST_INPUT_OBJECT_HIERARCHY), encoding="latin1")
    object_hierarchy = object_hierarchy_npz['arr_0']
    # Test with debug = "print"
    pcv.params.debug = "print"
    _ = pcv.object_composition(img=img, contours=object_contours, hierarchy=object_hierarchy)
    _ = pcv.object_composition(img=img, contours=[], hierarchy=object_hierarchy)
    # Test with debug = "plot"
    pcv.params.debug = "plot"
    _ = pcv.object_composition(img=img, contours=object_contours, hierarchy=object_hierarchy)
    # Test with debug = None
    pcv.params.debug = None
    contours, mask = pcv.object_composition(img=img, contours=object_contours, hierarchy=object_hierarchy)
    # Assert that the objects have been combined
    contour_shape = np.shape(contours)  # type: tuple
    assert contour_shape[1] == 1


def test_plantcv_object_composition_grayscale_input():
    # Test cache directory
    cache_dir = os.path.join(TEST_TMPDIR, "test_plantcv_object_composition_grayscale_input")
    os.mkdir(cache_dir)
    pcv.params.debug_outdir = cache_dir
    # Read in test data
    img = cv2.imread(os.path.join(TEST_DATA, TEST_INPUT_COLOR), 0)
    object_contours_npz = np.load(os.path.join(TEST_DATA, TEST_INPUT_OBJECT_CONTOURS), encoding="latin1")
    object_contours = [object_contours_npz[arr_n] for arr_n in object_contours_npz]
    object_hierarchy_npz = np.load(os.path.join(TEST_DATA, TEST_INPUT_OBJECT_HIERARCHY), encoding="latin1")
    object_hierarchy = object_hierarchy_npz['arr_0']
    # Test with debug = "plot"
    pcv.params.debug = "plot"
    contours, mask = pcv.object_composition(img=img, contours=object_contours, hierarchy=object_hierarchy)
    # Assert that the objects have been combined
    contour_shape = np.shape(contours)  # type: tuple
    assert contour_shape[1] == 1


def test_plantcv_within_frame():
    # Test cache directory
    cache_dir = os.path.join(TEST_TMPDIR, "test_plantcv_within_frame")
    os.mkdir(cache_dir)
    pcv.params.debug_outdir = cache_dir
    # Read in test data
    mask_ib = cv2.imread(os.path.join(TEST_DATA, TEST_INPUT_MASK), -1)
    mask_oob = cv2.imread(os.path.join(TEST_DATA, TEST_INPUT_MASK_OOB), -1)
    in_bounds_ib = pcv.within_frame(mask=mask_ib, border_width=1, label="prefix")
    in_bounds_oob = pcv.within_frame(mask=mask_oob, border_width=1)
    assert (in_bounds_ib is True and in_bounds_oob is False)


def test_plantcv_within_frame_bad_input():
    # Test cache directory
    cache_dir = os.path.join(TEST_TMPDIR, "test_plantcv_within_frame")
    os.mkdir(cache_dir)
    pcv.params.debug_outdir = cache_dir
    # Read in test data
    grayscale_img = cv2.imread(os.path.join(TEST_DATA, TEST_INPUT_COLOR), 0)
    with pytest.raises(RuntimeError):
        _ = pcv.within_frame(grayscale_img)


def test_plantcv_opening():
    cache_dir = os.path.join(TEST_TMPDIR, "test_plantcv_closing")
    os.mkdir(cache_dir)
    pcv.params.debug_outdir = cache_dir
    # Read in test data
    rgb_img = cv2.imread(os.path.join(TEST_DATA, TEST_INPUT_MULTI), -1)
    gray_img = cv2.cvtColor(rgb_img, cv2.COLOR_BGR2GRAY)
    bin_img = cv2.imread(os.path.join(TEST_DATA, TEST_INPUT_BINARY), -1)
    # Test with debug=None
    pcv.params.debug = None
    _ = pcv.opening(gray_img)
    # Test with debug='plot'
    pcv.params.debug = 'plot'
    _ = pcv.opening(bin_img, np.ones((4, 4), np.uint8))
    # Test with debug='print'
    pcv.params.debug = 'print'
    filtered_img = pcv.opening(bin_img)
    assert np.sum(filtered_img) == 16184595


def test_plantcv_opening_bad_input():
    # Read in test data
    rgb_img = cv2.imread(os.path.join(TEST_DATA, TEST_INPUT_MULTI), -1)
    with pytest.raises(RuntimeError):
        _ = pcv.opening(rgb_img)


def test_plantcv_output_mask():
    # Test cache directory
    cache_dir = os.path.join(TEST_TMPDIR, "test_plantcv_output_mask")
    os.mkdir(cache_dir)
    pcv.params.debug_outdir = cache_dir
    # Read in test data
    img = cv2.imread(os.path.join(TEST_DATA, TEST_INPUT_GRAY), -1)
    img_color = cv2.imread(os.path.join(TEST_DATA, TEST_INPUT_COLOR), -1)
    mask = cv2.imread(os.path.join(TEST_DATA, TEST_INPUT_BINARY), -1)
    # Test with debug = "print"
    pcv.params.debug = "print"
    _ = pcv.output_mask(img=img, mask=mask, filename='test.png', outdir=None, mask_only=False)
    # Test with debug = "plot"
    pcv.params.debug = "plot"
    _ = pcv.output_mask(img=img, mask=mask, filename='test.png', outdir=cache_dir, mask_only=False)
    _ = pcv.output_mask(img=img_color, mask=mask, filename='test.png', outdir=None, mask_only=False)
    # Remove tmp files in working direcctory
    shutil.rmtree("ori-images")
    shutil.rmtree("mask-images")
    # Test with debug = None
    pcv.params.debug = None
    imgpath, maskpath, analysis_images = pcv.output_mask(img=img, mask=mask, filename='test.png',
                                                         outdir=cache_dir, mask_only=False)
    assert all([os.path.exists(imgpath) is True, os.path.exists(maskpath) is True])


def test_plantcv_output_mask_true():
    # Test cache directory
    cache_dir = os.path.join(TEST_TMPDIR, "test_plantcv_output_mask")
    pcv.params.debug_outdir = cache_dir
    os.mkdir(cache_dir)
    # Read in test data
    img = cv2.imread(os.path.join(TEST_DATA, TEST_INPUT_GRAY), -1)
    img_color = cv2.imread(os.path.join(TEST_DATA, TEST_INPUT_COLOR), -1)
    mask = cv2.imread(os.path.join(TEST_DATA, TEST_INPUT_BINARY), -1)
    # Test with debug = "print"
    pcv.params.debug = "print"
    _ = pcv.output_mask(img=img, mask=mask, filename='test.png', outdir=cache_dir, mask_only=True)
    # Test with debug = "plot"
    pcv.params.debug = "plot"
    _ = pcv.output_mask(img=img_color, mask=mask, filename='test.png', outdir=cache_dir, mask_only=True)
    pcv.params.debug = None
    imgpath, maskpath, analysis_images = pcv.output_mask(img=img, mask=mask, filename='test.png', outdir=cache_dir,
                                                         mask_only=False)
    assert all([os.path.exists(imgpath) is True, os.path.exists(maskpath) is True])


def test_plantcv_plot_image_matplotlib_input():
    cache_dir = os.path.join(TEST_TMPDIR, "test_plantcv_pseudocolor")
    os.mkdir(cache_dir)
    pcv.params.debug_outdir = cache_dir
    img = cv2.imread(os.path.join(TEST_DATA, TEST_INPUT_BINARY), -1)
    mask = cv2.imread(os.path.join(TEST_DATA, TEST_INPUT_BINARY), -1)
    pimg = pcv.visualize.pseudocolor(gray_img=img, mask=mask, min_value=10, max_value=200)
    with pytest.raises(RuntimeError):
        pcv.plot_image(pimg)


def test_plantcv_plot_image_plotnine():
    # Test cache directory
    cache_dir = os.path.join(TEST_TMPDIR, "test_plantcv_plot_image_plotnine")
    os.mkdir(cache_dir)
    dataset = pd.DataFrame({'x': [1, 2, 3, 4], 'y': [1, 2, 3, 4]})
    img = ggplot(data=dataset)
    try:
        pcv.plot_image(img=img)
    except RuntimeError:
        assert False
    # Assert that the image was plotted without error
    assert True


def test_plantcv_print_image():
    # Test cache directory
    cache_dir = os.path.join(TEST_TMPDIR, "test_plantcv_print_image")
    os.mkdir(cache_dir)
    pcv.params.debug_outdir = cache_dir
    # Read in test data
    img, path, img_name = pcv.readimage(filename=os.path.join(TEST_DATA, TEST_INPUT_COLOR))
    filename = os.path.join(cache_dir, 'plantcv_print_image.png')
    pcv.print_image(img=img, filename=filename)
    # Assert that the file was created
    assert os.path.exists(filename) is True


def test_plantcv_print_image_bad_type():
    with pytest.raises(RuntimeError):
        pcv.print_image(img=[], filename="/dev/null")


def test_plantcv_print_image_plotnine():
    # Test cache directory
    cache_dir = os.path.join(TEST_TMPDIR, "test_plantcv_print_image_plotnine")
    os.mkdir(cache_dir)
    dataset = pd.DataFrame({'x': [1, 2, 3, 4], 'y': [1, 2, 3, 4]})
    img = ggplot(data=dataset)
    filename = os.path.join(cache_dir, 'plantcv_print_image.png')
    pcv.print_image(img=img, filename=filename)
    # Assert that the file was created
    assert os.path.exists(filename) is True


def test_plantcv_readimage_native():
    # Test with debug = None
    pcv.params.debug = None
    _ = pcv.readimage(filename=os.path.join(TEST_DATA, TEST_INPUT_COLOR), mode='rgba')
    _ = pcv.readimage(filename=os.path.join(TEST_DATA, TEST_INPUT_COLOR))
    img, path, img_name = pcv.readimage(filename=os.path.join(TEST_DATA, TEST_INPUT_COLOR), mode='native')
    # Assert that the image name returned equals the name of the input image
    # Assert that the path of the image returned equals the path of the input image
    # Assert that the dimensions of the returned image equals the expected dimensions
    if img_name == TEST_INPUT_COLOR and path == TEST_DATA:
        if all([i == j] for i, j in zip(np.shape(img), TEST_COLOR_DIM)):
            assert 1
        else:
            assert 0
    else:
        assert 0


def test_plantcv_readimage_grayscale():
    # Test with debug = None
    pcv.params.debug = None
    _, _, _ = pcv.readimage(filename=os.path.join(TEST_DATA, TEST_INPUT_GRAY), mode="grey")
    img, path, img_name = pcv.readimage(filename=os.path.join(TEST_DATA, TEST_INPUT_GRAY), mode="gray")
    assert len(np.shape(img)) == 2


def test_plantcv_readimage_rgb():
    # Test with debug = None
    pcv.params.debug = None
    img, path, img_name = pcv.readimage(filename=os.path.join(TEST_DATA, TEST_INPUT_GRAY), mode="rgb")
    assert len(np.shape(img)) == 3


def test_plantcv_readimage_rgba_as_rgb():
    # Test with debug = None
    pcv.params.debug = None
    img, path, img_name = pcv.readimage(filename=os.path.join(TEST_DATA, TEST_INPUT_RGBA), mode="native")
    assert np.shape(img)[2] == 3


def test_plantcv_readimage_csv():
    # Test with debug = None
    pcv.params.debug = None
    img, path, img_name = pcv.readimage(filename=os.path.join(TEST_DATA, TEST_INPUT_THERMAL_CSV), mode="csv")
    assert len(np.shape(img)) == 2


def test_plantcv_readimage_envi():
    # Test with debug = None
    pcv.params.debug = None
    array_data = pcv.readimage(filename=os.path.join(HYPERSPECTRAL_TEST_DATA, HYPERSPECTRAL_DATA), mode="envi")
    if sys.version_info[0] < 3:
        assert len(array_data.array_type) == 8


def test_plantcv_readimage_bad_file():
    with pytest.raises(RuntimeError):
        _ = pcv.readimage(filename=TEST_INPUT_COLOR)


def test_plantcv_readbayer_default_bg():
    # Test cache directory
    cache_dir = os.path.join(TEST_TMPDIR, "test_plantcv_readbayer_default_bg")
    os.mkdir(cache_dir)
    pcv.params.debug_outdir = cache_dir
    # Test with debug = "print"
    pcv.params.debug = "print"
    _, _, _ = pcv.readbayer(filename=os.path.join(TEST_DATA, TEST_INPUT_BAYER),
                            bayerpattern="BG", alg="default")
    # Test with debug = "plot"
    pcv.params.debug = "plot"
    img, path, img_name = pcv.readbayer(filename=os.path.join(TEST_DATA, TEST_INPUT_BAYER),
                                        bayerpattern="BG", alg="default")
    assert all([i == j] for i, j in zip(np.shape(img), (335, 400, 3)))


def test_plantcv_readbayer_default_gb():
    # Test with debug = None
    pcv.params.debug = None
    img, path, img_name = pcv.readbayer(filename=os.path.join(TEST_DATA, TEST_INPUT_BAYER),
                                        bayerpattern="GB", alg="default")
    assert all([i == j] for i, j in zip(np.shape(img), (335, 400, 3)))


def test_plantcv_readbayer_default_rg():
    # Test with debug = None
    pcv.params.debug = None
    img, path, img_name = pcv.readbayer(filename=os.path.join(TEST_DATA, TEST_INPUT_BAYER),
                                        bayerpattern="RG", alg="default")
    assert all([i == j] for i, j in zip(np.shape(img), (335, 400, 3)))


def test_plantcv_readbayer_default_gr():
    # Test with debug = None
    pcv.params.debug = None
    img, path, img_name = pcv.readbayer(filename=os.path.join(TEST_DATA, TEST_INPUT_BAYER),
                                        bayerpattern="GR", alg="default")
    assert all([i == j] for i, j in zip(np.shape(img), (335, 400, 3)))


def test_plantcv_readbayer_edgeaware_bg():
    # Test with debug = None
    pcv.params.debug = None
    img, path, img_name = pcv.readbayer(filename=os.path.join(TEST_DATA, TEST_INPUT_BAYER),
                                        bayerpattern="BG", alg="edgeaware")
    assert all([i == j] for i, j in zip(np.shape(img), (335, 400, 3)))


def test_plantcv_readbayer_edgeaware_gb():
    # Test with debug = None
    pcv.params.debug = None
    img, path, img_name = pcv.readbayer(filename=os.path.join(TEST_DATA, TEST_INPUT_BAYER),
                                        bayerpattern="GB", alg="edgeaware")
    assert all([i == j] for i, j in zip(np.shape(img), (335, 400, 3)))


def test_plantcv_readbayer_edgeaware_rg():
    # Test with debug = None
    pcv.params.debug = None
    img, path, img_name = pcv.readbayer(filename=os.path.join(TEST_DATA, TEST_INPUT_BAYER),
                                        bayerpattern="RG", alg="edgeaware")
    assert all([i == j] for i, j in zip(np.shape(img), (335, 400, 3)))


def test_plantcv_readbayer_edgeaware_gr():
    # Test with debug = None
    pcv.params.debug = None
    img, path, img_name = pcv.readbayer(filename=os.path.join(TEST_DATA, TEST_INPUT_BAYER),
                                        bayerpattern="GR", alg="edgeaware")
    assert all([i == j] for i, j in zip(np.shape(img), (335, 400, 3)))


def test_plantcv_readbayer_variablenumbergradients_bg():
    # Test with debug = None
    pcv.params.debug = None
    img, path, img_name = pcv.readbayer(filename=os.path.join(TEST_DATA, TEST_INPUT_BAYER),
                                        bayerpattern="BG", alg="variablenumbergradients")
    assert all([i == j] for i, j in zip(np.shape(img), (335, 400, 3)))


def test_plantcv_readbayer_variablenumbergradients_gb():
    # Test with debug = None
    pcv.params.debug = None
    img, path, img_name = pcv.readbayer(filename=os.path.join(TEST_DATA, TEST_INPUT_BAYER),
                                        bayerpattern="GB", alg="variablenumbergradients")
    assert all([i == j] for i, j in zip(np.shape(img), (335, 400, 3)))


def test_plantcv_readbayer_variablenumbergradients_rg():
    # Test with debug = None
    pcv.params.debug = None
    img, path, img_name = pcv.readbayer(filename=os.path.join(TEST_DATA, TEST_INPUT_BAYER),
                                        bayerpattern="RG", alg="variablenumbergradients")
    assert all([i == j] for i, j in zip(np.shape(img), (335, 400, 3)))


def test_plantcv_readbayer_variablenumbergradients_gr():
    # Test with debug = None
    pcv.params.debug = None
    img, path, img_name = pcv.readbayer(filename=os.path.join(TEST_DATA, TEST_INPUT_BAYER),
                                        bayerpattern="GR", alg="variablenumbergradients")
    assert all([i == j] for i, j in zip(np.shape(img), (335, 400, 3)))


def test_plantcv_readbayer_default_bad_input():
    # Test with debug = None
    pcv.params.debug = None
    with pytest.raises(RuntimeError):
        _, _, _ = pcv.readbayer(filename=os.path.join(TEST_DATA, "no-image.png"), bayerpattern="GR", alg="default")


def test_plantcv_rectangle_mask():
    # Test cache directory
    cache_dir = os.path.join(TEST_TMPDIR, "test_plantcv_rectangle_mask")
    os.mkdir(cache_dir)
    pcv.params.debug_outdir = cache_dir
    # Read in test data
    img = cv2.imread(os.path.join(TEST_DATA, TEST_INPUT_GRAY), -1)
    img_color = cv2.imread(os.path.join(TEST_DATA, TEST_INPUT_COLOR))
    # Test with debug = "print"
    pcv.params.debug = "print"
    _ = pcv.rectangle_mask(img=img, p1=(0, 0), p2=(2454, 2056), color="white")
    _ = pcv.rectangle_mask(img=img, p1=(0, 0), p2=(2454, 2056), color="white")
    # Test with debug = "plot"
    pcv.params.debug = "plot"
    _ = pcv.rectangle_mask(img=img_color, p1=(0, 0), p2=(2454, 2056), color="gray")
    # Test with debug = None
    pcv.params.debug = None
    masked, hist, contour, heir = pcv.rectangle_mask(img=img, p1=(0, 0), p2=(2454, 2056), color="black")
    maskedsum = np.sum(masked)
    imgsum = np.sum(img)
    assert maskedsum < imgsum


def test_plantcv_rectangle_mask_bad_input():
    # Test cache directory
    cache_dir = os.path.join(TEST_TMPDIR, "test_plantcv_rectangle_mask")
    os.mkdir(cache_dir)
    pcv.params.debug_outdir = cache_dir
    # Read in test data
    img = cv2.imread(os.path.join(TEST_DATA, TEST_INPUT_GRAY), -1)
    # Test with debug = None
    pcv.params.debug = None
    with pytest.raises(RuntimeError):
        _ = pcv.rectangle_mask(img=img, p1=(0, 0), p2=(2454, 2056), color="whit")


def test_plantcv_report_size_marker_detect():
    # Test cache directory
    cache_dir = os.path.join(TEST_TMPDIR, "test_plantcv_report_size_marker_detect")
    os.mkdir(cache_dir)
    pcv.params.debug_outdir = cache_dir
    # Read in test data
    img = cv2.imread(os.path.join(TEST_DATA, TEST_INPUT_MARKER), -1)
    # ROI contour
    roi_contour = [np.array([[[3550, 850]], [[3550, 1349]], [[4049, 1349]], [[4049, 850]]], dtype=np.int32)]
    roi_hierarchy = np.array([[[-1, -1, -1, -1]]], dtype=np.int32)

    # Test with debug = "print"
    pcv.params.debug = "print"
    _ = pcv.report_size_marker_area(img=img, roi_contour=roi_contour, roi_hierarchy=roi_hierarchy, marker='detect',
                                    objcolor='light', thresh_channel='s', thresh=120, label="prefix")
    # Test with debug = "plot"
    pcv.params.debug = "plot"
    _ = pcv.report_size_marker_area(img=img, roi_contour=roi_contour, roi_hierarchy=roi_hierarchy, marker='detect',
                                    objcolor='light', thresh_channel='s', thresh=120)
    # Test with debug = None
    pcv.params.debug = None
    images = pcv.report_size_marker_area(img=img, roi_contour=roi_contour, roi_hierarchy=roi_hierarchy, marker='detect',
                                         objcolor='light', thresh_channel='s', thresh=120)
    pcv.print_results(os.path.join(cache_dir, "results.txt"))
    pcv.outputs.clear()
    assert len(images) != 0


def test_plantcv_report_size_marker_define():
    # Read in test data
    img = cv2.imread(os.path.join(TEST_DATA, TEST_INPUT_MARKER), -1)
    # ROI contour
    roi_contour = [np.array([[[3550, 850]], [[3550, 1349]], [[4049, 1349]], [[4049, 850]]], dtype=np.int32)]
    roi_hierarchy = np.array([[[-1, -1, -1, -1]]], dtype=np.int32)

    # Test with debug = None
    pcv.params.debug = None
    images = pcv.report_size_marker_area(img=img, roi_contour=roi_contour, roi_hierarchy=roi_hierarchy, marker='define',
                                         objcolor='light', thresh_channel='s', thresh=120)
    assert len(images) != 0


def test_plantcv_report_size_marker_grayscale_input():
    # Read in test data
    img = cv2.imread(os.path.join(TEST_DATA, TEST_INPUT_GRAY), -1)
    # ROI contour
    roi_contour = [np.array([[[0, 0]], [[0, 49]], [[49, 49]], [[49, 0]]], dtype=np.int32)]
    roi_hierarchy = np.array([[[-1, -1, -1, -1]]], dtype=np.int32)

    # Test with debug = None
    pcv.params.debug = None
    images = pcv.report_size_marker_area(img=img, roi_contour=roi_contour, roi_hierarchy=roi_hierarchy, marker='define',
                                         objcolor='light', thresh_channel='s', thresh=120)
    assert len(images) != 0


def test_plantcv_report_size_marker_bad_marker_input():
    # Read in test data
    img = cv2.imread(os.path.join(TEST_DATA, TEST_INPUT_MARKER), -1)
    # ROI contour
    roi_contour = [np.array([[[3550, 850]], [[3550, 1349]], [[4049, 1349]], [[4049, 850]]], dtype=np.int32)]
    roi_hierarchy = np.array([[[-1, -1, -1, -1]]], dtype=np.int32)
    with pytest.raises(RuntimeError):
        _ = pcv.report_size_marker_area(img=img, roi_contour=roi_contour, roi_hierarchy=roi_hierarchy, marker='none',
                                        objcolor='light', thresh_channel='s', thresh=120)


def test_plantcv_report_size_marker_bad_threshold_input():
    # Read in test data
    img = cv2.imread(os.path.join(TEST_DATA, TEST_INPUT_MARKER), -1)
    # ROI contour
    roi_contour = [np.array([[[3550, 850]], [[3550, 1349]], [[4049, 1349]], [[4049, 850]]], dtype=np.int32)]
    roi_hierarchy = np.array([[[-1, -1, -1, -1]]], dtype=np.int32)
    with pytest.raises(RuntimeError):
        _ = pcv.report_size_marker_area(img=img, roi_contour=roi_contour, roi_hierarchy=roi_hierarchy, marker='detect',
                                        objcolor='light', thresh_channel=None, thresh=120)


def test_plantcv_rgb2gray_hsv():
    # Test cache directory
    cache_dir = os.path.join(TEST_TMPDIR, "test_plantcv_rgb2gray_hsv")
    os.mkdir(cache_dir)
    pcv.params.debug_outdir = cache_dir
    # Read in test data
    img = cv2.imread(os.path.join(TEST_DATA, TEST_INPUT_COLOR))
    # Test with debug = "print"
    pcv.params.debug = "print"
    _ = pcv.rgb2gray_hsv(rgb_img=img, channel="s")
    # Test with debug = "plot"
    pcv.params.debug = "plot"
    _ = pcv.rgb2gray_hsv(rgb_img=img, channel="s")
    # Test with debug = None
    pcv.params.debug = None
    s = pcv.rgb2gray_hsv(rgb_img=img, channel="s")
    # Assert that the output image has the dimensions of the input image but is only a single channel
    assert all([i == j] for i, j in zip(np.shape(s), TEST_GRAY_DIM))


def test_plantcv_rgb2gray_hsv_bad_input():
    img = cv2.imread(os.path.join(TEST_DATA, TEST_INPUT_COLOR))
    pcv.params.debug = None
    with pytest.raises(RuntimeError):
        _ = pcv.rgb2gray_hsv(rgb_img=img, channel="l")


def test_plantcv_rgb2gray_lab():
    # Test cache directory
    cache_dir = os.path.join(TEST_TMPDIR, "test_plantcv_rgb2gray_lab")
    os.mkdir(cache_dir)
    pcv.params.debug_outdir = cache_dir
    # Read in test data
    img = cv2.imread(os.path.join(TEST_DATA, TEST_INPUT_COLOR))
    # Test with debug = "print"
    pcv.params.debug = "print"
    _ = pcv.rgb2gray_lab(rgb_img=img, channel='b')
    # Test with debug = "plot"
    pcv.params.debug = "plot"
    _ = pcv.rgb2gray_lab(rgb_img=img, channel='b')
    # Test with debug = None
    pcv.params.debug = None
    b = pcv.rgb2gray_lab(rgb_img=img, channel='b')
    # Assert that the output image has the dimensions of the input image but is only a single channel
    assert all([i == j] for i, j in zip(np.shape(b), TEST_GRAY_DIM))


def test_plantcv_rgb2gray_lab_bad_input():
    img = cv2.imread(os.path.join(TEST_DATA, TEST_INPUT_COLOR))
    pcv.params.debug = None
    with pytest.raises(RuntimeError):
        _ = pcv.rgb2gray_lab(rgb_img=img, channel="v")


def test_plantcv_rgb2gray():
    # Test cache directory
    cache_dir = os.path.join(TEST_TMPDIR, "test_plantcv_rgb2gray")
    os.mkdir(cache_dir)
    pcv.params.debug_outdir = cache_dir
    # Read in test data
    img = cv2.imread(os.path.join(TEST_DATA, TEST_INPUT_COLOR))
    # Test with debug = "print"
    pcv.params.debug = "print"
    _ = pcv.rgb2gray(rgb_img=img)
    # Test with debug = "plot"
    pcv.params.debug = "plot"
    _ = pcv.rgb2gray(rgb_img=img)
    # Test with debug = None
    pcv.params.debug = None
    gray = pcv.rgb2gray(rgb_img=img)
    # Assert that the output image has the dimensions of the input image but is only a single channel
    assert all([i == j] for i, j in zip(np.shape(gray), TEST_GRAY_DIM))


def test_plantcv_roi2mask():
    # Test cache directory
    cache_dir = os.path.join(TEST_TMPDIR, "test_plantcv_acute_vertex")
    os.mkdir(cache_dir)
    pcv.params.debug_outdir = cache_dir
    # Read in test data
    img = cv2.imread(os.path.join(TEST_DATA, TEST_VIS_SMALL))
    contours_npz = np.load(os.path.join(TEST_DATA, TEST_VIS_COMP_CONTOUR), encoding="latin1")
    obj_contour = contours_npz['arr_0']
    pcv.params.debug = "plot"
    _ = pcv.roi.roi2mask(img=img, contour=obj_contour)
    pcv.params.debug = "print"
    mask = pcv.roi.roi2mask(img=img, contour=obj_contour)
    assert np.shape(mask)[0:2] == np.shape(img)[0:2] and np.sum(mask) == 255


def test_plantcv_roi_objects():
    # Test cache directory
    cache_dir = os.path.join(TEST_TMPDIR, "test_plantcv_roi_objects")
    os.mkdir(cache_dir)
    pcv.params.debug_outdir = cache_dir
    # Read in test data
    img = cv2.imread(os.path.join(TEST_DATA, TEST_INPUT_COLOR))
    roi_contour_npz = np.load(os.path.join(TEST_DATA, TEST_INPUT_ROI_CONTOUR), encoding="latin1")
    roi_contour = [roi_contour_npz[arr_n] for arr_n in roi_contour_npz]
    roi_hierarchy_npz = np.load(os.path.join(TEST_DATA, TEST_INPUT_ROI_HIERARCHY), encoding="latin1")
    roi_hierarchy = roi_hierarchy_npz['arr_0']
    object_contours_npz = np.load(os.path.join(TEST_DATA, TEST_INPUT_OBJECT_CONTOURS), encoding="latin1")
    object_contours = [object_contours_npz[arr_n] for arr_n in object_contours_npz]
    object_hierarchy_npz = np.load(os.path.join(TEST_DATA, TEST_INPUT_OBJECT_HIERARCHY), encoding="latin1")
    object_hierarchy = object_hierarchy_npz['arr_0']
    # Test with debug = "print"
    pcv.params.debug = "print"
    _ = pcv.roi_objects(img=img, roi_contour=roi_contour, roi_hierarchy=roi_hierarchy,
                        object_contour=object_contours, obj_hierarchy=object_hierarchy, roi_type="largest")
    # Test with debug = "plot"
    pcv.params.debug = "plot"
    _ = pcv.roi_objects(img=img, roi_contour=roi_contour, roi_hierarchy=roi_hierarchy,
                        object_contour=object_contours, obj_hierarchy=object_hierarchy, roi_type="partial")
    # Test with debug = None and roi_type = cutto
    pcv.params.debug = None
    _ = pcv.roi_objects(img=img, roi_contour=roi_contour, roi_hierarchy=roi_hierarchy,
                        object_contour=object_contours, obj_hierarchy=object_hierarchy, roi_type="cutto")
    # Test with debug = None
    kept_contours, kept_hierarchy, mask, area = pcv.roi_objects(img=img, roi_contour=roi_contour,
                                                                roi_hierarchy=roi_hierarchy,
                                                                object_contour=object_contours,
                                                                obj_hierarchy=object_hierarchy, roi_type="partial")
    # Assert that the contours were filtered as expected
    assert len(kept_contours) == 1891


def test_plantcv_roi_objects_bad_input():
    # Read in test data
    img = cv2.imread(os.path.join(TEST_DATA, TEST_INPUT_COLOR))
    roi_contour_npz = np.load(os.path.join(TEST_DATA, TEST_INPUT_ROI_CONTOUR), encoding="latin1")
    roi_contour = [roi_contour_npz[arr_n] for arr_n in roi_contour_npz]
    roi_hierarchy_npz = np.load(os.path.join(TEST_DATA, TEST_INPUT_ROI_HIERARCHY), encoding="latin1")
    roi_hierarchy = roi_hierarchy_npz['arr_0']
    object_contours_npz = np.load(os.path.join(TEST_DATA, TEST_INPUT_OBJECT_CONTOURS), encoding="latin1")
    object_contours = [object_contours_npz[arr_n] for arr_n in object_contours_npz]
    object_hierarchy_npz = np.load(os.path.join(TEST_DATA, TEST_INPUT_OBJECT_HIERARCHY), encoding="latin1")
    object_hierarchy = object_hierarchy_npz['arr_0']
    pcv.params.debug = None
    with pytest.raises(RuntimeError):
        _ = pcv.roi_objects(img=img, roi_type="cut", roi_contour=roi_contour, roi_hierarchy=roi_hierarchy,
                            object_contour=object_contours, obj_hierarchy=object_hierarchy)


def test_plantcv_roi_objects_grayscale_input():
    # Test cache directory
    cache_dir = os.path.join(TEST_TMPDIR, "test_plantcv_roi_objects_grayscale_input")
    os.mkdir(cache_dir)
    pcv.params.debug_outdir = cache_dir
    # Read in test data
    img = cv2.imread(os.path.join(TEST_DATA, TEST_INPUT_COLOR), 0)
    roi_contour_npz = np.load(os.path.join(TEST_DATA, TEST_INPUT_ROI_CONTOUR), encoding="latin1")
    roi_contour = [roi_contour_npz[arr_n] for arr_n in roi_contour_npz]
    roi_hierarchy_npz = np.load(os.path.join(TEST_DATA, TEST_INPUT_ROI_HIERARCHY), encoding="latin1")
    roi_hierarchy = roi_hierarchy_npz['arr_0']
    object_contours_npz = np.load(os.path.join(TEST_DATA, TEST_INPUT_OBJECT_CONTOURS), encoding="latin1")
    object_contours = [object_contours_npz[arr_n] for arr_n in object_contours_npz]
    object_hierarchy_npz = np.load(os.path.join(TEST_DATA, TEST_INPUT_OBJECT_HIERARCHY), encoding="latin1")
    object_hierarchy = object_hierarchy_npz['arr_0']
    # Test with debug = "plot"
    pcv.params.debug = "plot"
    kept_contours, kept_hierarchy, mask, area = pcv.roi_objects(img=img, roi_type="partial", roi_contour=roi_contour,
                                                                roi_hierarchy=roi_hierarchy,
                                                                object_contour=object_contours,
                                                                obj_hierarchy=object_hierarchy)
    # Assert that the contours were filtered as expected
    assert len(kept_contours) == 1891

def test_plantcv_rotate():
    img = cv2.imread(os.path.join(TEST_DATA, TEST_INPUT_COLOR))
    rotated = pcv.rotate(img=img, rotation_deg=45, crop=True)
    imgavg = np.average(img)
    rotateavg = np.average(rotated)
    assert rotateavg != imgavg

def test_plantcv_transform_rotate():
    # Test cache directory
    cache_dir = os.path.join(TEST_TMPDIR, "test_plantcv_rotate_img")
    os.mkdir(cache_dir)
    pcv.params.debug_outdir = cache_dir
    # Read in test data
    img = cv2.imread(os.path.join(TEST_DATA, TEST_INPUT_COLOR))
    # Test with debug = "print"
    pcv.params.debug = "print"
    _ = pcv.transform.rotate(img=img, rotation_deg=45, crop=True)
    # Test with debug = "plot"
    pcv.params.debug = "plot"
    _ = pcv.transform.rotate(img=img, rotation_deg=45, crop=True)
    # Test with debug = None
    pcv.params.debug = None
    rotated = pcv.transform.rotate(img=img, rotation_deg=45, crop=True)
    imgavg = np.average(img)
    rotateavg = np.average(rotated)
    assert rotateavg != imgavg


def test_plantcv_transform_rotate_gray():
    img = cv2.imread(os.path.join(TEST_DATA, TEST_INPUT_GRAY), -1)
    # Test with debug = "plot"
    pcv.params.debug = "plot"
    _ = pcv.transform.rotate(img=img, rotation_deg=45, crop=False)
    # Test with debug = None
    pcv.params.debug = None
    rotated = pcv.transform.rotate(img=img, rotation_deg=45, crop=False)
    imgavg = np.average(img)
    rotateavg = np.average(rotated)
    assert rotateavg != imgavg


def test_plantcv_scale_features():
    # Test cache directory
    cache_dir = os.path.join(TEST_TMPDIR, "test_plantcv_scale_features")
    os.mkdir(cache_dir)
    pcv.params.debug_outdir = cache_dir
    # Read in test data
    mask = cv2.imread(os.path.join(TEST_DATA, TEST_MASK_SMALL), -1)
    contours_npz = np.load(os.path.join(TEST_DATA, TEST_VIS_COMP_CONTOUR), encoding="latin1")
    obj_contour = contours_npz['arr_0']
    # Test with debug = "print"
    pcv.params.debug = "print"
    _ = pcv.scale_features(obj=obj_contour, mask=mask, points=TEST_ACUTE_RESULT, line_position=50)
    # Test with debug = "plot"
    pcv.params.debug = "plot"
    _ = pcv.scale_features(obj=obj_contour, mask=mask, points=TEST_ACUTE_RESULT, line_position='NA')
    # Test with debug = None
    pcv.params.debug = None
    points_rescaled, centroid_rescaled, bottomline_rescaled = pcv.scale_features(obj=obj_contour, mask=mask,
                                                                                 points=TEST_ACUTE_RESULT,
                                                                                 line_position=50)
    assert len(points_rescaled) == 23


def test_plantcv_scale_features_bad_input():
    mask = np.array([])
    obj_contour = np.array([])
    pcv.params.debug = None
    result = pcv.scale_features(obj=obj_contour, mask=mask, points=TEST_ACUTE_RESULT, line_position=50)
    assert all([i == j] for i, j in zip(result, [("NA", "NA"), ("NA", "NA"), ("NA", "NA")]))


def test_plantcv_scharr_filter():
    # Test cache directory
    cache_dir = os.path.join(TEST_TMPDIR, "test_plantcv_scharr_filter")
    os.mkdir(cache_dir)
    pcv.params.debug_outdir = cache_dir
    # Read in test data
    img = cv2.imread(os.path.join(TEST_DATA, TEST_INPUT_GRAY), -1)
    pcv.params.debug = "print"
    # Test with debug = "print"
    _ = pcv.scharr_filter(img=img, dx=1, dy=0, scale=1)
    # Test with debug = "plot"
    pcv.params.debug = "plot"
    _ = pcv.scharr_filter(img=img, dx=1, dy=0, scale=1)
    # Test with debug = None
    pcv.params.debug = None
    scharr_img = pcv.scharr_filter(img=img, dx=1, dy=0, scale=1)
    # Assert that the output image has the dimensions of the input image
    assert all([i == j] for i, j in zip(np.shape(scharr_img), TEST_GRAY_DIM))


def test_plantcv_shift_img():
    # Test cache directory
    cache_dir = os.path.join(TEST_TMPDIR, "test_plantcv_shift_img")
    os.mkdir(cache_dir)
    pcv.params.debug_outdir = cache_dir
    # Read in test data
    img = cv2.imread(os.path.join(TEST_DATA, TEST_INPUT_COLOR))
    mask = cv2.imread(os.path.join(TEST_DATA, TEST_INPUT_BINARY), -1)
    # Test with debug = "print"
    pcv.params.debug = "print"
    _ = pcv.shift_img(img=img, number=300, side="top")
    # Test with debug = "plot"
    pcv.params.debug = "plot"
    _ = pcv.shift_img(img=img, number=300, side="top")
    # Test with debug = "plot"
    _ = pcv.shift_img(img=img, number=300, side="bottom")
    # Test with debug = "plot"
    _ = pcv.shift_img(img=img, number=300, side="right")
    # Test with debug = "plot"
    _ = pcv.shift_img(img=mask, number=300, side="left")
    # Test with debug = None
    pcv.params.debug = None
    rotated = pcv.shift_img(img=img, number=300, side="top")
    imgavg = np.average(img)
    shiftavg = np.average(rotated)
    assert shiftavg != imgavg


def test_plantcv_shift_img_bad_input():
    # Read in test data
    img = cv2.imread(os.path.join(TEST_DATA, TEST_INPUT_COLOR))
    with pytest.raises(RuntimeError):
        pcv.params.debug = None
        _ = pcv.shift_img(img=img, number=-300, side="top")


def test_plantcv_shift_img_bad_side_input():
    # Read in test data
    img = cv2.imread(os.path.join(TEST_DATA, TEST_INPUT_COLOR))
    with pytest.raises(RuntimeError):
        pcv.params.debug = None
        _ = pcv.shift_img(img=img, number=300, side="starboard")


def test_plantcv_sobel_filter():
    # Test cache directory
    cache_dir = os.path.join(TEST_TMPDIR, "test_plantcv_sobel_filter")
    os.mkdir(cache_dir)
    pcv.params.debug_outdir = cache_dir
    # Read in test data
    img = cv2.imread(os.path.join(TEST_DATA, TEST_INPUT_GRAY), -1)
    # Test with debug = "print"
    pcv.params.debug = "print"
    _ = pcv.sobel_filter(gray_img=img, dx=1, dy=0, ksize=1)
    # Test with debug = "plot"
    pcv.params.debug = "plot"
    _ = pcv.sobel_filter(gray_img=img, dx=1, dy=0, ksize=1)
    # Test with debug = None
    pcv.params.debug = None
    sobel_img = pcv.sobel_filter(gray_img=img, dx=1, dy=0, ksize=1)
    # Assert that the output image has the dimensions of the input image
    assert all([i == j] for i, j in zip(np.shape(sobel_img), TEST_GRAY_DIM))


def test_plantcv_stdev_filter():
    # Test cache directory
    cache_dir = os.path.join(TEST_TMPDIR, "test_plantcv_sobel_filter")
    os.mkdir(cache_dir)
    pcv.params.debug_outdir = cache_dir
    # Read in test data
    img = cv2.imread(os.path.join(TEST_DATA, TEST_INPUT_GRAY_SMALL), -1)
    pcv.params.debug = "plot"
    _ = pcv.stdev_filter(img=img, ksize=11)
    pcv.params.debug = "print"
    filter_img = pcv.stdev_filter(img=img, ksize=11)
    assert (np.shape(filter_img) == np.shape(img))


def test_plantcv_watershed_segmentation():
    # Clear previous outputs
    pcv.outputs.clear()
    # Test cache directory
    cache_dir = os.path.join(TEST_TMPDIR, "test_plantcv_watershed_segmentation")
    os.mkdir(cache_dir)
    pcv.params.debug_outdir = cache_dir
    # Read in test data
    img = cv2.imread(os.path.join(TEST_DATA, TEST_INPUT_CROPPED))
    mask = cv2.imread(os.path.join(TEST_DATA, TEST_INPUT_CROPPED_MASK), -1)
    # Test with debug = "print"
    pcv.params.debug = "print"
    _ = pcv.watershed_segmentation(rgb_img=img, mask=mask, distance=10, label="prefix")
    # Test with debug = "plot"
    pcv.params.debug = "plot"
    _ = pcv.watershed_segmentation(rgb_img=img, mask=mask, distance=10)
    # Test with debug = None
    pcv.params.debug = None
    _ = pcv.watershed_segmentation(rgb_img=img, mask=mask, distance=10)
    pcv.print_results(os.path.join(cache_dir, "results.txt"))
    assert pcv.outputs.observations['default']['estimated_object_count']['value'] > 9


def test_plantcv_white_balance_gray_16bit():
    # Test cache directory
    cache_dir = os.path.join(TEST_TMPDIR, "test_plantcv_white_balance_gray_16bit")
    os.mkdir(cache_dir)
    pcv.params.debug_outdir = cache_dir
    # Read in test data
    img = cv2.imread(os.path.join(TEST_DATA, TEST_INPUT_NIR_MASK), -1)
    # Test with debug = "print"
    pcv.params.debug = "print"
    _ = pcv.white_balance(img=img, mode='hist', roi=(5, 5, 80, 80))
    # Test with debug = "plot"
    pcv.params.debug = "plot"
    _ = pcv.white_balance(img=img, mode='max', roi=(5, 5, 80, 80))
    # Test without an ROI
    pcv.params.debug = None
    _ = pcv.white_balance(img=img, mode='hist', roi=None)
    # Test with debug = None
    white_balanced = pcv.white_balance(img=img, roi=(5, 5, 80, 80))
    imgavg = np.average(img)
    balancedavg = np.average(white_balanced)
    assert balancedavg != imgavg


def test_plantcv_white_balance_gray_8bit():
    # Test cache directory
    cache_dir = os.path.join(TEST_TMPDIR, "test_plantcv_white_balance_gray_8bit")
    os.mkdir(cache_dir)
    pcv.params.debug_outdir = cache_dir
    # Read in test data
    img = cv2.imread(os.path.join(TEST_DATA, TEST_INPUT_NIR_MASK))
    img = cv2.cvtColor(img, cv2.COLOR_BGR2GRAY)
    # Test with debug = "print"
    pcv.params.debug = "print"
    _ = pcv.white_balance(img=img, mode='hist', roi=(5, 5, 80, 80))
    # Test with debug = "plot"
    pcv.params.debug = "plot"
    _ = pcv.white_balance(img=img, mode='max', roi=(5, 5, 80, 80))
    # Test without an ROI
    pcv.params.debug = None
    _ = pcv.white_balance(img=img, mode='hist', roi=None)
    # Test with debug = None
    white_balanced = pcv.white_balance(img=img, roi=(5, 5, 80, 80))
    imgavg = np.average(img)
    balancedavg = np.average(white_balanced)
    assert balancedavg != imgavg


def test_plantcv_white_balance_rgb():
    # Test cache directory
    cache_dir = os.path.join(TEST_TMPDIR, "test_plantcv_white_balance_rgb")
    os.mkdir(cache_dir)
    pcv.params.debug_outdir = cache_dir
    # Read in test data
    img = cv2.imread(os.path.join(TEST_DATA, TEST_INPUT_MARKER))
    # Test with debug = "print"
    pcv.params.debug = "print"
    _ = pcv.white_balance(img=img, mode='hist', roi=(5, 5, 80, 80))
    # Test with debug = "plot"
    pcv.params.debug = "plot"
    _ = pcv.white_balance(img=img, mode='max', roi=(5, 5, 80, 80))
    # Test without an ROI
    pcv.params.debug = None
    _ = pcv.white_balance(img=img, mode='hist', roi=None)
    # Test with debug = None
    white_balanced = pcv.white_balance(img=img, roi=(5, 5, 80, 80))
    imgavg = np.average(img)
    balancedavg = np.average(white_balanced)
    assert balancedavg != imgavg


def test_plantcv_white_balance_bad_input():
    # Read in test data
    img = cv2.imread(os.path.join(TEST_DATA, TEST_INPUT_NIR_MASK), -1)
    # Test with debug = None
    with pytest.raises(RuntimeError):
        pcv.params.debug = "plot"
        _ = pcv.white_balance(img=img, mode='hist', roi=(5, 5, 5, 5, 5))


def test_plantcv_white_balance_bad_mode_input():
    # Read in test data
    img = cv2.imread(os.path.join(TEST_DATA, TEST_INPUT_MARKER))
    # Test with debug = None
    with pytest.raises(RuntimeError):
        pcv.params.debug = "plot"
        _ = pcv.white_balance(img=img, mode='histogram', roi=(5, 5, 80, 80))


def test_plantcv_white_balance_bad_input_int():
    # Read in test data
    img = cv2.imread(os.path.join(TEST_DATA, TEST_INPUT_NIR_MASK), -1)
    # Test with debug = None
    with pytest.raises(RuntimeError):
        pcv.params.debug = "plot"
        _ = pcv.white_balance(img=img, mode='hist', roi=(5., 5, 5, 5))


def test_plantcv_x_axis_pseudolandmarks():
    # Test cache directory
    cache_dir = os.path.join(TEST_TMPDIR, "test_plantcv_x_axis_pseudolandmarks_debug")
    os.mkdir(cache_dir)
    pcv.params.debug_outdir = cache_dir
    img = cv2.imread(os.path.join(TEST_DATA, TEST_VIS_SMALL))
    mask = cv2.imread(os.path.join(TEST_DATA, TEST_MASK_SMALL), -1)
    contours_npz = np.load(os.path.join(TEST_DATA, TEST_VIS_COMP_CONTOUR), encoding="latin1")
    obj_contour = contours_npz['arr_0']
    pcv.params.debug = "print"
    _ = pcv.x_axis_pseudolandmarks(obj=obj_contour, mask=mask, img=img)
    # Test with debug = "plot"
    pcv.params.debug = "plot"
    _ = pcv.x_axis_pseudolandmarks(obj=obj_contour, mask=mask, img=img, label="prefix")
    _ = pcv.x_axis_pseudolandmarks(obj=np.array([[0, 0], [0, 0]]), mask=np.array([[0, 0], [0, 0]]), img=img)
    _ = pcv.x_axis_pseudolandmarks(obj=np.array(([[89, 222]], [[252, 39]], [[89, 207]])),
                                   mask=np.array(([[42, 161]], [[2, 47]], [[211, 222]])), img=img)

    _ = pcv.x_axis_pseudolandmarks(obj=(), mask=mask, img=img)
    # Test with debug = None
    pcv.params.debug = None
    top, bottom, center_v = pcv.x_axis_pseudolandmarks(obj=obj_contour, mask=mask, img=img)
    pcv.print_results(os.path.join(cache_dir, "results.txt"))
    pcv.outputs.clear()
    assert all([all([i == j] for i, j in zip(np.shape(top), (20, 1, 2))),
                all([i == j] for i, j in zip(np.shape(bottom), (20, 1, 2))),
                all([i == j] for i, j in zip(np.shape(center_v), (20, 1, 2)))])


def test_plantcv_x_axis_pseudolandmarks_small_obj():
    img = cv2.imread(os.path.join(TEST_DATA, TEST_VIS_SMALL_PLANT))
    mask = cv2.imread(os.path.join(TEST_DATA, TEST_MASK_SMALL_PLANT), -1)
    contours_npz = np.load(os.path.join(TEST_DATA, TEST_VIS_COMP_CONTOUR_SMALL_PLANT), encoding="latin1")
    obj_contour = contours_npz['arr_0']
    # Test with debug = "print"
    pcv.params.debug = "print"
    _, _, _ = pcv.x_axis_pseudolandmarks(obj=[], mask=mask, img=img)
    _, _, _ = pcv.x_axis_pseudolandmarks(obj=obj_contour, mask=mask, img=img)
    # Test with debug = "plot"
    pcv.params.debug = "plot"
    _, _, _ = pcv.x_axis_pseudolandmarks(obj=[], mask=mask, img=img)
    top, bottom, center_v = pcv.x_axis_pseudolandmarks(obj=obj_contour, mask=mask, img=img)
    assert all([all([i == j] for i, j in zip(np.shape(top), (20, 1, 2))),
                all([i == j] for i, j in zip(np.shape(bottom), (20, 1, 2))),
                all([i == j] for i, j in zip(np.shape(center_v), (20, 1, 2)))])


def test_plantcv_x_axis_pseudolandmarks_bad_input():
    img = np.array([])
    mask = np.array([])
    obj_contour = np.array([])
    pcv.params.debug = None
    result = pcv.x_axis_pseudolandmarks(obj=obj_contour, mask=mask, img=img)
    assert all([i == j] for i, j in zip(result, [("NA", "NA"), ("NA", "NA"), ("NA", "NA")]))


def test_plantcv_x_axis_pseudolandmarks_bad_obj_input():
    img = cv2.imread(os.path.join(TEST_DATA, TEST_VIS_SMALL_PLANT))
    with pytest.raises(RuntimeError):
        _ = pcv.x_axis_pseudolandmarks(obj=np.array([[-2, -2], [-2, -2]]), mask=np.array([[-2, -2], [-2, -2]]), img=img)


def test_plantcv_y_axis_pseudolandmarks():
    # Test cache directory
    cache_dir = os.path.join(TEST_TMPDIR, "test_plantcv_y_axis_pseudolandmarks_debug")
    os.mkdir(cache_dir)
    pcv.params.debug_outdir = cache_dir
    img = cv2.imread(os.path.join(TEST_DATA, TEST_VIS_SMALL))
    mask = cv2.imread(os.path.join(TEST_DATA, TEST_MASK_SMALL), -1)
    contours_npz = np.load(os.path.join(TEST_DATA, TEST_VIS_COMP_CONTOUR), encoding="latin1")
    obj_contour = contours_npz['arr_0']
    pcv.params.debug = "print"
    _ = pcv.y_axis_pseudolandmarks(obj=obj_contour, mask=mask, img=img, label="prefix")
    # Test with debug = "plot"
    pcv.params.debug = "plot"
    _ = pcv.y_axis_pseudolandmarks(obj=obj_contour, mask=mask, img=img)
    pcv.outputs.clear()
    _ = pcv.y_axis_pseudolandmarks(obj=[], mask=mask, img=img)
    _ = pcv.y_axis_pseudolandmarks(obj=(), mask=mask, img=img)
    _ = pcv.y_axis_pseudolandmarks(obj=np.array(([[89, 222]], [[252, 39]], [[89, 207]])),
                                   mask=np.array(([[42, 161]], [[2, 47]], [[211, 222]])), img=img)
    _ = pcv.y_axis_pseudolandmarks(obj=np.array(([[21, 11]], [[159, 155]], [[237, 11]])),
                                   mask=np.array(([[38, 54]], [[144, 169]], [[81, 137]])), img=img)
    # Test with debug = None
    pcv.params.debug = None
    left, right, center_h = pcv.y_axis_pseudolandmarks(obj=obj_contour, mask=mask, img=img)
    pcv.print_results(os.path.join(cache_dir, "results.txt"))
    pcv.outputs.clear()
    assert all([all([i == j] for i, j in zip(np.shape(left), (20, 1, 2))),
                all([i == j] for i, j in zip(np.shape(right), (20, 1, 2))),
                all([i == j] for i, j in zip(np.shape(center_h), (20, 1, 2)))])


def test_plantcv_y_axis_pseudolandmarks_small_obj():
    cache_dir = os.path.join(TEST_TMPDIR, "test_plantcv_y_axis_pseudolandmarks_debug")
    os.mkdir(cache_dir)
    img = cv2.imread(os.path.join(TEST_DATA, TEST_VIS_SMALL_PLANT))
    mask = cv2.imread(os.path.join(TEST_DATA, TEST_MASK_SMALL_PLANT), -1)
    contours_npz = np.load(os.path.join(TEST_DATA, TEST_VIS_COMP_CONTOUR_SMALL_PLANT), encoding="latin1")
    obj_contour = contours_npz['arr_0']
    # Test with debug = "print"
    pcv.params.debug = "print"
    _, _, _ = pcv.y_axis_pseudolandmarks(obj=[], mask=mask, img=img)
    _, _, _ = pcv.y_axis_pseudolandmarks(obj=obj_contour, mask=mask, img=img)
    # Test with debug = "plot"
    pcv.params.debug = "plot"
    pcv.outputs.clear()
    left, right, center_h = pcv.y_axis_pseudolandmarks(obj=obj_contour, mask=mask, img=img)
    pcv.print_results(os.path.join(cache_dir, "results.txt"))
    pcv.outputs.clear()
    assert all([all([i == j] for i, j in zip(np.shape(left), (20, 1, 2))),
                all([i == j] for i, j in zip(np.shape(right), (20, 1, 2))),
                all([i == j] for i, j in zip(np.shape(center_h), (20, 1, 2)))])


def test_plantcv_y_axis_pseudolandmarks_bad_input():
    cache_dir = os.path.join(TEST_TMPDIR, "test_plantcv_y_axis_pseudolandmarks_debug")
    os.mkdir(cache_dir)
    img = np.array([])
    mask = np.array([])
    obj_contour = np.array([])
    pcv.params.debug = None
    result = pcv.y_axis_pseudolandmarks(obj=obj_contour, mask=mask, img=img)
    pcv.print_results(os.path.join(cache_dir, "results.txt"))
    pcv.outputs.clear()
    assert all([i == j] for i, j in zip(result, [("NA", "NA"), ("NA", "NA"), ("NA", "NA")]))


def test_plantcv_y_axis_pseudolandmarks_bad_obj_input():
    img = cv2.imread(os.path.join(TEST_DATA, TEST_VIS_SMALL_PLANT))
    with pytest.raises(RuntimeError):
        _ = pcv.y_axis_pseudolandmarks(obj=np.array([[-2, -2], [-2, -2]]), mask=np.array([[-2, -2], [-2, -2]]), img=img)


def test_plantcv_background_subtraction():
    # List to hold result of all tests.
    truths = []
    fg_img = cv2.imread(os.path.join(TEST_DATA, TEST_FOREGROUND))
    bg_img = cv2.imread(os.path.join(TEST_DATA, TEST_BACKGROUND))
    big_img = cv2.imread(os.path.join(TEST_DATA, TEST_INPUT_COLOR))
    # Testing if background subtraction is actually still working.
    # This should return an array whose sum is greater than one
    pcv.params.debug = None
    fgmask = pcv.background_subtraction(background_image=bg_img, foreground_image=fg_img)
    truths.append(np.sum(fgmask) > 0)
    fgmask = pcv.background_subtraction(background_image=big_img, foreground_image=bg_img)
    truths.append(np.sum(fgmask) > 0)
    # The same foreground subtracted from itself should be 0
    fgmask = pcv.background_subtraction(background_image=fg_img, foreground_image=fg_img)
    truths.append(np.sum(fgmask) == 0)
    # The same background subtracted from itself should be 0
    fgmask = pcv.background_subtraction(background_image=bg_img, foreground_image=bg_img)
    truths.append(np.sum(fgmask) == 0)
    # All of these should be true for the function to pass testing.
    assert (all(truths))


def test_plantcv_background_subtraction_debug():
    # Test cache directory
    cache_dir = os.path.join(TEST_TMPDIR, "test_plantcv_background_subtraction_debug")
    os.mkdir(cache_dir)
    pcv.params.debug_outdir = cache_dir
    # List to hold result of all tests.
    truths = []
    fg_img = cv2.imread(os.path.join(TEST_DATA, TEST_FOREGROUND))
    bg_img = cv2.imread(os.path.join(TEST_DATA, TEST_BACKGROUND))
    # Test with debug = "print"
    pcv.params.debug = "print"
    fgmask = pcv.background_subtraction(background_image=bg_img, foreground_image=fg_img)
    truths.append(np.sum(fgmask) > 0)
    # Test with debug = "plot"
    pcv.params.debug = "plot"
    fgmask = pcv.background_subtraction(background_image=bg_img, foreground_image=fg_img)
    truths.append(np.sum(fgmask) > 0)
    # All of these should be true for the function to pass testing.
    assert (all(truths))


def test_plantcv_background_subtraction_bad_img_type():
    fg_color = cv2.imread(os.path.join(TEST_DATA, TEST_FOREGROUND))
    bg_gray = cv2.imread(os.path.join(TEST_DATA, TEST_BACKGROUND), 0)
    pcv.params.debug = None
    with pytest.raises(RuntimeError):
        _ = pcv.background_subtraction(background_image=bg_gray, foreground_image=fg_color)


def test_plantcv_background_subtraction_different_sizes():
    fg_img = cv2.imread(os.path.join(TEST_DATA, TEST_FOREGROUND))
    bg_img = cv2.imread(os.path.join(TEST_DATA, TEST_BACKGROUND))
    bg_shp = np.shape(bg_img)  # type: tuple
    bg_img_resized = cv2.resize(bg_img, (int(bg_shp[0] / 2), int(bg_shp[1] / 2)), interpolation=cv2.INTER_AREA)
    pcv.params.debug = None
    fgmask = pcv.background_subtraction(background_image=bg_img_resized, foreground_image=fg_img)
    assert np.sum(fgmask) > 0


def test_plantcv_spatial_clustering_dbscan():
    cache_dir = os.path.join(TEST_TMPDIR, "test_plantcv_spatial_clustering_dbscan")
    os.mkdir(cache_dir)
    pcv.params.debug_outdir = cache_dir
    img = cv2.imread(os.path.join(TEST_DATA, TEST_INPUT_MULTI_MASK), -1)
    pcv.params.debug = "print"
    _ = pcv.spatial_clustering(img, algorithm="DBSCAN", min_cluster_size=10, max_distance=None)
    pcv.params.debug = "plot"
    spmask = pcv.spatial_clustering(img, algorithm="DBSCAN", min_cluster_size=10, max_distance=None)
    assert len(spmask[1]) == 2


def test_plantcv_spatial_clustering_optics():
    cache_dir = os.path.join(TEST_TMPDIR, "test_plantcv_spatial_clustering_optics")
    os.mkdir(cache_dir)
    pcv.params.debug_outdir = cache_dir
    img = cv2.imread(os.path.join(TEST_DATA, TEST_INPUT_MULTI_MASK), -1)
    pcv.params.debug = None
    spmask = pcv.spatial_clustering(img, algorithm="OPTICS", min_cluster_size=100, max_distance=5000)
    assert len(spmask[1]) == 2


def test_plantcv_spatial_clustering_badinput():
    img = cv2.imread(os.path.join(TEST_DATA, TEST_INPUT_MULTI_MASK), -1)
    pcv.params.debug = None
    with pytest.raises(NameError):
        _ = pcv.spatial_clustering(img, algorithm="Hydra", min_cluster_size=5, max_distance=100)


# ##############################
# Tests for the learn subpackage
# ##############################
def test_plantcv_learn_naive_bayes():
    # Test cache directory
    cache_dir = os.path.join(TEST_TMPDIR, "test_plantcv_learn_naive_bayes")
    os.mkdir(cache_dir)
    # Make image and mask directories in the cache directory
    imgdir = os.path.join(cache_dir, "images")
    maskdir = os.path.join(cache_dir, "masks")
    if not os.path.exists(imgdir):
        os.mkdir(imgdir)
    if not os.path.exists(maskdir):
        os.mkdir(maskdir)
    # Copy and image and mask to the image/mask directories
    shutil.copyfile(os.path.join(TEST_DATA, TEST_VIS_SMALL), os.path.join(imgdir, "image.png"))
    shutil.copyfile(os.path.join(TEST_DATA, TEST_MASK_SMALL), os.path.join(maskdir, "image.png"))
    # Run the naive Bayes training module
    outfile = os.path.join(cache_dir, "naive_bayes_pdfs.txt")
    plantcv.learn.naive_bayes(imgdir=imgdir, maskdir=maskdir, outfile=outfile, mkplots=True)
    assert os.path.exists(outfile)


def test_plantcv_learn_naive_bayes_multiclass():
    # Test cache directory
    cache_dir = os.path.join(TEST_TMPDIR, "test_plantcv_learn_naive_bayes_multiclass")
    os.mkdir(cache_dir)
    # Run the naive Bayes multiclass training module
    outfile = os.path.join(cache_dir, "naive_bayes_multiclass_pdfs.txt")
    plantcv.learn.naive_bayes_multiclass(samples_file=os.path.join(TEST_DATA, TEST_SAMPLED_RGB_POINTS), outfile=outfile,
                                         mkplots=True)
    assert os.path.exists(outfile)


# ####################################
# Tests for the morphology subpackage
# ####################################
def test_plantcv_morphology_segment_curvature():
    # Clear previous outputs
    pcv.outputs.clear()
    # Test cache directory
    cache_dir = os.path.join(TEST_TMPDIR, "test_plantcv_morphology_curvature")
    os.mkdir(cache_dir)
    pcv.params.debug_outdir = cache_dir
    skeleton = cv2.imread(os.path.join(TEST_DATA, TEST_INPUT_SKELETON_PRUNED), -1)
    pcv.params.debug = "print"
    segmented_img, seg_objects = pcv.morphology.segment_skeleton(skel_img=skeleton)
    pcv.outputs.clear()
    _ = pcv.morphology.segment_curvature(segmented_img, seg_objects, label="prefix")
    pcv.params.debug = "plot"
    pcv.outputs.clear()
    _ = pcv.morphology.segment_curvature(segmented_img, seg_objects)
    pcv.print_results(os.path.join(cache_dir, "results.txt"))
    assert len(pcv.outputs.observations['default']['segment_curvature']['value']) == 22


def test_plantcv_morphology_check_cycles():
    # Clear previous outputs
    pcv.outputs.clear()
    # Test cache directory
    cache_dir = os.path.join(TEST_TMPDIR, "test_plantcv_morphology_branches")
    os.mkdir(cache_dir)
    pcv.params.debug_outdir = cache_dir
    mask = cv2.imread(os.path.join(TEST_DATA, TEST_INPUT_BINARY), -1)
    pcv.params.debug = "print"
    _ = pcv.morphology.check_cycles(mask, label="prefix")
    pcv.params.debug = "plot"
    _ = pcv.morphology.check_cycles(mask)
    pcv.params.debug = None
    _ = pcv.morphology.check_cycles(mask)
    pcv.print_results(os.path.join(cache_dir, "results.txt"))
    assert pcv.outputs.observations['default']['num_cycles']['value'] == 1


def test_plantcv_morphology_find_branch_pts():
    # Test cache directory
    cache_dir = os.path.join(TEST_TMPDIR, "test_plantcv_morphology_branches")
    os.mkdir(cache_dir)
    pcv.params.debug_outdir = cache_dir
    mask = cv2.imread(os.path.join(TEST_DATA, TEST_INPUT_BINARY), -1)
    skeleton = cv2.imread(os.path.join(TEST_DATA, TEST_INPUT_SKELETON), -1)
    pcv.params.debug = "print"
    _ = pcv.morphology.find_branch_pts(skel_img=skeleton, mask=mask, label="prefix")
    pcv.params.debug = "plot"
    _ = pcv.morphology.find_branch_pts(skel_img=skeleton)
    pcv.params.debug = None
    branches = pcv.morphology.find_branch_pts(skel_img=skeleton)
    assert np.sum(branches) == 9435


def test_plantcv_morphology_find_tips():
    # Test cache directory
    cache_dir = os.path.join(TEST_TMPDIR, "test_plantcv_morphology_tips")
    os.mkdir(cache_dir)
    pcv.params.debug_outdir = cache_dir
    mask = cv2.imread(os.path.join(TEST_DATA, TEST_INPUT_BINARY), -1)
    skeleton = cv2.imread(os.path.join(TEST_DATA, TEST_INPUT_SKELETON), -1)
    pcv.params.debug = "print"
    _ = pcv.morphology.find_tips(skel_img=skeleton, mask=mask, label="prefix")
    pcv.params.debug = "plot"
    _ = pcv.morphology.find_tips(skel_img=skeleton)
    pcv.params.debug = None
    tips = pcv.morphology.find_tips(skel_img=skeleton)
    assert np.sum(tips) == 9435


def test_plantcv_morphology_prune():
    # Test cache directory
    cache_dir = os.path.join(TEST_TMPDIR, "test_plantcv_morphology_pruned")
    os.mkdir(cache_dir)
    pcv.params.debug_outdir = cache_dir
    skeleton = cv2.imread(os.path.join(TEST_DATA, TEST_INPUT_SKELETON), -1)
    pcv.params.debug = "print"
    _ = pcv.morphology.prune(skel_img=skeleton, size=1)
    pcv.params.debug = "plot"
    _ = pcv.morphology.prune(skel_img=skeleton, size=1, mask=skeleton)
    pcv.params.debug = None
    pruned_img, _, _ = pcv.morphology.prune(skel_img=skeleton, size=3)
    assert np.sum(pruned_img) < np.sum(skeleton)


def test_plantcv_morphology_prune_size0():
    # Test cache directory
    cache_dir = os.path.join(TEST_TMPDIR, "test_plantcv_morphology_pruned")
    os.mkdir(cache_dir)
    pcv.params.debug_outdir = cache_dir
    skeleton = cv2.imread(os.path.join(TEST_DATA, TEST_INPUT_SKELETON), -1)
    pruned_img, _, _ = pcv.morphology.prune(skel_img=skeleton, size=0)
    assert np.sum(pruned_img) == np.sum(skeleton)


def test_plantcv_morphology_iterative_prune():
    # Test cache directory
    cache_dir = os.path.join(TEST_TMPDIR, "test_plantcv_morphology_pruned")
    os.mkdir(cache_dir)
    pcv.params.debug_outdir = cache_dir
    skeleton = cv2.imread(os.path.join(TEST_DATA, TEST_INPUT_SKELETON), -1)
    pruned_img = pcv.morphology._iterative_prune(skel_img=skeleton, size=3)
    assert np.sum(pruned_img) < np.sum(skeleton)


def test_plantcv_morphology_segment_skeleton():
    # Test cache directory
    cache_dir = os.path.join(TEST_TMPDIR, "test_plantcv_morphology_segment_skeleton")
    os.mkdir(cache_dir)
    pcv.params.debug_outdir = cache_dir
    mask = cv2.imread(os.path.join(TEST_DATA, TEST_INPUT_BINARY), -1)
    skeleton = cv2.imread(os.path.join(TEST_DATA, TEST_INPUT_SKELETON), -1)
    pcv.params.debug = "print"
    _ = pcv.morphology.segment_skeleton(skel_img=skeleton, mask=mask)
    pcv.params.debug = "plot"
    segmented_img, segment_objects = pcv.morphology.segment_skeleton(skel_img=skeleton)
    assert len(segment_objects) == 73


def test_plantcv_morphology_fill_segments():
    # Clear previous outputs
    pcv.outputs.clear()
    # Test cache directory
    cache_dir = os.path.join(TEST_TMPDIR, "test_plantcv_morphology_fill_segments")
    os.mkdir(cache_dir)
    pcv.params.debug_outdir = cache_dir
    mask = cv2.imread(os.path.join(TEST_DATA, TEST_INPUT_BINARY), -1)
    obj_dic = np.load(os.path.join(TEST_DATA, TEST_SKELETON_OBJECTS))
    obj = []
    for key, val in obj_dic.items():
        obj.append(val)
    pcv.params.debug = "print"
    _ = pcv.morphology.fill_segments(mask, obj, label="prefix")
    pcv.params.debug = "plot"
    _ = pcv.morphology.fill_segments(mask, obj)
    pcv.print_results(os.path.join(cache_dir, "results.txt"))
    tests = [pcv.outputs.observations['default']['segment_area']['value'][42] == 5529,
             pcv.outputs.observations['default']['segment_area']['value'][20] == 5057,
             pcv.outputs.observations['default']['segment_area']['value'][49] == 3323]
    assert all(tests)


def test_plantcv_morphology_fill_segments_with_stem():
    # Clear previous outputs
    pcv.outputs.clear()
    # Test cache directory
    cache_dir = os.path.join(TEST_TMPDIR, "test_plantcv_morphology_fill_segments")
    os.mkdir(cache_dir)
    pcv.params.debug_outdir = cache_dir
    mask = cv2.imread(os.path.join(TEST_DATA, TEST_INPUT_BINARY), -1)
    obj_dic = np.load(os.path.join(TEST_DATA, TEST_SKELETON_OBJECTS))
    obj = []
    for key, val in obj_dic.items():
        obj.append(val)

    stem_obj = obj[0:4]
    pcv.params.debug = "print"
    _ = pcv.morphology.fill_segments(mask, obj, stem_obj)
    pcv.print_results(os.path.join(cache_dir, "results.txt"))
    num_objects = len(pcv.outputs.observations['default']['leaf_area']['value'])
    assert num_objects == 70


def test_plantcv_morphology_segment_angle():
    # Clear previous outputs
    pcv.outputs.clear()
    # Test cache directory
    cache_dir = os.path.join(TEST_TMPDIR, "test_plantcv_morphology_segment_angles")
    os.mkdir(cache_dir)
    pcv.params.debug_outdir = cache_dir
    skeleton = cv2.imread(os.path.join(TEST_DATA, TEST_INPUT_SKELETON_PRUNED), -1)
    pcv.params.debug = "print"
    segmented_img, segment_objects = pcv.morphology.segment_skeleton(skel_img=skeleton)
    _ = pcv.morphology.segment_angle(segmented_img=segmented_img, objects=segment_objects, label="prefix")
    pcv.params.debug = "plot"
    _ = pcv.morphology.segment_angle(segmented_img, segment_objects)
    pcv.print_results(os.path.join(cache_dir, "results.txt"))
    assert len(pcv.outputs.observations['default']['segment_angle']['value']) == 22


def test_plantcv_morphology_segment_angle_overflow():
    # Clear previous outputs
    pcv.outputs.clear()
    # Don't prune, would usually give overflow error without extra if statement in segment_angle
    # Test cache directory
    cache_dir = os.path.join(TEST_TMPDIR, "test_plantcv_morphology_segment_angles")
    os.mkdir(cache_dir)
    pcv.params.debug_outdir = cache_dir
    skeleton = cv2.imread(os.path.join(TEST_DATA, TEST_INPUT_SKELETON), -1)
    segmented_img, segment_objects = pcv.morphology.segment_skeleton(skel_img=skeleton)
    _ = pcv.morphology.segment_angle(segmented_img, segment_objects)
    assert len(pcv.outputs.observations['default']['segment_angle']['value']) == 73


def test_plantcv_morphology_segment_euclidean_length():
    # Clear previous outputs
    pcv.outputs.clear()
    # Test cache directory
    cache_dir = os.path.join(TEST_TMPDIR, "test_plantcv_morphology_segment_eu_length")
    os.mkdir(cache_dir)
    pcv.params.debug_outdir = cache_dir
    skeleton = cv2.imread(os.path.join(TEST_DATA, TEST_INPUT_SKELETON_PRUNED), -1)
    pcv.params.debug = "print"
    segmented_img, segment_objects = pcv.morphology.segment_skeleton(skel_img=skeleton)
    _ = pcv.morphology.segment_euclidean_length(segmented_img, segment_objects, label="prefix")
    pcv.params.debug = "plot"
    _ = pcv.morphology.segment_euclidean_length(segmented_img, segment_objects)
    pcv.print_results(os.path.join(cache_dir, "results.txt"))
    assert len(pcv.outputs.observations['default']['segment_eu_length']['value']) == 22


def test_plantcv_morphology_segment_euclidean_length_bad_input():
    mask = cv2.imread(os.path.join(TEST_DATA, TEST_INPUT_BINARY), -1)
    skel = pcv.morphology.skeletonize(mask=mask)
    pcv.params.debug = None
    segmented_img, segment_objects = pcv.morphology.segment_skeleton(skel_img=skel)
    with pytest.raises(RuntimeError):
        _ = pcv.morphology.segment_euclidean_length(segmented_img, segment_objects)


def test_plantcv_morphology_segment_path_length():
    # Clear previous outputs
    pcv.outputs.clear()
    # Test cache directory
    cache_dir = os.path.join(TEST_TMPDIR, "test_plantcv_morphology_segment_path_length")
    os.mkdir(cache_dir)
    pcv.params.debug_outdir = cache_dir
    skeleton = cv2.imread(os.path.join(TEST_DATA, TEST_INPUT_SKELETON_PRUNED), -1)
    pcv.params.debug = "print"
    segmented_img, segment_objects = pcv.morphology.segment_skeleton(skel_img=skeleton)
    _ = pcv.morphology.segment_path_length(segmented_img, segment_objects, label="prefix")
    pcv.params.debug = "plot"
    _ = pcv.morphology.segment_path_length(segmented_img, segment_objects)
    pcv.print_results(os.path.join(cache_dir, "results.txt"))
    assert len(pcv.outputs.observations['default']['segment_path_length']['value']) == 22


def test_plantcv_morphology_skeletonize():
    # Test cache directory
    cache_dir = os.path.join(TEST_TMPDIR, "test_plantcv_morphology_skeletonize")
    os.mkdir(cache_dir)
    pcv.params.debug_outdir = cache_dir
    mask = cv2.imread(os.path.join(TEST_DATA, TEST_INPUT_BINARY), -1)
    input_skeleton = cv2.imread(os.path.join(TEST_DATA, TEST_INPUT_SKELETON), -1)
    pcv.params.debug = "print"
    _ = pcv.morphology.skeletonize(mask=mask)
    pcv.params.debug = "plot"
    _ = pcv.morphology.skeletonize(mask=mask)
    pcv.params.debug = None
    skeleton = pcv.morphology.skeletonize(mask=mask)
    arr = np.array(skeleton == input_skeleton)
    assert arr.all()


def test_plantcv_morphology_segment_sort():
    # Test cache directory
    cache_dir = os.path.join(TEST_TMPDIR, "test_plantcv_morphology_segment_sort")
    os.mkdir(cache_dir)
    pcv.params.debug_outdir = cache_dir
    skeleton = cv2.imread(os.path.join(TEST_DATA, TEST_INPUT_SKELETON), -1)
    segmented_img, seg_objects = pcv.morphology.segment_skeleton(skel_img=skeleton)
    pcv.params.debug = "print"
    _ = pcv.morphology.segment_sort(skeleton, seg_objects, mask=skeleton)
    pcv.params.debug = "plot"
    leaf_obj, stem_obj = pcv.morphology.segment_sort(skeleton, seg_objects)
    assert len(leaf_obj) == 36


def test_plantcv_morphology_segment_tangent_angle():
    # Clear previous outputs
    pcv.outputs.clear()
    # Test cache directory
    cache_dir = os.path.join(TEST_TMPDIR, "test_plantcv_morphology_segment_tangent_angle")
    os.mkdir(cache_dir)
    pcv.params.debug_outdir = cache_dir
    skel = cv2.imread(os.path.join(TEST_DATA, TEST_INPUT_SKELETON_PRUNED), -1)
    objects = np.load(os.path.join(TEST_DATA, TEST_SKELETON_OBJECTS), encoding="latin1")
    objs = [objects[arr_n] for arr_n in objects]
    pcv.params.debug = "print"
    _ = pcv.morphology.segment_tangent_angle(skel, objs, 2, label="prefix")
    pcv.params.debug = "plot"
    _ = pcv.morphology.segment_tangent_angle(skel, objs, 2)
    pcv.print_results(os.path.join(cache_dir, "results.txt"))
    assert len(pcv.outputs.observations['default']['segment_tangent_angle']['value']) == 73


def test_plantcv_morphology_segment_id():
    # Test cache directory
    cache_dir = os.path.join(TEST_TMPDIR, "test_plantcv_morphology_segment_tangent_angle")
    os.mkdir(cache_dir)
    pcv.params.debug_outdir = cache_dir
    skel = cv2.imread(os.path.join(TEST_DATA, TEST_INPUT_SKELETON_PRUNED), -1)
    objects = np.load(os.path.join(TEST_DATA, TEST_SKELETON_OBJECTS), encoding="latin1")
    objs = [objects[arr_n] for arr_n in objects]
    pcv.params.debug = "print"
    _ = pcv.morphology.segment_id(skel, objs)
    pcv.params.debug = "plot"
    _, labeled_img = pcv.morphology.segment_id(skel, objs, mask=skel)
    assert np.sum(labeled_img) > np.sum(skel)


def test_plantcv_morphology_segment_insertion_angle():
    # Clear previous outputs
    pcv.outputs.clear()
    # Test cache directory
    cache_dir = os.path.join(TEST_TMPDIR, "test_plantcv_morphology_segment_insertion_angle")
    os.mkdir(cache_dir)
    pcv.params.debug_outdir = cache_dir
    skeleton = cv2.imread(os.path.join(TEST_DATA, TEST_INPUT_SKELETON), -1)
    pruned, _, _ = pcv.morphology.prune(skel_img=skeleton, size=6)
    segmented_img, seg_objects = pcv.morphology.segment_skeleton(skel_img=pruned)
    leaf_obj, stem_obj = pcv.morphology.segment_sort(pruned, seg_objects)
    pcv.params.debug = "plot"
    _ = pcv.morphology.segment_insertion_angle(pruned, segmented_img, leaf_obj, stem_obj, 3, label="prefix")
    pcv.params.debug = "print"
    _ = pcv.morphology.segment_insertion_angle(pruned, segmented_img, leaf_obj, stem_obj, 10)
    pcv.print_results(os.path.join(cache_dir, "results.txt"))
    assert pcv.outputs.observations['default']['segment_insertion_angle']['value'][:6] == ['NA', 'NA', 'NA',
                                                                                        24.956918822001636,
                                                                                        50.7313343343401,
                                                                                        56.427712102130734]


def test_plantcv_morphology_segment_insertion_angle_bad_stem():
    # Test cache directory
    cache_dir = os.path.join(TEST_TMPDIR, "test_plantcv_morphology_segment_insertion_angle")
    os.mkdir(cache_dir)
    pcv.params.debug_outdir = cache_dir
    skeleton = cv2.imread(os.path.join(TEST_DATA, TEST_INPUT_SKELETON), -1)
    pruned, _, _ = pcv.morphology.prune(skel_img=skeleton, size=5)
    segmented_img, seg_objects = pcv.morphology.segment_skeleton(skel_img=pruned)
    leaf_obj, stem_obj = pcv.morphology.segment_sort(pruned, seg_objects)
    stem_obj = [leaf_obj[0], leaf_obj[10]]
    with pytest.raises(RuntimeError):
        _ = pcv.morphology.segment_insertion_angle(pruned, segmented_img, leaf_obj, stem_obj, 10)


def test_plantcv_morphology_segment_combine():
    skel = cv2.imread(os.path.join(TEST_DATA, TEST_INPUT_SKELETON_PRUNED), -1)
    segmented_img, seg_objects = pcv.morphology.segment_skeleton(skel_img=skel)
    pcv.params.debug = "plot"
    # Test with list of IDs input
    _, new_objects = pcv.morphology.segment_combine([0, 1], seg_objects, skel)
    assert len(new_objects) + 1 == len(seg_objects)


def test_plantcv_morphology_segment_combine_lists():
    # Test cache directory
    cache_dir = os.path.join(TEST_TMPDIR, "test_plantcv_morphology_segment_insertion_angle")
    os.mkdir(cache_dir)
    pcv.params.debug_outdir = cache_dir
    skel = cv2.imread(os.path.join(TEST_DATA, TEST_INPUT_SKELETON_PRUNED), -1)
    segmented_img, seg_objects = pcv.morphology.segment_skeleton(skel_img=skel)
    pcv.params.debug = "print"
    # Test with list of lists input
    _, new_objects = pcv.morphology.segment_combine([[0, 1, 2], [3, 4]], seg_objects, skel)
    assert len(new_objects) + 3 == len(seg_objects)


def test_plantcv_morphology_segment_combine_bad_input():
    skel = cv2.imread(os.path.join(TEST_DATA, TEST_INPUT_SKELETON_PRUNED), -1)
    segmented_img, seg_objects = pcv.morphology.segment_skeleton(skel_img=skel)
    pcv.params.debug = "plot"
    with pytest.raises(RuntimeError):
        _, new_objects = pcv.morphology.segment_combine([0.5, 1.5], seg_objects, skel)


def test_plantcv_morphology_analyze_stem():
    # Clear previous outputs
    pcv.outputs.clear()
    # Test cache directory
    cache_dir = os.path.join(TEST_TMPDIR, "test_plantcv_morphology_analyze_stem")
    os.mkdir(cache_dir)
    pcv.params.debug_outdir = cache_dir
    skeleton = cv2.imread(os.path.join(TEST_DATA, TEST_INPUT_SKELETON), -1)
    pruned, segmented_img, _ = pcv.morphology.prune(skel_img=skeleton, size=6)
    segmented_img, seg_objects = pcv.morphology.segment_skeleton(skel_img=pruned)
    leaf_obj, stem_obj = pcv.morphology.segment_sort(pruned, seg_objects)
    pcv.params.debug = "plot"
    _ = pcv.morphology.analyze_stem(rgb_img=segmented_img, stem_objects=stem_obj, label="prefix")
    pcv.params.debug = "print"
    _ = pcv.morphology.analyze_stem(rgb_img=segmented_img, stem_objects=stem_obj)
    assert pcv.outputs.observations['default']['stem_angle']['value'] == -12.531776428222656


def test_plantcv_morphology_analyze_stem_bad_angle():
    # Clear previous outputs
    pcv.outputs.clear()
    # Test cache directory
    cache_dir = os.path.join(TEST_TMPDIR, "test_plantcv_morphology_segment_insertion_angle")
    os.mkdir(cache_dir)
    pcv.params.debug_outdir = cache_dir
    skeleton = cv2.imread(os.path.join(TEST_DATA, TEST_INPUT_SKELETON), -1)
    pruned, _, _ = pcv.morphology.prune(skel_img=skeleton, size=5)
    segmented_img, seg_objects = pcv.morphology.segment_skeleton(skel_img=pruned)
    _, _ = pcv.morphology.segment_sort(pruned, seg_objects)
    # print([stem_obj[3]])
    # stem_obj = [stem_obj[3]]
    stem_obj = [[[[1116, 1728]], [[1116, 1]]]]
    _ = pcv.morphology.analyze_stem(rgb_img=segmented_img, stem_objects=stem_obj)
    assert pcv.outputs.observations['default']['stem_angle']['value'] == 22877334.0


# ########################################
# Tests for the hyperspectral subpackage
# ########################################
def test_plantcv_hyperspectral_read_data_default():
    cache_dir = os.path.join(TEST_TMPDIR, "test_plantcv_hyperspectral_read_data_default")
    os.mkdir(cache_dir)
    pcv.params.debug_outdir = cache_dir
    pcv.params.debug = "plot"
    spectral_filename = os.path.join(HYPERSPECTRAL_TEST_DATA, HYPERSPECTRAL_DATA)
    _ = pcv.hyperspectral.read_data(filename=spectral_filename)
    pcv.params.debug = "print"
    array_data = pcv.hyperspectral.read_data(filename=spectral_filename)
    assert np.shape(array_data.array_data) == (1, 1600, 978)


def test_plantcv_hyperspectral_read_data_no_default_bands():
    pcv.params.debug = "plot"
    spectral_filename = os.path.join(HYPERSPECTRAL_TEST_DATA, HYPERSPECTRAL_DATA_NO_DEFAULT)
    array_data = pcv.hyperspectral.read_data(filename=spectral_filename)
    assert np.shape(array_data.array_data) == (1, 1600, 978)


def test_plantcv_hyperspectral_read_data_approx_pseudorgb():
    pcv.params.debug = "plot"
    spectral_filename = os.path.join(HYPERSPECTRAL_TEST_DATA, HYPERSPECTRAL_DATA_APPROX_PSEUDO)
    array_data = pcv.hyperspectral.read_data(filename=spectral_filename)
    assert np.shape(array_data.array_data) == (1, 1600, 978)


def test_plantcv_spectral_index_ndvi():
    cache_dir = os.path.join(TEST_TMPDIR, "test_plantcv_hyperspectral_index_ndvi")
    os.mkdir(cache_dir)
    pcv.params.debug_outdir = cache_dir
    pcv.params.debug = None
    spectral_filename = os.path.join(HYPERSPECTRAL_TEST_DATA, HYPERSPECTRAL_DATA)
    array_data = pcv.hyperspectral.read_data(filename=spectral_filename)
    index_array = pcv.spectral_index.ndvi(hsi=array_data, distance=20)
    assert np.shape(index_array.array_data) == (1, 1600) and np.nanmax(index_array.pseudo_rgb) == 255


def test_plantcv_spectral_index_ndvi_bad_input():
    spectral_filename = os.path.join(HYPERSPECTRAL_TEST_DATA, HYPERSPECTRAL_DATA)
    pcv.params.debug = None
    array_data = pcv.hyperspectral.read_data(filename=spectral_filename)
    index_array = pcv.spectral_index.ndvi(hsi=array_data, distance=20)
    with pytest.raises(RuntimeError):
        _ = pcv.spectral_index.ndvi(hsi=index_array, distance=20)


def test_plantcv_spectral_index_gdvi():
    cache_dir = os.path.join(TEST_TMPDIR, "test_plantcv_hyperspectral_index_gdvi")
    os.mkdir(cache_dir)
    pcv.params.debug_outdir = cache_dir
    pcv.params.debug = None
    spectral_filename = os.path.join(HYPERSPECTRAL_TEST_DATA, HYPERSPECTRAL_DATA)
    array_data = pcv.hyperspectral.read_data(filename=spectral_filename)
    index_array = pcv.spectral_index.gdvi(hsi=array_data, distance=20)
    assert np.shape(index_array.array_data) == (1, 1600) and np.nanmax(index_array.pseudo_rgb) == 255


def test_plantcv_spectral_index_gdvi_bad_input():
    spectral_filename = os.path.join(HYPERSPECTRAL_TEST_DATA, HYPERSPECTRAL_DATA)
    pcv.params.debug = None
    array_data = pcv.hyperspectral.read_data(filename=spectral_filename)
    index_array = pcv.spectral_index.gdvi(hsi=array_data, distance=20)
    with pytest.raises(RuntimeError):
        _ = pcv.spectral_index.gdvi(hsi=index_array, distance=20)


def test_plantcv_spectral_index_savi():
    cache_dir = os.path.join(TEST_TMPDIR, "test_plantcv_hyperspectral_index_savi")
    os.mkdir(cache_dir)
    pcv.params.debug_outdir = cache_dir
    pcv.params.debug = None
    spectral_filename = os.path.join(HYPERSPECTRAL_TEST_DATA, HYPERSPECTRAL_DATA)
    array_data = pcv.hyperspectral.read_data(filename=spectral_filename)
    index_array = pcv.spectral_index.savi(hsi=array_data, distance=20)
    assert np.shape(index_array.array_data) == (1, 1600) and np.nanmax(index_array.pseudo_rgb) == 255


def test_plantcv_spectral_index_savi_bad_input():
    spectral_filename = os.path.join(HYPERSPECTRAL_TEST_DATA, HYPERSPECTRAL_DATA)
    pcv.params.debug = None
    array_data = pcv.hyperspectral.read_data(filename=spectral_filename)
    index_array = pcv.spectral_index.savi(hsi=array_data, distance=20)
    with pytest.raises(RuntimeError):
        _ = pcv.spectral_index.savi(hsi=index_array, distance=20)


def test_plantcv_spectral_index_pri():
    cache_dir = os.path.join(TEST_TMPDIR, "test_plantcv_hyperspectral_index_pri")
    os.mkdir(cache_dir)
    pcv.params.debug_outdir = cache_dir
    pcv.params.debug = None
    spectral_filename = os.path.join(HYPERSPECTRAL_TEST_DATA, HYPERSPECTRAL_DATA)
    array_data = pcv.hyperspectral.read_data(filename=spectral_filename)
    index_array = pcv.spectral_index.pri(hsi=array_data, distance=20)
    assert np.shape(index_array.array_data) == (1, 1600) and np.nanmax(index_array.pseudo_rgb) == 255


def test_plantcv_spectral_index_pri_bad_input():
    spectral_filename = os.path.join(HYPERSPECTRAL_TEST_DATA, HYPERSPECTRAL_DATA)
    pcv.params.debug = None
    array_data = pcv.hyperspectral.read_data(filename=spectral_filename)
    index_array = pcv.spectral_index.pri(hsi=array_data, distance=20)
    with pytest.raises(RuntimeError):
        _ = pcv.spectral_index.pri(hsi=index_array, distance=20)


def test_plantcv_spectral_index_ari():
    cache_dir = os.path.join(TEST_TMPDIR, "test_plantcv_hyperspectral_index_ari")
    os.mkdir(cache_dir)
    pcv.params.debug_outdir = cache_dir
    pcv.params.debug = None
    spectral_filename = os.path.join(HYPERSPECTRAL_TEST_DATA, HYPERSPECTRAL_DATA)
    array_data = pcv.hyperspectral.read_data(filename=spectral_filename)
    index_array = pcv.spectral_index.ari(hsi=array_data, distance=20)
    assert np.shape(index_array.array_data) == (1, 1600) and np.nanmax(index_array.pseudo_rgb) == 255


def test_plantcv_spectral_index_ari_bad_input():
    spectral_filename = os.path.join(HYPERSPECTRAL_TEST_DATA, HYPERSPECTRAL_DATA)
    pcv.params.debug = None
    array_data = pcv.hyperspectral.read_data(filename=spectral_filename)
    index_array = pcv.spectral_index.ari(hsi=array_data, distance=20)
    with pytest.raises(RuntimeError):
        _ = pcv.spectral_index.ari(hsi=index_array, distance=20)


def test_plantcv_spectral_index_ci_rededge():
    cache_dir = os.path.join(TEST_TMPDIR, "test_plantcv_hyperspectral_index_ci_rededge")
    os.mkdir(cache_dir)
    pcv.params.debug_outdir = cache_dir
    pcv.params.debug = None
    spectral_filename = os.path.join(HYPERSPECTRAL_TEST_DATA, HYPERSPECTRAL_DATA)
    array_data = pcv.hyperspectral.read_data(filename=spectral_filename)
    index_array = pcv.spectral_index.ci_rededge(hsi=array_data, distance=20)
    assert np.shape(index_array.array_data) == (1, 1600) and np.nanmax(index_array.pseudo_rgb) == 255


def test_plantcv_spectral_index_ci_rededge_bad_input():
    spectral_filename = os.path.join(HYPERSPECTRAL_TEST_DATA, HYPERSPECTRAL_DATA)
    pcv.params.debug = None
    array_data = pcv.hyperspectral.read_data(filename=spectral_filename)
    index_array = pcv.spectral_index.ci_rededge(hsi=array_data, distance=20)
    with pytest.raises(RuntimeError):
        _ = pcv.spectral_index.ci_rededge(hsi=index_array, distance=20)


def test_plantcv_spectral_index_cri550():
    cache_dir = os.path.join(TEST_TMPDIR, "test_plantcv_hyperspectral_index_cri550")
    os.mkdir(cache_dir)
    pcv.params.debug_outdir = cache_dir
    pcv.params.debug = None
    spectral_filename = os.path.join(HYPERSPECTRAL_TEST_DATA, HYPERSPECTRAL_DATA)
    array_data = pcv.hyperspectral.read_data(filename=spectral_filename)
    index_array = pcv.spectral_index.cri550(hsi=array_data, distance=20)
    assert np.shape(index_array.array_data) == (1, 1600) and np.nanmax(index_array.pseudo_rgb) == 255


def test_plantcv_spectral_index_cri550_bad_input():
    spectral_filename = os.path.join(HYPERSPECTRAL_TEST_DATA, HYPERSPECTRAL_DATA)
    pcv.params.debug = None
    array_data = pcv.hyperspectral.read_data(filename=spectral_filename)
    index_array = pcv.spectral_index.cri550(hsi=array_data, distance=20)
    with pytest.raises(RuntimeError):
        _ = pcv.spectral_index.cri550(hsi=index_array, distance=20)


def test_plantcv_spectral_index_cri700():
    cache_dir = os.path.join(TEST_TMPDIR, "test_plantcv_hyperspectral_index_cri700")
    os.mkdir(cache_dir)
    pcv.params.debug_outdir = cache_dir
    pcv.params.debug = None
    spectral_filename = os.path.join(HYPERSPECTRAL_TEST_DATA, HYPERSPECTRAL_DATA)
    array_data = pcv.hyperspectral.read_data(filename=spectral_filename)
    index_array = pcv.spectral_index.cri700(hsi=array_data, distance=20)
    assert np.shape(index_array.array_data) == (1, 1600) and np.nanmax(index_array.pseudo_rgb) == 255


def test_plantcv_spectral_index_cri700_bad_input():
    spectral_filename = os.path.join(HYPERSPECTRAL_TEST_DATA, HYPERSPECTRAL_DATA)
    pcv.params.debug = None
    array_data = pcv.hyperspectral.read_data(filename=spectral_filename)
    index_array = pcv.spectral_index.cri700(hsi=array_data, distance=20)
    with pytest.raises(RuntimeError):
        _ = pcv.spectral_index.cri700(hsi=index_array, distance=20)


def test_plantcv_spectral_index_egi():
    cache_dir = os.path.join(TEST_TMPDIR, "test_plantcv_hyperspectral_index_egi")
    os.mkdir(cache_dir)
    pcv.params.debug_outdir = cache_dir
    pcv.params.debug = None
    rgb_img = cv2.imread(os.path.join(TEST_DATA, TEST_INPUT_COLOR))
    index_array = pcv.spectral_index.egi(rgb_img=rgb_img)
    assert np.shape(index_array.array_data) == (2056, 2454) and np.nanmax(index_array.pseudo_rgb) == 255


def test_plantcv_spectral_index_evi():
    cache_dir = os.path.join(TEST_TMPDIR, "test_plantcv_hyperspectral_index_evi")
    os.mkdir(cache_dir)
    pcv.params.debug_outdir = cache_dir
    pcv.params.debug = None
    spectral_filename = os.path.join(HYPERSPECTRAL_TEST_DATA, HYPERSPECTRAL_DATA)
    array_data = pcv.hyperspectral.read_data(filename=spectral_filename)
    index_array = pcv.spectral_index.evi(hsi=array_data, distance=20)
    assert np.shape(index_array.array_data) == (1, 1600) and np.nanmax(index_array.pseudo_rgb) == 255


def test_plantcv_spectral_index_evi_bad_input():
    spectral_filename = os.path.join(HYPERSPECTRAL_TEST_DATA, HYPERSPECTRAL_DATA)
    pcv.params.debug = None
    array_data = pcv.hyperspectral.read_data(filename=spectral_filename)
    index_array = pcv.spectral_index.evi(hsi=array_data, distance=20)
    with pytest.raises(RuntimeError):
        _ = pcv.spectral_index.evi(hsi=index_array, distance=20)


def test_plantcv_spectral_index_mari():
    cache_dir = os.path.join(TEST_TMPDIR, "test_plantcv_hyperspectral_index_mari")
    os.mkdir(cache_dir)
    pcv.params.debug_outdir = cache_dir
    pcv.params.debug = None
    spectral_filename = os.path.join(HYPERSPECTRAL_TEST_DATA, HYPERSPECTRAL_DATA)
    array_data = pcv.hyperspectral.read_data(filename=spectral_filename)
    index_array = pcv.spectral_index.mari(hsi=array_data, distance=20)
    assert np.shape(index_array.array_data) == (1, 1600) and np.nanmax(index_array.pseudo_rgb) == 255


def test_plantcv_spectral_index_mari_bad_input():
    spectral_filename = os.path.join(HYPERSPECTRAL_TEST_DATA, HYPERSPECTRAL_DATA)
    pcv.params.debug = None
    array_data = pcv.hyperspectral.read_data(filename=spectral_filename)
    index_array = pcv.spectral_index.mari(hsi=array_data, distance=20)
    with pytest.raises(RuntimeError):
        _ = pcv.spectral_index.mari(hsi=index_array, distance=20)


def test_plantcv_spectral_index_mcari():
    cache_dir = os.path.join(TEST_TMPDIR, "test_plantcv_hyperspectral_index_mcari")
    os.mkdir(cache_dir)
    pcv.params.debug_outdir = cache_dir
    pcv.params.debug = None
    spectral_filename = os.path.join(HYPERSPECTRAL_TEST_DATA, HYPERSPECTRAL_DATA)
    array_data = pcv.hyperspectral.read_data(filename=spectral_filename)
    index_array = pcv.spectral_index.mcari(hsi=array_data, distance=20)
    assert np.shape(index_array.array_data) == (1, 1600) and np.nanmax(index_array.pseudo_rgb) == 255


def test_plantcv_spectral_index_mcari_bad_input():
    spectral_filename = os.path.join(HYPERSPECTRAL_TEST_DATA, HYPERSPECTRAL_DATA)
    pcv.params.debug = None
    array_data = pcv.hyperspectral.read_data(filename=spectral_filename)
    index_array = pcv.spectral_index.mcari(hsi=array_data, distance=20)
    with pytest.raises(RuntimeError):
        _ = pcv.spectral_index.mcari(hsi=index_array, distance=20)


def test_plantcv_spectral_index_mtci():
    cache_dir = os.path.join(TEST_TMPDIR, "test_plantcv_hyperspectral_index_mtci")
    os.mkdir(cache_dir)
    pcv.params.debug_outdir = cache_dir
    pcv.params.debug = None
    spectral_filename = os.path.join(HYPERSPECTRAL_TEST_DATA, HYPERSPECTRAL_DATA)
    array_data = pcv.hyperspectral.read_data(filename=spectral_filename)
    index_array = pcv.spectral_index.mtci(hsi=array_data, distance=20)
    assert np.shape(index_array.array_data) == (1, 1600) and np.nanmax(index_array.pseudo_rgb) == 255


def test_plantcv_spectral_index_mtci_bad_input():
    spectral_filename = os.path.join(HYPERSPECTRAL_TEST_DATA, HYPERSPECTRAL_DATA)
    pcv.params.debug = None
    array_data = pcv.hyperspectral.read_data(filename=spectral_filename)
    index_array = pcv.spectral_index.mtci(hsi=array_data, distance=20)
    with pytest.raises(RuntimeError):
        _ = pcv.spectral_index.mtci(hsi=index_array, distance=20)


def test_plantcv_spectral_index_ndre():
    cache_dir = os.path.join(TEST_TMPDIR, "test_plantcv_hyperspectral_index_ndre")
    os.mkdir(cache_dir)
    pcv.params.debug_outdir = cache_dir
    pcv.params.debug = None
    spectral_filename = os.path.join(HYPERSPECTRAL_TEST_DATA, HYPERSPECTRAL_DATA)
    array_data = pcv.hyperspectral.read_data(filename=spectral_filename)
    index_array = pcv.spectral_index.ndre(hsi=array_data, distance=20)
    assert np.shape(index_array.array_data) == (1, 1600) and np.nanmax(index_array.pseudo_rgb) == 255


def test_plantcv_spectral_index_ndre_bad_input():
    spectral_filename = os.path.join(HYPERSPECTRAL_TEST_DATA, HYPERSPECTRAL_DATA)
    pcv.params.debug = None
    array_data = pcv.hyperspectral.read_data(filename=spectral_filename)
    index_array = pcv.spectral_index.ndre(hsi=array_data, distance=20)
    with pytest.raises(RuntimeError):
        _ = pcv.spectral_index.ndre(hsi=index_array, distance=20)


def test_plantcv_spectral_index_psnd_chla():
    cache_dir = os.path.join(TEST_TMPDIR, "test_plantcv_hyperspectral_index_psnd_chla")
    os.mkdir(cache_dir)
    pcv.params.debug_outdir = cache_dir
    pcv.params.debug = None
    spectral_filename = os.path.join(HYPERSPECTRAL_TEST_DATA, HYPERSPECTRAL_DATA)
    array_data = pcv.hyperspectral.read_data(filename=spectral_filename)
    index_array = pcv.spectral_index.psnd_chla(hsi=array_data, distance=20)
    assert np.shape(index_array.array_data) == (1, 1600) and np.nanmax(index_array.pseudo_rgb) == 255


def test_plantcv_spectral_index_psnd_chla_bad_input():
    spectral_filename = os.path.join(HYPERSPECTRAL_TEST_DATA, HYPERSPECTRAL_DATA)
    pcv.params.debug = None
    array_data = pcv.hyperspectral.read_data(filename=spectral_filename)
    index_array = pcv.spectral_index.psnd_chla(hsi=array_data, distance=20)
    with pytest.raises(RuntimeError):
        _ = pcv.spectral_index.psnd_chla(hsi=index_array, distance=20)


def test_plantcv_spectral_index_psnd_chlb():
    cache_dir = os.path.join(TEST_TMPDIR, "test_plantcv_hyperspectral_index_psnd_chlb")
    os.mkdir(cache_dir)
    pcv.params.debug_outdir = cache_dir
    pcv.params.debug = None
    spectral_filename = os.path.join(HYPERSPECTRAL_TEST_DATA, HYPERSPECTRAL_DATA)
    array_data = pcv.hyperspectral.read_data(filename=spectral_filename)
    index_array = pcv.spectral_index.psnd_chlb(hsi=array_data, distance=20)
    assert np.shape(index_array.array_data) == (1, 1600) and np.nanmax(index_array.pseudo_rgb) == 255


def test_plantcv_spectral_index_psnd_chlb_bad_input():
    spectral_filename = os.path.join(HYPERSPECTRAL_TEST_DATA, HYPERSPECTRAL_DATA)
    pcv.params.debug = None
    array_data = pcv.hyperspectral.read_data(filename=spectral_filename)
    index_array = pcv.spectral_index.psnd_chlb(hsi=array_data, distance=20)
    with pytest.raises(RuntimeError):
        _ = pcv.spectral_index.psnd_chlb(hsi=index_array, distance=20)


def test_plantcv_spectral_index_psnd_car():
    cache_dir = os.path.join(TEST_TMPDIR, "test_plantcv_hyperspectral_index_psnd_car")
    os.mkdir(cache_dir)
    pcv.params.debug_outdir = cache_dir
    pcv.params.debug = None
    spectral_filename = os.path.join(HYPERSPECTRAL_TEST_DATA, HYPERSPECTRAL_DATA)
    array_data = pcv.hyperspectral.read_data(filename=spectral_filename)
    index_array = pcv.spectral_index.psnd_car(hsi=array_data, distance=20)
    assert np.shape(index_array.array_data) == (1, 1600) and np.nanmax(index_array.pseudo_rgb) == 255


def test_plantcv_spectral_index_psnd_car_bad_input():
    spectral_filename = os.path.join(HYPERSPECTRAL_TEST_DATA, HYPERSPECTRAL_DATA)
    pcv.params.debug = None
    array_data = pcv.hyperspectral.read_data(filename=spectral_filename)
    index_array = pcv.spectral_index.psnd_car(hsi=array_data, distance=20)
    with pytest.raises(RuntimeError):
        _ = pcv.spectral_index.psnd_car(hsi=index_array, distance=20)


def test_plantcv_spectral_index_psri():
    cache_dir = os.path.join(TEST_TMPDIR, "test_plantcv_hyperspectral_index_psri")
    os.mkdir(cache_dir)
    pcv.params.debug_outdir = cache_dir
    pcv.params.debug = None
    spectral_filename = os.path.join(HYPERSPECTRAL_TEST_DATA, HYPERSPECTRAL_DATA)
    array_data = pcv.hyperspectral.read_data(filename=spectral_filename)
    index_array = pcv.spectral_index.psri(hsi=array_data, distance=20)
    assert np.shape(index_array.array_data) == (1, 1600) and np.nanmax(index_array.pseudo_rgb) == 255


def test_plantcv_spectral_index_psri_bad_input():
    spectral_filename = os.path.join(HYPERSPECTRAL_TEST_DATA, HYPERSPECTRAL_DATA)
    pcv.params.debug = None
    array_data = pcv.hyperspectral.read_data(filename=spectral_filename)
    index_array = pcv.spectral_index.psri(hsi=array_data, distance=20)
    with pytest.raises(RuntimeError):
        _ = pcv.spectral_index.psri(hsi=index_array, distance=20)


def test_plantcv_spectral_index_pssr_chla():
    cache_dir = os.path.join(TEST_TMPDIR, "test_plantcv_hyperspectral_index_pssr_chla")
    os.mkdir(cache_dir)
    pcv.params.debug_outdir = cache_dir
    pcv.params.debug = None
    spectral_filename = os.path.join(HYPERSPECTRAL_TEST_DATA, HYPERSPECTRAL_DATA)
    array_data = pcv.hyperspectral.read_data(filename=spectral_filename)
    index_array = pcv.spectral_index.pssr_chla(hsi=array_data, distance=20)
    assert np.shape(index_array.array_data) == (1, 1600) and np.nanmax(index_array.pseudo_rgb) == 255


def test_plantcv_spectral_index_pssr_chla_bad_input():
    spectral_filename = os.path.join(HYPERSPECTRAL_TEST_DATA, HYPERSPECTRAL_DATA)
    pcv.params.debug = None
    array_data = pcv.hyperspectral.read_data(filename=spectral_filename)
    index_array = pcv.spectral_index.pssr_chla(hsi=array_data, distance=20)
    with pytest.raises(RuntimeError):
        _ = pcv.spectral_index.pssr_chla(hsi=index_array, distance=20)


def test_plantcv_spectral_index_pssr_chlb():
    cache_dir = os.path.join(TEST_TMPDIR, "test_plantcv_hyperspectral_index_pssr_chlb")
    os.mkdir(cache_dir)
    pcv.params.debug_outdir = cache_dir
    pcv.params.debug = None
    spectral_filename = os.path.join(HYPERSPECTRAL_TEST_DATA, HYPERSPECTRAL_DATA)
    array_data = pcv.hyperspectral.read_data(filename=spectral_filename)
    index_array = pcv.spectral_index.pssr_chlb(hsi=array_data, distance=20)
    assert np.shape(index_array.array_data) == (1, 1600) and np.nanmax(index_array.pseudo_rgb) == 255


def test_plantcv_spectral_index_pssr_chlb_bad_input():
    spectral_filename = os.path.join(HYPERSPECTRAL_TEST_DATA, HYPERSPECTRAL_DATA)
    pcv.params.debug = None
    array_data = pcv.hyperspectral.read_data(filename=spectral_filename)
    index_array = pcv.spectral_index.pssr_chlb(hsi=array_data, distance=20)
    with pytest.raises(RuntimeError):
        _ = pcv.spectral_index.pssr_chlb(hsi=index_array, distance=20)


def test_plantcv_spectral_index_pssr_car():
    cache_dir = os.path.join(TEST_TMPDIR, "test_plantcv_hyperspectral_index_pssr_car")
    os.mkdir(cache_dir)
    pcv.params.debug_outdir = cache_dir
    pcv.params.debug = None
    spectral_filename = os.path.join(HYPERSPECTRAL_TEST_DATA, HYPERSPECTRAL_DATA)
    array_data = pcv.hyperspectral.read_data(filename=spectral_filename)
    index_array = pcv.spectral_index.pssr_car(hsi=array_data, distance=20)
    assert np.shape(index_array.array_data) == (1, 1600) and np.nanmax(index_array.pseudo_rgb) == 255


def test_plantcv_spectral_index_pssr_car_bad_input():
    spectral_filename = os.path.join(HYPERSPECTRAL_TEST_DATA, HYPERSPECTRAL_DATA)
    pcv.params.debug = None
    array_data = pcv.hyperspectral.read_data(filename=spectral_filename)
    index_array = pcv.spectral_index.pssr_car(hsi=array_data, distance=20)
    with pytest.raises(RuntimeError):
        _ = pcv.spectral_index.pssr_car(hsi=index_array, distance=20)


def test_plantcv_spectral_index_rgri():
    cache_dir = os.path.join(TEST_TMPDIR, "test_plantcv_hyperspectral_index_rgri")
    os.mkdir(cache_dir)
    pcv.params.debug_outdir = cache_dir
    pcv.params.debug = None
    spectral_filename = os.path.join(HYPERSPECTRAL_TEST_DATA, HYPERSPECTRAL_DATA)
    array_data = pcv.hyperspectral.read_data(filename=spectral_filename)
    index_array = pcv.spectral_index.rgri(hsi=array_data, distance=20)
    assert np.shape(index_array.array_data) == (1, 1600) and np.nanmax(index_array.pseudo_rgb) == 255


def test_plantcv_spectral_index_rgri_bad_input():
    spectral_filename = os.path.join(HYPERSPECTRAL_TEST_DATA, HYPERSPECTRAL_DATA)
    pcv.params.debug = None
    array_data = pcv.hyperspectral.read_data(filename=spectral_filename)
    index_array = pcv.spectral_index.rgri(hsi=array_data, distance=20)
    with pytest.raises(RuntimeError):
        _ = pcv.spectral_index.rgri(hsi=index_array, distance=20)


def test_plantcv_spectral_index_rvsi():
    cache_dir = os.path.join(TEST_TMPDIR, "test_plantcv_hyperspectral_index_rvsi")
    os.mkdir(cache_dir)
    pcv.params.debug_outdir = cache_dir
    pcv.params.debug = None
    spectral_filename = os.path.join(HYPERSPECTRAL_TEST_DATA, HYPERSPECTRAL_DATA)
    array_data = pcv.hyperspectral.read_data(filename=spectral_filename)
    index_array = pcv.spectral_index.rvsi(hsi=array_data, distance=20)
    assert np.shape(index_array.array_data) == (1, 1600) and np.nanmax(index_array.pseudo_rgb) == 255


def test_plantcv_spectral_index_rvsi_bad_input():
    spectral_filename = os.path.join(HYPERSPECTRAL_TEST_DATA, HYPERSPECTRAL_DATA)
    pcv.params.debug = None
    array_data = pcv.hyperspectral.read_data(filename=spectral_filename)
    index_array = pcv.spectral_index.rvsi(hsi=array_data, distance=20)
    with pytest.raises(RuntimeError):
        _ = pcv.spectral_index.rvsi(hsi=index_array, distance=20)


def test_plantcv_spectral_index_sipi():
    cache_dir = os.path.join(TEST_TMPDIR, "test_plantcv_hyperspectral_index_sipi")
    os.mkdir(cache_dir)
    pcv.params.debug_outdir = cache_dir
    pcv.params.debug = None
    spectral_filename = os.path.join(HYPERSPECTRAL_TEST_DATA, HYPERSPECTRAL_DATA)
    array_data = pcv.hyperspectral.read_data(filename=spectral_filename)
    index_array = pcv.spectral_index.sipi(hsi=array_data, distance=20)
    assert np.shape(index_array.array_data) == (1, 1600) and np.nanmax(index_array.pseudo_rgb) == 255


def test_plantcv_spectral_index_sipi_bad_input():
    spectral_filename = os.path.join(HYPERSPECTRAL_TEST_DATA, HYPERSPECTRAL_DATA)
    pcv.params.debug = None
    array_data = pcv.hyperspectral.read_data(filename=spectral_filename)
    index_array = pcv.spectral_index.sipi(hsi=array_data, distance=20)
    with pytest.raises(RuntimeError):
        _ = pcv.spectral_index.sipi(hsi=index_array, distance=20)


def test_plantcv_spectral_index_sr():
    cache_dir = os.path.join(TEST_TMPDIR, "test_plantcv_hyperspectral_index_sr")
    os.mkdir(cache_dir)
    pcv.params.debug_outdir = cache_dir
    pcv.params.debug = None
    spectral_filename = os.path.join(HYPERSPECTRAL_TEST_DATA, HYPERSPECTRAL_DATA)
    array_data = pcv.hyperspectral.read_data(filename=spectral_filename)
    index_array = pcv.spectral_index.sr(hsi=array_data, distance=20)
    assert np.shape(index_array.array_data) == (1, 1600) and np.nanmax(index_array.pseudo_rgb) == 255


def test_plantcv_spectral_index_sr_bad_input():
    spectral_filename = os.path.join(HYPERSPECTRAL_TEST_DATA, HYPERSPECTRAL_DATA)
    pcv.params.debug = None
    array_data = pcv.hyperspectral.read_data(filename=spectral_filename)
    index_array = pcv.spectral_index.sr(hsi=array_data, distance=20)
    with pytest.raises(RuntimeError):
        _ = pcv.spectral_index.sr(hsi=index_array, distance=20)


def test_plantcv_spectral_index_vari():
    cache_dir = os.path.join(TEST_TMPDIR, "test_plantcv_hyperspectral_index_vari")
    os.mkdir(cache_dir)
    pcv.params.debug_outdir = cache_dir
    pcv.params.debug = None
    spectral_filename = os.path.join(HYPERSPECTRAL_TEST_DATA, HYPERSPECTRAL_DATA)
    array_data = pcv.hyperspectral.read_data(filename=spectral_filename)
    index_array = pcv.spectral_index.vari(hsi=array_data, distance=20)
    assert np.shape(index_array.array_data) == (1, 1600) and np.nanmax(index_array.pseudo_rgb) == 255


def test_plantcv_spectral_index_vari_bad_input():
    spectral_filename = os.path.join(HYPERSPECTRAL_TEST_DATA, HYPERSPECTRAL_DATA)
    pcv.params.debug = None
    array_data = pcv.hyperspectral.read_data(filename=spectral_filename)
    index_array = pcv.spectral_index.vari(hsi=array_data, distance=20)
    with pytest.raises(RuntimeError):
        _ = pcv.spectral_index.vari(hsi=index_array, distance=20)


def test_plantcv_spectral_index_vi_green():
    cache_dir = os.path.join(TEST_TMPDIR, "test_plantcv_hyperspectral_index_vi_green")
    os.mkdir(cache_dir)
    pcv.params.debug_outdir = cache_dir
    pcv.params.debug = None
    spectral_filename = os.path.join(HYPERSPECTRAL_TEST_DATA, HYPERSPECTRAL_DATA)
    array_data = pcv.hyperspectral.read_data(filename=spectral_filename)
    index_array = pcv.spectral_index.vi_green(hsi=array_data, distance=20)
    assert np.shape(index_array.array_data) == (1, 1600) and np.nanmax(index_array.pseudo_rgb) == 255


def test_plantcv_spectral_index_vi_green_bad_input():
    spectral_filename = os.path.join(HYPERSPECTRAL_TEST_DATA, HYPERSPECTRAL_DATA)
    pcv.params.debug = None
    array_data = pcv.hyperspectral.read_data(filename=spectral_filename)
    index_array = pcv.spectral_index.vi_green(hsi=array_data, distance=20)
    with pytest.raises(RuntimeError):
        _ = pcv.spectral_index.vi_green(hsi=index_array, distance=20)


def test_plantcv_spectral_index_wi():
    cache_dir = os.path.join(TEST_TMPDIR, "test_plantcv_hyperspectral_index_wi")
    os.mkdir(cache_dir)
    pcv.params.debug_outdir = cache_dir
    pcv.params.debug = None
    spectral_filename = os.path.join(HYPERSPECTRAL_TEST_DATA, HYPERSPECTRAL_DATA)
    array_data = pcv.hyperspectral.read_data(filename=spectral_filename)
    index_array = pcv.spectral_index.wi(hsi=array_data, distance=20)
    assert np.shape(index_array.array_data) == (1, 1600) and np.nanmax(index_array.pseudo_rgb) == 255


def test_plantcv_spectral_index_wi_bad_input():
    spectral_filename = os.path.join(HYPERSPECTRAL_TEST_DATA, HYPERSPECTRAL_DATA)
    pcv.params.debug = None
    array_data = pcv.hyperspectral.read_data(filename=spectral_filename)
    index_array = pcv.spectral_index.wi(hsi=array_data, distance=20)
    with pytest.raises(RuntimeError):
        _ = pcv.spectral_index.wi(hsi=index_array, distance=20)


def test_plantcv_hyperspectral_analyze_spectral():
    # Clear previous outputs
    pcv.outputs.clear()
    cache_dir = os.path.join(TEST_TMPDIR, "test_plantcv_hyperspectral_analyze_spectral")
    os.mkdir(cache_dir)
    pcv.params.debug_outdir = cache_dir
    pcv.params.debug = None
    spectral_filename = os.path.join(HYPERSPECTRAL_TEST_DATA, HYPERSPECTRAL_DATA)
    mask = cv2.imread(os.path.join(HYPERSPECTRAL_TEST_DATA, HYPERSPECTRAL_MASK), -1)
    array_data = pcv.hyperspectral.read_data(filename=spectral_filename)
    pcv.params.debug = "plot"
    _ = pcv.hyperspectral.analyze_spectral(array=array_data, mask=mask, histplot=True)
    pcv.params.debug = "print"
    _ = pcv.hyperspectral.analyze_spectral(array=array_data, mask=mask, histplot=True, label="prefix")
    assert len(pcv.outputs.observations['prefix']['spectral_frequencies']['value']) == 978


def test_plantcv_hyperspectral_analyze_index():
    # Clear previous outputs
    pcv.outputs.clear()
    cache_dir = os.path.join(TEST_TMPDIR, "test_plantcv_hyperspectral_analyze_index")
    os.mkdir(cache_dir)
    pcv.params.debug_outdir = cache_dir
    spectral_filename = os.path.join(HYPERSPECTRAL_TEST_DATA, HYPERSPECTRAL_DATA)
    array_data = pcv.hyperspectral.read_data(filename=spectral_filename)
    index_array = pcv.spectral_index.savi(hsi=array_data, distance=801)
    mask_img = np.ones(np.shape(index_array.array_data), dtype=np.uint8) * 255
    pcv.params.debug = "print"
    pcv.hyperspectral.analyze_index(index_array=index_array, mask=mask_img, histplot=True)
    pcv.params.debug = "plot"
    pcv.hyperspectral.analyze_index(index_array=index_array, mask=mask_img, histplot=True)
    assert pcv.outputs.observations['default']['mean_index_savi']['value'] > 0


def test_plantcv_hyperspectral_analyze_index_set_range():
    # Clear previous outputs
    pcv.outputs.clear()
    cache_dir = os.path.join(TEST_TMPDIR, "test_plantcv_hyperspectral_analyze_index_set_range")
    os.mkdir(cache_dir)
    pcv.params.debug_outdir = cache_dir
    spectral_filename = os.path.join(HYPERSPECTRAL_TEST_DATA, HYPERSPECTRAL_DATA)
    array_data = pcv.hyperspectral.read_data(filename=spectral_filename)
    index_array = pcv.spectral_index.savi(hsi=array_data, distance=801)
    mask_img = np.ones(np.shape(index_array.array_data), dtype=np.uint8) * 255
    pcv.hyperspectral.analyze_index(index_array=index_array, mask=mask_img, histplot=True, min_bin=0, max_bin=1)
    assert pcv.outputs.observations['default']['mean_index_savi']['value'] > 0


def test_plantcv_hyperspectral_analyze_index_auto_range():
    # Clear previous outputs
    pcv.outputs.clear()
    cache_dir = os.path.join(TEST_TMPDIR, "test_plantcv_hyperspectral_analyze_index_auto_range")
    os.mkdir(cache_dir)
    pcv.params.debug_outdir = cache_dir
    spectral_filename = os.path.join(HYPERSPECTRAL_TEST_DATA, HYPERSPECTRAL_DATA)
    array_data = pcv.hyperspectral.read_data(filename=spectral_filename)
    index_array = pcv.spectral_index.savi(hsi=array_data, distance=801)
    mask_img = np.ones(np.shape(index_array.array_data), dtype=np.uint8) * 255
    pcv.hyperspectral.analyze_index(index_array=index_array, mask=mask_img, min_bin="auto", max_bin="auto")
    assert pcv.outputs.observations['default']['mean_index_savi']['value'] > 0


def test_plantcv_hyperspectral_analyze_index_outside_range_warning():
    import io
    from contextlib import redirect_stdout
    cache_dir = os.path.join(TEST_TMPDIR, "test_plantcv_hyperspectral_analyze_index_auto_range")
    os.mkdir(cache_dir)
    pcv.params.debug_outdir = cache_dir
    spectral_filename = os.path.join(HYPERSPECTRAL_TEST_DATA, HYPERSPECTRAL_DATA)
    array_data = pcv.hyperspectral.read_data(filename=spectral_filename)
    index_array = pcv.spectral_index.savi(hsi=array_data, distance=801)
    mask_img = np.ones(np.shape(index_array.array_data), dtype=np.uint8) * 255
    f = io.StringIO()
    with redirect_stdout(f):
        pcv.hyperspectral.analyze_index(index_array=index_array, mask=mask_img, min_bin=.5, max_bin=.55, label="i")
    out = f.getvalue()
    # assert os.listdir(cache_dir) is 0
    assert out[0:10] == 'WARNING!!!'


def test_plantcv_hyperspectral_analyze_index_bad_input_mask():
    pcv.params.debug = None
    spectral_filename = os.path.join(HYPERSPECTRAL_TEST_DATA, HYPERSPECTRAL_DATA)
    array_data = pcv.hyperspectral.read_data(filename=spectral_filename)
    index_array = pcv.spectral_index.savi(hsi=array_data, distance=801)
    mask_img = cv2.imread(os.path.join(HYPERSPECTRAL_TEST_DATA, HYPERSPECTRAL_MASK))
    with pytest.raises(RuntimeError):
        pcv.hyperspectral.analyze_index(index_array=index_array, mask=mask_img)


def test_plantcv_hyperspectral_analyze_index_bad_input_index():
    pcv.params.debug = None
    spectral_filename = os.path.join(HYPERSPECTRAL_TEST_DATA, HYPERSPECTRAL_DATA)
    array_data = pcv.hyperspectral.read_data(filename=spectral_filename)
    index_array = pcv.spectral_index.savi(hsi=array_data, distance=801)
    mask_img = cv2.imread(os.path.join(HYPERSPECTRAL_TEST_DATA, HYPERSPECTRAL_MASK), -1)
    index_array.array_data = cv2.imread(os.path.join(HYPERSPECTRAL_TEST_DATA, HYPERSPECTRAL_MASK))
    with pytest.raises(RuntimeError):
        pcv.hyperspectral.analyze_index(index_array=index_array, mask=mask_img)


def test_plantcv_hyperspectral_analyze_index_bad_input_datatype():
    pcv.params.debug = None
    spectral_filename = os.path.join(HYPERSPECTRAL_TEST_DATA, HYPERSPECTRAL_DATA)
    array_data = pcv.hyperspectral.read_data(filename=spectral_filename)
    mask_img = cv2.imread(os.path.join(HYPERSPECTRAL_TEST_DATA, HYPERSPECTRAL_MASK), -1)
    with pytest.raises(RuntimeError):
        pcv.hyperspectral.analyze_index(index_array=array_data, mask=mask_img)


def test_plantcv_hyperspectral_calibrate():
    # Test cache directory
    cache_dir = os.path.join(TEST_TMPDIR, "test_plantcv_hyperspectral_calibrate")
    os.mkdir(cache_dir)
    raw = os.path.join(HYPERSPECTRAL_TEST_DATA, HYPERSPECTRAL_DATA)
    white = os.path.join(HYPERSPECTRAL_TEST_DATA, HYPERSPECTRAL_WHITE)
    dark = os.path.join(HYPERSPECTRAL_TEST_DATA, HYPERSPECTRAL_DARK)
    raw = pcv.hyperspectral.read_data(filename=raw)
    white = pcv.hyperspectral.read_data(filename=white)
    dark = pcv.hyperspectral.read_data(filename=dark)
    pcv.params.debug = "plot"
    _ = pcv.hyperspectral.calibrate(raw_data=raw, white_reference=white, dark_reference=dark)
    pcv.params.debug = "print"
    calibrated = pcv.hyperspectral.calibrate(raw_data=raw, white_reference=white, dark_reference=dark)
    assert np.shape(calibrated.array_data) == (1, 1600, 978)


def test_plantcv_hyperspectral_extract_wavelength():
    # Test cache directory
    cache_dir = os.path.join(TEST_TMPDIR, "test_plantcv_hyperspectral_extract_wavelength")
    os.mkdir(cache_dir)
    spectral = os.path.join(HYPERSPECTRAL_TEST_DATA, HYPERSPECTRAL_DATA)
    spectral = pcv.hyperspectral.read_data(filename=spectral)
    pcv.params.debug = "plot"
    _ = pcv.hyperspectral.extract_wavelength(spectral_data=spectral, wavelength=500)
    pcv.params.debug = "print"
    new = pcv.hyperspectral.extract_wavelength(spectral_data=spectral, wavelength=500)
    assert np.shape(new.array_data) == (1, 1600)


def test_plantcv_hyperspectral_avg_reflectance():
    spectral = os.path.join(HYPERSPECTRAL_TEST_DATA, HYPERSPECTRAL_DATA)
    mask_img = cv2.imread(os.path.join(HYPERSPECTRAL_TEST_DATA, HYPERSPECTRAL_MASK), -1)
    spectral = pcv.hyperspectral.read_data(filename=spectral)
    avg_reflect = pcv.hyperspectral._avg_reflectance(spectral, mask=mask_img)
    assert len(avg_reflect) == 978


def test_plantcv_hyperspectral_inverse_covariance():
    spectral = os.path.join(HYPERSPECTRAL_TEST_DATA, HYPERSPECTRAL_DATA)
    spectral = pcv.hyperspectral.read_data(filename=spectral)
    inv_cov = pcv.hyperspectral._inverse_covariance(spectral)
    assert np.shape(inv_cov) == (978, 978)


# ########################################
# Tests for the photosynthesis subpackage
# ########################################
def test_plantcv_photosynthesis_read_dat():
    cache_dir = os.path.join(TEST_TMPDIR, "test_plantcv_photosynthesis_read_dat")
    os.mkdir(cache_dir)
    pcv.params.debug_outdir = cache_dir
    pcv.params.debug = "plot"
    fluor_filename = os.path.join(FLUOR_TEST_DATA, FLUOR_IMG)
    _, _, _ = pcv.photosynthesis.read_cropreporter(filename=fluor_filename)
    pcv.params.debug = "print"
    fdark, fmin, fmax = pcv.photosynthesis.read_cropreporter(filename=fluor_filename)
    assert np.sum(fmin) < np.sum(fmax)


def test_plantcv_photosynthesis_analyze_fvfm():
    # Test cache directory
    cache_dir = os.path.join(TEST_TMPDIR, "test_plantcv_analyze_fvfm")
    os.mkdir(cache_dir)
    pcv.params.debug_outdir = cache_dir
    # filename = os.path.join(cache_dir, 'plantcv_fvfm_hist.png')
    # Read in test data
    fdark = cv2.imread(os.path.join(TEST_DATA, TEST_INPUT_FDARK), -1)
    fmin = cv2.imread(os.path.join(TEST_DATA, TEST_INPUT_FMIN), -1)
    fmax = cv2.imread(os.path.join(TEST_DATA, TEST_INPUT_FMAX), -1)
    fmask = cv2.imread(os.path.join(TEST_DATA, TEST_INPUT_FMASK), -1)
    # Test with debug = "print"
    pcv.params.debug = "print"
    _ = pcv.photosynthesis.analyze_fvfm(fdark=fdark, fmin=fmin, fmax=fmax, mask=fmask, bins=1000, label="prefix")
    # Test with debug = "plot"
    pcv.params.debug = "plot"
    fvfm_images = pcv.photosynthesis.analyze_fvfm(fdark=fdark, fmin=fmin, fmax=fmax, mask=fmask, bins=1000)
    assert len(fvfm_images) != 0


def test_plantcv_photosynthesis_analyze_fvfm_print_analysis_results():
    # Test cache directory
    cache_dir = os.path.join(TEST_TMPDIR, "test_plantcv_analyze_fvfm")
    os.mkdir(cache_dir)
    pcv.params.debug_outdir = cache_dir
    fdark = cv2.imread(os.path.join(TEST_DATA, TEST_INPUT_FDARK), -1)
    fmin = cv2.imread(os.path.join(TEST_DATA, TEST_INPUT_FMIN), -1)
    fmax = cv2.imread(os.path.join(TEST_DATA, TEST_INPUT_FMAX), -1)
    fmask = cv2.imread(os.path.join(TEST_DATA, TEST_INPUT_FMASK), -1)
    _ = pcv.photosynthesis.analyze_fvfm(fdark=fdark, fmin=fmin, fmax=fmax, mask=fmask, bins=1000)
    result_file = os.path.join(cache_dir, "results.txt")
    pcv.print_results(result_file)
    pcv.outputs.clear()
    assert os.path.exists(result_file)


def test_plantcv_photosynthesis_analyze_fvfm_bad_fdark():
    # Clear previous outputs
    pcv.outputs.clear()
    cache_dir = os.path.join(TEST_TMPDIR, "test_plantcv_analyze_fvfm")
    os.mkdir(cache_dir)
    pcv.params.debug_outdir = cache_dir
    # Read in test data
    fdark = cv2.imread(os.path.join(TEST_DATA, TEST_INPUT_FDARK), -1)
    fmin = cv2.imread(os.path.join(TEST_DATA, TEST_INPUT_FMIN), -1)
    fmax = cv2.imread(os.path.join(TEST_DATA, TEST_INPUT_FMAX), -1)
    fmask = cv2.imread(os.path.join(TEST_DATA, TEST_INPUT_FMASK), -1)
    _ = pcv.photosynthesis.analyze_fvfm(fdark=fdark + 3000, fmin=fmin, fmax=fmax, mask=fmask, bins=1000)
    check = pcv.outputs.observations['default']['fdark_passed_qc']['value'] is False
    assert check


def test_plantcv_photosynthesis_analyze_fvfm_bad_input():
    fdark = cv2.imread(os.path.join(TEST_DATA, TEST_INPUT_COLOR))
    fmin = cv2.imread(os.path.join(TEST_DATA, TEST_INPUT_FMIN), -1)
    fmax = cv2.imread(os.path.join(TEST_DATA, TEST_INPUT_FMAX), -1)
    fmask = cv2.imread(os.path.join(TEST_DATA, TEST_INPUT_FMASK), -1)
    with pytest.raises(RuntimeError):
        _ = pcv.photosynthesis.analyze_fvfm(fdark=fdark, fmin=fmin, fmax=fmax, mask=fmask, bins=1000)


# ##############################
# Tests for the roi subpackage
# ##############################
def test_plantcv_roi_from_binary_image():
    # Test cache directory
    cache_dir = os.path.join(TEST_TMPDIR, "test_plantcv_roi_from_binary_image")
    os.mkdir(cache_dir)
    # Read in test RGB image
    rgb_img = cv2.imread(os.path.join(TEST_DATA, TEST_INPUT_COLOR))
    # Create a binary image
    bin_img = np.zeros(np.shape(rgb_img)[0:2], dtype=np.uint8)
    cv2.rectangle(bin_img, (100, 100), (1000, 1000), 255, -1)
    # Test with debug = "print"
    pcv.params.debug = "print"
    pcv.params.debug_outdir = cache_dir
    _, _ = pcv.roi.from_binary_image(bin_img=bin_img, img=rgb_img)
    # Test with debug = "plot"
    pcv.params.debug = "plot"
    _, _ = pcv.roi.from_binary_image(bin_img=bin_img, img=rgb_img)
    # Test with debug = None
    pcv.params.debug = None
    roi_contour, roi_hierarchy = pcv.roi.from_binary_image(bin_img=bin_img, img=rgb_img)
    # Assert the contours and hierarchy lists contain only the ROI
    assert np.shape(roi_contour) == (1, 3600, 1, 2)


def test_plantcv_roi_from_binary_image_grayscale_input():
    # Read in a test grayscale image
    gray_img = cv2.imread(os.path.join(TEST_DATA, TEST_INPUT_GRAY), -1)
    # Create a binary image
    bin_img = np.zeros(np.shape(gray_img)[0:2], dtype=np.uint8)
    cv2.rectangle(bin_img, (100, 100), (1000, 1000), 255, -1)
    # Test with debug = "plot"
    pcv.params.debug = "plot"
    roi_contour, roi_hierarchy = pcv.roi.from_binary_image(bin_img=bin_img, img=gray_img)
    # Assert the contours and hierarchy lists contain only the ROI
    assert np.shape(roi_contour) == (1, 3600, 1, 2)


def test_plantcv_roi_from_binary_image_bad_binary_input():
    # Read in test RGB image
    rgb_img = cv2.imread(os.path.join(TEST_DATA, TEST_INPUT_COLOR))
    # Binary input is required but an RGB input is provided
    with pytest.raises(RuntimeError):
        _, _ = pcv.roi.from_binary_image(bin_img=rgb_img, img=rgb_img)


def test_plantcv_roi_rectangle():
    # Test cache directory
    cache_dir = os.path.join(TEST_TMPDIR, "test_plantcv_roi_rectangle")
    os.mkdir(cache_dir)
    # Read in test RGB image
    rgb_img = cv2.imread(os.path.join(TEST_DATA, TEST_INPUT_COLOR))
    # Test with debug = "print"
    pcv.params.debug = "print"
    pcv.params.debug_outdir = cache_dir
    _, _ = pcv.roi.rectangle(x=100, y=100, h=500, w=500, img=rgb_img)
    # Test with debug = "plot"
    pcv.params.debug = "plot"
    _, _ = pcv.roi.rectangle(x=100, y=100, h=500, w=500, img=rgb_img)
    # Test with debug = None
    pcv.params.debug = None
    roi_contour, roi_hierarchy = pcv.roi.rectangle(x=100, y=100, h=500, w=500, img=rgb_img)
    # Assert the contours and hierarchy lists contain only the ROI
    assert np.shape(roi_contour) == (1, 4, 1, 2)


def test_plantcv_roi_rectangle_grayscale_input():
    # Read in a test grayscale image
    gray_img = cv2.imread(os.path.join(TEST_DATA, TEST_INPUT_GRAY), -1)
    # Test with debug = "plot"
    pcv.params.debug = "plot"
    roi_contour, roi_hierarchy = pcv.roi.rectangle(x=100, y=100, h=500, w=500, img=gray_img)
    # Assert the contours and hierarchy lists contain only the ROI
    assert np.shape(roi_contour) == (1, 4, 1, 2)


def test_plantcv_roi_rectangle_out_of_frame():
    # Read in test RGB image
    rgb_img = cv2.imread(os.path.join(TEST_DATA, TEST_INPUT_COLOR))
    # The resulting rectangle needs to be within the dimensions of the image
    with pytest.raises(RuntimeError):
        _, _ = pcv.roi.rectangle(x=100, y=100, h=500, w=3000, img=rgb_img)


def test_plantcv_roi_circle():
    # Test cache directory
    cache_dir = os.path.join(TEST_TMPDIR, "test_plantcv_roi_circle")
    os.mkdir(cache_dir)
    # Read in test RGB image
    rgb_img = cv2.imread(os.path.join(TEST_DATA, TEST_INPUT_COLOR))
    # Test with debug = "print"
    pcv.params.debug = "print"
    pcv.params.debug_outdir = cache_dir
    _, _ = pcv.roi.circle(x=100, y=100, r=50, img=rgb_img)
    # Test with debug = "plot"
    pcv.params.debug = "plot"
    _, _ = pcv.roi.circle(x=100, y=100, r=50, img=rgb_img)
    # Test with debug = None
    pcv.params.debug = None
    roi_contour, roi_hierarchy = pcv.roi.circle(x=200, y=225, r=75, img=rgb_img)
    # Assert the contours and hierarchy lists contain only the ROI
    assert np.shape(roi_contour) == (1, 424, 1, 2)


def test_plantcv_roi_circle_grayscale_input():
    # Read in a test grayscale image
    gray_img = cv2.imread(os.path.join(TEST_DATA, TEST_INPUT_GRAY), -1)
    # Test with debug = "plot"
    pcv.params.debug = "plot"
    roi_contour, roi_hierarchy = pcv.roi.circle(x=200, y=225, r=75, img=gray_img)
    # Assert the contours and hierarchy lists contain only the ROI
    assert np.shape(roi_contour) == (1, 424, 1, 2)


def test_plantcv_roi_circle_out_of_frame():
    # Read in test RGB image
    rgb_img = cv2.imread(os.path.join(TEST_DATA, TEST_INPUT_COLOR))
    # The resulting rectangle needs to be within the dimensions of the image
    with pytest.raises(RuntimeError):
        _, _ = pcv.roi.circle(x=50, y=225, r=75, img=rgb_img)


def test_plantcv_roi_ellipse():
    # Test cache directory
    cache_dir = os.path.join(TEST_TMPDIR, "test_plantcv_roi_ellipse")
    os.mkdir(cache_dir)
    # Read in test RGB image
    rgb_img = cv2.imread(os.path.join(TEST_DATA, TEST_INPUT_COLOR))
    # Test with debug = "print"
    pcv.params.debug = "print"
    pcv.params.debug_outdir = cache_dir
    _, _ = pcv.roi.ellipse(x=200, y=200, r1=75, r2=50, angle=0, img=rgb_img)
    # Test with debug = "plot"
    pcv.params.debug = "plot"
    _, _ = pcv.roi.ellipse(x=200, y=200, r1=75, r2=50, angle=0, img=rgb_img)
    # Test with debug = None
    pcv.params.debug = None
    roi_contour, roi_hierarchy = pcv.roi.ellipse(x=200, y=200, r1=75, r2=50, angle=0, img=rgb_img)
    # Assert the contours and hierarchy lists contain only the ROI
    assert np.shape(roi_contour) == (1, 360, 1, 2)


def test_plantcv_roi_ellipse_grayscale_input():
    # Read in a test grayscale image
    gray_img = cv2.imread(os.path.join(TEST_DATA, TEST_INPUT_GRAY), -1)
    # Test with debug = "plot"
    pcv.params.debug = "plot"
    roi_contour, roi_hierarchy = pcv.roi.ellipse(x=200, y=200, r1=75, r2=50, angle=0, img=gray_img)
    # Assert the contours and hierarchy lists contain only the ROI
    assert np.shape(roi_contour) == (1, 360, 1, 2)


def test_plantcv_roi_ellipse_out_of_frame():
    # Read in test RGB image
    rgb_img = cv2.imread(os.path.join(TEST_DATA, TEST_INPUT_COLOR))
    # The resulting rectangle needs to be within the dimensions of the image
    with pytest.raises(RuntimeError):
        _, _ = pcv.roi.ellipse(x=50, y=225, r1=75, r2=50, angle=0, img=rgb_img)


def test_plantcv_roi_multi():
    # Read in test RGB image
    rgb_img = cv2.imread(os.path.join(TEST_DATA, TEST_INPUT_COLOR))
    # Test with debug = "plot"
    pcv.params.debug = "plot"
    _ = pcv.roi.multi(rgb_img, coord=[(25, 120), (100, 100)], radius=20)
    # Test with debug = None
    pcv.params.debug = None
    rois1, roi_hierarchy1 = pcv.roi.multi(rgb_img, coord=(25, 120), radius=20, spacing=(10, 10), nrows=3, ncols=6)
    # Assert the contours has 18 ROIs
    assert len(rois1) == 18


def test_plantcv_roi_multi_bad_input():
    # Read in test RGB image
    rgb_img = cv2.imread(os.path.join(TEST_DATA, TEST_INPUT_COLOR))
    # The user must input a list of custom coordinates OR inputs to make a grid. Not both
    with pytest.raises(RuntimeError):
        _, _ = pcv.roi.multi(rgb_img, coord=[(25, 120), (100, 100)], radius=20, spacing=(10, 10), nrows=3, ncols=6)


def test_plantcv_roi_multi_bad_input_oob():
    # Read in test RGB image
    rgb_img = cv2.imread(os.path.join(TEST_DATA, TEST_INPUT_COLOR))
    # nputs to make a grid make ROIs that go off the screen
    with pytest.raises(RuntimeError):
        _, _ = pcv.roi.multi(rgb_img, coord=(25000, 12000), radius=2, spacing=(1, 1), nrows=3, ncols=6)


def test_plantcv_roi_multi_bad_input_oob_list():
    # Read in test RGB image
    rgb_img = cv2.imread(os.path.join(TEST_DATA, TEST_INPUT_COLOR))
    # All vertices in the list of centers must draw roi's that are inside the image
    with pytest.raises(RuntimeError):
        _, _ = pcv.roi.multi(rgb_img, coord=[(25000, 25000), (25000, 12000), (12000, 12000)], radius=20)


def test_plantcv_roi_custom():
    # Read in test RGB image
    img = cv2.imread(os.path.join(TEST_DATA, TEST_INPUT_COLOR))
    pcv.params.debug = "plot"
    cnt, hier = pcv.roi.custom(img=img, vertices=[[226, 1], [313, 184], [240, 202], [220, 229], [161, 171]])
    assert np.shape(cnt) == (1, 5, 2)


def test_plantcv_roi_custom_bad_input():
    # Read in test RGB image
    img = cv2.imread(os.path.join(TEST_DATA, TEST_INPUT_COLOR))
    # ROI goes out of bounds
    with pytest.raises(RuntimeError):
        _ = pcv.roi.custom(img=img, vertices=[[226, -1], [3130, 1848], [2404, 2029], [2205, 2298], [1617, 1761]])


# ##############################
# Tests for the transform subpackage
# ##############################
def test_plantcv_transform_get_color_matrix():
    # load in target_matrix
    matrix_file = np.load(os.path.join(TEST_DATA, TEST_TARGET_MATRIX), encoding="latin1")
    matrix_compare = matrix_file['arr_0']
    # Read in rgb_img and gray-scale mask
    rgb_img = cv2.imread(os.path.join(TEST_DATA, TEST_TARGET_IMG))
    mask = cv2.imread(os.path.join(TEST_DATA, TEST_TARGET_MASK), -1)
    # The result should be a len(np.unique(mask))-1 x 4 matrix
    headers, matrix = pcv.transform.get_color_matrix(rgb_img, mask)
    assert np.array_equal(matrix, matrix_compare)


def test_plantcv_transform_get_color_matrix_img():
    # Read in two gray-scale images
    rgb_img = cv2.imread(os.path.join(TEST_DATA, TEST_TARGET_MASK), -1)
    mask = cv2.imread(os.path.join(TEST_DATA, TEST_TARGET_MASK), -1)
    # The input for rgb_img needs to be an RGB image
    with pytest.raises(RuntimeError):
        _, _ = pcv.transform.get_color_matrix(rgb_img, mask)


def test_plantcv_transform_get_color_matrix_mask():
    # Read in two gray-scale images
    rgb_img = cv2.imread(os.path.join(TEST_DATA, TEST_TARGET_IMG))
    mask = cv2.imread(os.path.join(TEST_DATA, TEST_TARGET_MASK))
    # The input for rgb_img needs to be an RGB image
    with pytest.raises(RuntimeError):
        _, _ = pcv.transform.get_color_matrix(rgb_img, mask)


def test_plantcv_transform_get_matrix_m():
    # load in comparison matrices
    matrix_m_file = np.load(os.path.join(TEST_DATA, TEST_MATRIX_M1), encoding="latin1")
    matrix_compare_m = matrix_m_file['arr_0']
    matrix_b_file = np.load(os.path.join(TEST_DATA, TEST_MATRIX_B1), encoding="latin1")
    matrix_compare_b = matrix_b_file['arr_0']
    # read in matrices
    t_matrix_file = np.load(os.path.join(TEST_DATA, TEST_TARGET_MATRIX), encoding="latin1")
    t_matrix = t_matrix_file['arr_0']
    s_matrix_file = np.load(os.path.join(TEST_DATA, TEST_SOURCE1_MATRIX), encoding="latin1")
    s_matrix = s_matrix_file['arr_0']
    # apply matrices to function
    matrix_a, matrix_m, matrix_b = pcv.transform.get_matrix_m(t_matrix, s_matrix)
    matrix_compare_m = np.rint(matrix_compare_m)
    matrix_compare_b = np.rint(matrix_compare_b)
    matrix_m = np.rint(matrix_m)
    matrix_b = np.rint(matrix_b)
    assert np.array_equal(matrix_m, matrix_compare_m) and np.array_equal(matrix_b, matrix_compare_b)


def test_plantcv_transform_get_matrix_m_unequal_data():
    # load in comparison matrices
    matrix_m_file = np.load(os.path.join(TEST_DATA, TEST_MATRIX_M2), encoding="latin1")
    matrix_compare_m = matrix_m_file['arr_0']
    matrix_b_file = np.load(os.path.join(TEST_DATA, TEST_MATRIX_B2), encoding="latin1")
    matrix_compare_b = matrix_b_file['arr_0']
    # read in matrices
    t_matrix_file = np.load(os.path.join(TEST_DATA, TEST_TARGET_MATRIX), encoding="latin1")
    t_matrix = t_matrix_file['arr_0']
    s_matrix_file = np.load(os.path.join(TEST_DATA, TEST_SOURCE2_MATRIX), encoding="latin1")
    s_matrix = s_matrix_file['arr_0']
    # apply matrices to function
    matrix_a, matrix_m, matrix_b = pcv.transform.get_matrix_m(t_matrix, s_matrix)
    matrix_compare_m = np.rint(matrix_compare_m)
    matrix_compare_b = np.rint(matrix_compare_b)
    matrix_m = np.rint(matrix_m)
    matrix_b = np.rint(matrix_b)
    assert np.array_equal(matrix_m, matrix_compare_m) and np.array_equal(matrix_b, matrix_compare_b)


def test_plantcv_transform_calc_transformation_matrix():
    # load in comparison matrices
    matrix_file = np.load(os.path.join(TEST_DATA, TEST_TRANSFORM1), encoding="latin1")
    matrix_compare = matrix_file['arr_0']
    # read in matrices
    matrix_m_file = np.load(os.path.join(TEST_DATA, TEST_MATRIX_M1), encoding="latin1")
    matrix_m = matrix_m_file['arr_0']
    matrix_b_file = np.load(os.path.join(TEST_DATA, TEST_MATRIX_B1), encoding="latin1")
    matrix_b = matrix_b_file['arr_0']
    # apply to function
    _, matrix_t = pcv.transform.calc_transformation_matrix(matrix_m, matrix_b)
    matrix_t = np.rint(matrix_t)
    matrix_compare = np.rint(matrix_compare)
    assert np.array_equal(matrix_t, matrix_compare)


def test_plantcv_transform_calc_transformation_matrix_b_incorrect():
    # read in matrices
    matrix_m_file = np.load(os.path.join(TEST_DATA, TEST_MATRIX_M1), encoding="latin1")
    matrix_m = matrix_m_file['arr_0']
    matrix_b_file = np.load(os.path.join(TEST_DATA, TEST_MATRIX_B1), encoding="latin1")
    matrix_b = matrix_b_file['arr_0']
    matrix_b = np.asmatrix(matrix_b, float)
    with pytest.raises(RuntimeError):
        _, _ = pcv.transform.calc_transformation_matrix(matrix_m, matrix_b.T)


def test_plantcv_transform_calc_transformation_matrix_not_mult():
    # read in matrices
    matrix_m_file = np.load(os.path.join(TEST_DATA, TEST_MATRIX_M1), encoding="latin1")
    matrix_m = matrix_m_file['arr_0']
    matrix_b_file = np.load(os.path.join(TEST_DATA, TEST_MATRIX_B1), encoding="latin1")
    matrix_b = matrix_b_file['arr_0']
    with pytest.raises(RuntimeError):
        _, _ = pcv.transform.calc_transformation_matrix(matrix_m, matrix_b[:3])


def test_plantcv_transform_calc_transformation_matrix_not_mat():
    # read in matrices
    matrix_m_file = np.load(os.path.join(TEST_DATA, TEST_MATRIX_M1), encoding="latin1")
    matrix_m = matrix_m_file['arr_0']
    matrix_b_file = np.load(os.path.join(TEST_DATA, TEST_MATRIX_B1), encoding="latin1")
    matrix_b = matrix_b_file['arr_0']
    with pytest.raises(RuntimeError):
        _, _ = pcv.transform.calc_transformation_matrix(matrix_m[:, 1], matrix_b[:, 1])


def test_plantcv_transform_apply_transformation():
    # load corrected image to compare
    corrected_compare = cv2.imread(os.path.join(TEST_DATA, TEST_S1_CORRECTED))
    # Test cache directory
    cache_dir = os.path.join(TEST_TMPDIR, "test_plantcv_transform")
    os.mkdir(cache_dir)
    # Make image and mask directories in the cache directory
    imgdir = os.path.join(cache_dir, "images")
    # read in matrices
    matrix_t_file = np.load(os.path.join(TEST_DATA, TEST_TRANSFORM1), encoding="latin1")
    matrix_t = matrix_t_file['arr_0']
    # read in images
    target_img = cv2.imread(os.path.join(TEST_DATA, TEST_TARGET_IMG))
    source_img = cv2.imread(os.path.join(TEST_DATA, TEST_SOURCE1_IMG))
    # Test with debug = "print"
    pcv.params.debug = "print"
    pcv.params.debug_outdir = imgdir
    _ = pcv.transform.apply_transformation_matrix(source_img, target_img, matrix_t)
    # Test with debug = "plot"
    pcv.params.debug = "plot"
    _ = pcv.transform.apply_transformation_matrix(source_img, target_img, matrix_t)
    # Test with debug = None
    pcv.params.debug = None
    corrected_img = pcv.transform.apply_transformation_matrix(source_img, target_img, matrix_t)
    # assert source and corrected have same shape
    assert np.array_equal(corrected_img, corrected_compare)


def test_plantcv_transform_apply_transformation_incorrect_t():
    # read in matrices
    matrix_t_file = np.load(os.path.join(TEST_DATA, TEST_MATRIX_B1), encoding="latin1")
    matrix_t = matrix_t_file['arr_0']
    # read in images
    target_img = cv2.imread(os.path.join(TEST_DATA, TEST_TARGET_IMG))
    source_img = cv2.imread(os.path.join(TEST_DATA, TEST_SOURCE1_IMG))
    with pytest.raises(RuntimeError):
        _ = pcv.transform.apply_transformation_matrix(source_img, target_img, matrix_t)


def test_plantcv_transform_apply_transformation_incorrect_img():
    # read in matrices
    matrix_t_file = np.load(os.path.join(TEST_DATA, TEST_TRANSFORM1), encoding="latin1")
    matrix_t = matrix_t_file['arr_0']
    # read in images
    target_img = cv2.imread(os.path.join(TEST_DATA, TEST_TARGET_IMG))
    source_img = cv2.imread(os.path.join(TEST_DATA, TEST_TARGET_MASK), -1)
    with pytest.raises(RuntimeError):
        _ = pcv.transform.apply_transformation_matrix(source_img, target_img, matrix_t)


def test_plantcv_transform_save_matrix():
    # Test cache directory
    cache_dir = os.path.join(TEST_TMPDIR, "test_plantcv_transform")
    os.mkdir(cache_dir)
    # read in matrix
    matrix_t_file = np.load(os.path.join(TEST_DATA, TEST_TRANSFORM1), encoding="latin1")
    matrix_t = matrix_t_file['arr_0']
    # .npz filename
    filename = os.path.join(cache_dir, 'test.npz')
    pcv.transform.save_matrix(matrix_t, filename)
    assert os.path.exists(filename) is True


def test_plantcv_transform_save_matrix_incorrect_filename():
    # Test cache directory
    cache_dir = os.path.join(TEST_TMPDIR, "test_plantcv_transform")
    os.mkdir(cache_dir)
    # read in matrix
    matrix_t_file = np.load(os.path.join(TEST_DATA, TEST_TRANSFORM1), encoding="latin1")
    matrix_t = matrix_t_file['arr_0']
    # .npz filename
    filename = "test"
    with pytest.raises(RuntimeError):
        pcv.transform.save_matrix(matrix_t, filename)


def test_plantcv_transform_load_matrix():
    # read in matrix_t
    matrix_t_file = np.load(os.path.join(TEST_DATA, TEST_TRANSFORM1), encoding="latin1")
    matrix_t = matrix_t_file['arr_0']
    # test load function with matrix_t
    matrix_t_loaded = pcv.transform.load_matrix(os.path.join(TEST_DATA, TEST_TRANSFORM1))
    assert np.array_equal(matrix_t, matrix_t_loaded)


def test_plantcv_transform_correct_color():
    # Test cache directory
    cache_dir = os.path.join(TEST_TMPDIR, "test_plantcv_transform")
    os.mkdir(cache_dir)
    # load corrected image to compare
    corrected_compare = cv2.imread(os.path.join(TEST_DATA, TEST_S1_CORRECTED))
    # Test cache directory
    cache_dir = os.path.join(TEST_TMPDIR, "test_plantcv_transform_correct_color")
    os.mkdir(cache_dir)
    # Make image and mask directories in the cache directory
    imgdir = os.path.join(cache_dir, "images")
    matdir = os.path.join(cache_dir, "saved_matrices")
    # Read in target, source, and gray-scale mask
    target_img = cv2.imread(os.path.join(TEST_DATA, TEST_TARGET_IMG))
    source_img = cv2.imread(os.path.join(TEST_DATA, TEST_SOURCE1_IMG))
    mask = cv2.imread(os.path.join(TEST_DATA, TEST_TARGET_MASK), -1)
    output_path = os.path.join(matdir)
    # Test with debug = "print"
    pcv.params.debug = "print"
    pcv.params.debug_outdir = imgdir
    _, _, _, _ = pcv.transform.correct_color(target_img, mask, source_img, mask, cache_dir)
    # Test with debug = "plot"
    pcv.params.debug = "plot"
    _, _, _, _ = pcv.transform.correct_color(target_img, mask, source_img, mask, output_path)
    # Test with debug = None
    pcv.params.debug = None
    _, _, matrix_t, corrected_img = pcv.transform.correct_color(target_img, mask, source_img, mask, output_path)
    # assert source and corrected have same shape
    assert all([np.array_equal(corrected_img, corrected_compare),
                os.path.exists(os.path.join(output_path, "target_matrix.npz")) is True,
                os.path.exists(os.path.join(output_path, "source_matrix.npz")) is True,
                os.path.exists(os.path.join(output_path, "transformation_matrix.npz")) is True])


def test_plantcv_transform_correct_color_output_dne():
    # load corrected image to compare
    corrected_compare = cv2.imread(os.path.join(TEST_DATA, TEST_S1_CORRECTED))
    # Test cache directory
    cache_dir = os.path.join(TEST_TMPDIR, "test_plantcv_transform_correct_color_output_dne")
    os.mkdir(cache_dir)
    # Make image and mask directories in the cache directory
    imgdir = os.path.join(cache_dir, "images")
    # Read in target, source, and gray-scale mask
    target_img = cv2.imread(os.path.join(TEST_DATA, TEST_TARGET_IMG))
    source_img = cv2.imread(os.path.join(TEST_DATA, TEST_SOURCE1_IMG))
    mask = cv2.imread(os.path.join(TEST_DATA, TEST_TARGET_MASK), -1)
    output_path = os.path.join(cache_dir, "saved_matrices_1")  # output_directory that does not currently exist
    # Test with debug = "print"
    pcv.params.debug = "print"
    pcv.params.debug_outdir = imgdir
    _, _, _, _ = pcv.transform.correct_color(target_img, mask, source_img, mask, output_path)
    # Test with debug = "plot"
    pcv.params.debug = "plot"
    _, _, _, _ = pcv.transform.correct_color(target_img, mask, source_img, mask, output_path)
    # Test with debug = None
    pcv.params.debug = None
    _, _, matrix_t, corrected_img = pcv.transform.correct_color(target_img, mask, source_img, mask, output_path)
    # assert source and corrected have same shape
    assert all([np.array_equal(corrected_img, corrected_compare),
                os.path.exists(os.path.join(output_path, "target_matrix.npz")) is True,
                os.path.exists(os.path.join(output_path, "source_matrix.npz")) is True,
                os.path.exists(os.path.join(output_path, "transformation_matrix.npz")) is True])


def test_plantcv_transform_create_color_card_mask():
    # Load target image
    rgb_img = cv2.imread(os.path.join(TEST_DATA, TEST_TARGET_IMG))
    # Test cache directory
    cache_dir = os.path.join(TEST_TMPDIR, "test_plantcv_transform_create_color_card_mask")
    os.mkdir(cache_dir)
    pcv.params.debug_outdir = cache_dir
    # Test with debug = "print"
    pcv.params.debug = "print"
    _ = pcv.transform.create_color_card_mask(rgb_img=rgb_img, radius=6, start_coord=(166, 166),
                                             spacing=(21, 21), nrows=6, ncols=4, exclude=[20, 0])
    # Test with debug = "plot"
    pcv.params.debug = "plot"
    _ = pcv.transform.create_color_card_mask(rgb_img=rgb_img, radius=6, start_coord=(166, 166),
                                             spacing=(21, 21), nrows=6, ncols=4, exclude=[20, 0])
    # Test with debug = None
    pcv.params.debug = None
    mask = pcv.transform.create_color_card_mask(rgb_img=rgb_img, radius=6, start_coord=(166, 166),
                                                spacing=(21, 21), nrows=6, ncols=4, exclude=[20, 0])
    assert all([i == j] for i, j in zip(np.unique(mask), np.array([0, 10, 20, 30, 40, 50, 60, 70, 80, 90, 100, 110,
                                                                   120, 130, 140, 150, 160, 170, 180, 190, 200, 210,
                                                                   220], dtype=np.uint8)))


def test_plantcv_transform_quick_color_check():
    # Load target image
    t_matrix = np.load(os.path.join(TEST_DATA, TEST_TARGET_MATRIX), encoding="latin1")
    target_matrix = t_matrix['arr_0']
    s_matrix = np.load(os.path.join(TEST_DATA, TEST_SOURCE1_MATRIX), encoding="latin1")
    source_matrix = s_matrix['arr_0']
    # Test cache directory
    cache_dir = os.path.join(TEST_TMPDIR, "test_plantcv_transform_quick_color_check")
    os.mkdir(cache_dir)
    pcv.params.debug_outdir = cache_dir
    # Test with debug = "print"
    pcv.params.debug = "print"
    pcv.transform.quick_color_check(target_matrix, source_matrix, num_chips=22)
    # Test with debug = "plot"
    pcv.params.debug = "plot"
    pcv.transform.quick_color_check(target_matrix, source_matrix, num_chips=22)
    # Test with debug = None
    pcv.params.debug = None
    pcv.transform.quick_color_check(target_matrix, source_matrix, num_chips=22)
    assert os.path.exists(os.path.join(cache_dir, "color_quick_check.png"))


def test_plantcv_transform_find_color_card():
    # Load rgb image
    rgb_img = cv2.imread(os.path.join(TEST_DATA, TEST_TARGET_IMG))
    # Test cache directory
    cache_dir = os.path.join(TEST_TMPDIR, "test_plantcv_transform_find_color_card")
    os.mkdir(cache_dir)
    pcv.params.debug_outdir = cache_dir
    df, start, space = pcv.transform.find_color_card(rgb_img=rgb_img, threshold_type='adaptgauss', blurry=False,
                                                     threshvalue=90)
    # Test with debug = "print"
    pcv.params.debug = "print"
    _ = pcv.transform.create_color_card_mask(rgb_img=rgb_img, radius=6, start_coord=start,
                                             spacing=space, nrows=6, ncols=4, exclude=[20, 0])
    # Test with debug = "plot"
    pcv.params.debug = "plot"
    _ = pcv.transform.create_color_card_mask(rgb_img=rgb_img, radius=6, start_coord=start,
                                             spacing=space, nrows=6, ncols=4, exclude=[20, 0])
    # Test with debug = None
    pcv.params.debug = None
    mask = pcv.transform.create_color_card_mask(rgb_img=rgb_img, radius=6, start_coord=start,
                                                spacing=space, nrows=6, ncols=4, exclude=[20, 0])
    assert all([i == j] for i, j in zip(np.unique(mask), np.array([0, 10, 20, 30, 40, 50, 60, 70, 80, 90, 100, 110,
                                                                   120, 130, 140, 150, 160, 170, 180, 190, 200, 210,
                                                                   220], dtype=np.uint8)))


def test_plantcv_transform_find_color_card_optional_parameters():
    # Clear previous outputs
    pcv.outputs.clear()
    # Load rgb image
    rgb_img = cv2.imread(os.path.join(TEST_DATA, TEST_TARGET_IMG_COLOR_CARD))
    # Test cache directory
    cache_dir = os.path.join(TEST_TMPDIR, "test_plantcv_transform_find_color_card")
    os.mkdir(cache_dir)
    pcv.params.debug_outdir = cache_dir
    # Test with threshold ='normal'
    df1, start1, space1 = pcv.transform.find_color_card(rgb_img=rgb_img, threshold_type='normal', blurry=True,
                                                        background='light', threshvalue=90, label="prefix")
    assert pcv.outputs.observations["prefix"]["color_chip_size"]["value"] > 15000


def test_plantcv_transform_find_color_card_otsu():
    # Clear previous outputs
    pcv.outputs.clear()
    # Load rgb image
    rgb_img = cv2.imread(os.path.join(TEST_DATA, TEST_TARGET_IMG_COLOR_CARD))
    # Test cache directory
    cache_dir = os.path.join(TEST_TMPDIR, "test_plantcv_transform_find_color_card_otsu")
    os.mkdir(cache_dir)
    pcv.params.debug_outdir = cache_dir
    # Test with threshold ='normal'
    df1, start1, space1 = pcv.transform.find_color_card(rgb_img=rgb_img, threshold_type='otsu', blurry=True,
                                                        background='light', threshvalue=90, label="prefix")
    assert pcv.outputs.observations["prefix"]["color_chip_size"]["value"] > 15000


def test_plantcv_transform_find_color_card_optional_size_parameters():
    # Clear previous outputs
    pcv.outputs.clear()
    # Load rgb image
    rgb_img = cv2.imread(os.path.join(TEST_DATA, TEST_TARGET_IMG_COLOR_CARD))
    # Test cache directory
    cache_dir = os.path.join(TEST_TMPDIR, "test_plantcv_transform_find_color_card")
    os.mkdir(cache_dir)
    pcv.params.debug_outdir = cache_dir
    _, _, _ = pcv.transform.find_color_card(rgb_img=rgb_img, record_chip_size="mean")
    assert pcv.outputs.observations["default"]["color_chip_size"]["value"] > 15000


def test_plantcv_transform_find_color_card_optional_size_parameters_none():
    # Clear previous outputs
    pcv.outputs.clear()
    # Load rgb image
    rgb_img = cv2.imread(os.path.join(TEST_DATA, TEST_TARGET_IMG_COLOR_CARD))
    # Test cache directory
    cache_dir = os.path.join(TEST_TMPDIR, "test_plantcv_transform_find_color_card")
    os.mkdir(cache_dir)
    pcv.params.debug_outdir = cache_dir
    _, _, _ = pcv.transform.find_color_card(rgb_img=rgb_img, record_chip_size=None)
    assert pcv.outputs.observations.get("default") is None


def test_plantcv_transform_find_color_card_bad_record_chip_size():
    # Clear previous outputs
    pcv.outputs.clear()
    # Load rgb image
    rgb_img = cv2.imread(os.path.join(TEST_DATA, TEST_TARGET_IMG))
    pcv.params.debug = None
    _, _, _ = pcv.transform.find_color_card(rgb_img=rgb_img, record_chip_size='averageeeed')
    assert pcv.outputs.observations["default"]["color_chip_size"]["value"] is None


def test_plantcv_transform_find_color_card_bad_thresh_input():
    # Load rgb image
    rgb_img = cv2.imread(os.path.join(TEST_DATA, TEST_TARGET_IMG))
    with pytest.raises(RuntimeError):
        pcv.params.debug = None
        _, _, _ = pcv.transform.find_color_card(rgb_img=rgb_img, threshold_type='gaussian')


def test_plantcv_transform_find_color_card_bad_background_input():
    # Load rgb image
    rgb_img = cv2.imread(os.path.join(TEST_DATA, TEST_TARGET_IMG))
    with pytest.raises(RuntimeError):
        pcv.params.debug = None
        _, _, _ = pcv.transform.find_color_card(rgb_img=rgb_img, background='lite')


def test_plantcv_transform_find_color_card_bad_colorcard():
    # Load rgb image
    rgb_img = cv2.imread(os.path.join(TEST_DATA, TEST_TARGET_IMG_WITH_HEXAGON))
    with pytest.raises(RuntimeError):
        pcv.params.debug = None
        _, _, _ = pcv.transform.find_color_card(rgb_img=rgb_img)


def test_plantcv_transform_rescale():
    # Test cache directory
    cache_dir = os.path.join(TEST_TMPDIR, "test_plantcv_transform_rescale")
    os.mkdir(cache_dir)
    pcv.params.debug_outdir = cache_dir
    gray_img = cv2.imread(os.path.join(TEST_DATA, TEST_INPUT_GRAY), -1)
    # Test with debug = "print"
    pcv.params.debug = "print"
    _ = pcv.transform.rescale(gray_img=gray_img, min_value=0, max_value=100)
    pcv.params.debug = "plot"
    rescaled_img = pcv.transform.rescale(gray_img=gray_img, min_value=0, max_value=100)
    assert max(np.unique(rescaled_img)) == 100


def test_plantcv_transform_rescale_bad_input():
    # Load rgb image
    rgb_img = cv2.imread(os.path.join(TEST_DATA, TEST_TARGET_IMG))
    with pytest.raises(RuntimeError):
        _ = pcv.transform.rescale(gray_img=rgb_img)


def test_plantcv_transform_resize():
    # Test cache directory
    cache_dir = os.path.join(TEST_TMPDIR, "test_plantcv_trancform_resize")
    os.mkdir(cache_dir)
    pcv.params.debug_outdir = cache_dir
    gray_img = cv2.imread(os.path.join(TEST_DATA, TEST_INPUT_GRAY_SMALL), -1)
    size = (100, 100)
    # Test with debug "print"
    pcv.params.debug = "print"
    _ = pcv.transform.resize(img=gray_img, size=size, interpolation="auto")
    # Test with debug "plot"
    pcv.params.debug = "plot"
    resized_img = pcv.transform.resize(img=gray_img, size=size, interpolation="auto")
    assert resized_img.shape == size


def test_plantcv_transform_resize_unsupported_method():
    gray_img = cv2.imread(os.path.join(TEST_DATA, TEST_INPUT_GRAY_SMALL), -1)
    with pytest.raises(RuntimeError):
        _ = pcv.transform.resize(img=gray_img, size=(100, 100), interpolation="mymethod")


def test_plantcv_transform_resize_crop():
    gray_img = cv2.imread(os.path.join(TEST_DATA, TEST_INPUT_GRAY_SMALL), -1)
    size = (20, 20)
    resized_im = pcv.transform.resize(img=gray_img, size=size, interpolation=None)
    assert resized_im.shape == size


def test_plantcv_transform_resize_pad():
    gray_img = cv2.imread(os.path.join(TEST_DATA, TEST_INPUT_GRAY_SMALL), -1)
    size = (100, 100)
    resized_im = pcv.transform.resize(img=gray_img, size=size, interpolation=None)
    assert resized_im.shape == size


def test_plantcv_transform_resize_pad_crop_color():
    color_img = cv2.imread(os.path.join(TEST_DATA, TEST_INPUT_GRAY_SMALL))
    size = (100, 100)
    resized_im = pcv.transform.resize(img=color_img, size=size, interpolation=None)
    assert resized_im.shape == (size[1], size[0], 3)


def test_plantcv_transform_resize_factor():
    # Test cache directory
    cache_dir = os.path.join(TEST_TMPDIR, "test_plantcv_trancform_resize_factor")
    os.mkdir(cache_dir)
    pcv.params.debug_outdir = cache_dir
    gray_img = cv2.imread(os.path.join(TEST_DATA, TEST_INPUT_GRAY_SMALL), -1)
    # Resizing factors
    factor_x = 0.5
    factor_y = 0.2
    # Test with debug "print"
    pcv.params.debug = "print"
    _ = pcv.transform.resize_factor(img=gray_img, factors=(factor_x, factor_y), interpolation="auto")
    # Test with debug "plot"
    pcv.params.debug = "plot"
    resized_img = pcv.transform.resize_factor(img=gray_img, factors=(factor_x, factor_y), interpolation="auto")
    output_size = resized_img.shape
    expected_size = (int(gray_img.shape[0] * factor_y), int(gray_img.shape[1] * factor_x))
    assert output_size == expected_size


def test_plantcv_transform_resize_factor_bad_input():
    gray_img = cv2.imread(os.path.join(TEST_DATA, TEST_INPUT_GRAY_SMALL), -1)
    with pytest.raises(RuntimeError):
        _ = pcv.transform.resize_factor(img=gray_img, factors=(0, 2), interpolation="auto")


def test_plantcv_transform_nonuniform_illumination_rgb():
    # Test cache directory
    cache_dir = os.path.join(TEST_TMPDIR, "test_plantcv_transform_nonuniform_illumination")
    os.mkdir(cache_dir)
    pcv.params.debug_outdir = cache_dir
    # Load rgb image
    rgb_img = cv2.imread(os.path.join(TEST_DATA, TEST_TARGET_IMG))
    pcv.params.debug = "plot"
    _ = pcv.transform.nonuniform_illumination(img=rgb_img, ksize=11)
    pcv.params.debug = "print"
    corrected = pcv.transform.nonuniform_illumination(img=rgb_img, ksize=11)
    assert np.mean(corrected) < np.mean(rgb_img)


def test_plantcv_transform_nonuniform_illumination_gray():
    # Test cache directory
    cache_dir = os.path.join(TEST_TMPDIR, "test_plantcv_transform_nonuniform_illumination")
    os.mkdir(cache_dir)
    pcv.params.debug_outdir = cache_dir
    # Load rgb image
    gray_img = cv2.imread(os.path.join(TEST_DATA, TEST_INPUT_GRAY), -1)
    pcv.params.debug = "plot"
    _ = pcv.transform.nonuniform_illumination(img=gray_img, ksize=11)
    pcv.params.debug = "print"
    corrected = pcv.transform.nonuniform_illumination(img=gray_img, ksize=11)
    assert np.shape(corrected) == np.shape(gray_img)


# ##############################
# Tests for the threshold subpackage
# ##############################
def test_plantcv_threshold_binary():
    # Test cache directory
    cache_dir = os.path.join(TEST_TMPDIR, "test_plantcv_threshold_binary")
    os.mkdir(cache_dir)
    pcv.params.debug_outdir = cache_dir
    # Read in test data
    gray_img = cv2.imread(os.path.join(TEST_DATA, TEST_INPUT_GRAY), -1)
    # Test with object type = dark
    pcv.params.debug = None
    _ = pcv.threshold.binary(gray_img=gray_img, threshold=25, max_value=255, object_type="dark")
    # Test with debug = "print"
    pcv.params.debug = "print"
    _ = pcv.threshold.binary(gray_img=gray_img, threshold=25, max_value=255, object_type="light")
    # Test with debug = "plot"
    pcv.params.debug = "plot"
    _ = pcv.threshold.binary(gray_img=gray_img, threshold=25, max_value=255, object_type="light")
    # Test with debug = None
    pcv.params.debug = None
    binary_img = pcv.threshold.binary(gray_img=gray_img, threshold=25, max_value=255, object_type="light")
    # Assert that the output image has the dimensions of the input image
    if all([i == j] for i, j in zip(np.shape(binary_img), TEST_GRAY_DIM)):
        # Assert that the image is binary
        if all([i == j] for i, j in zip(np.unique(binary_img), [0, 255])):
            assert 1
        else:
            assert 0
    else:
        assert 0


def test_plantcv_threshold_binary_incorrect_object_type():
    gray_img = cv2.imread(os.path.join(TEST_DATA, TEST_INPUT_GRAY), -1)
    with pytest.raises(RuntimeError):
        pcv.params.debug = None
        _ = pcv.threshold.binary(gray_img=gray_img, threshold=25, max_value=255, object_type="lite")


def test_plantcv_threshold_gaussian():
    # Test cache directory
    cache_dir = os.path.join(TEST_TMPDIR, "test_plantcv_threshold_gaussian")
    os.mkdir(cache_dir)
    pcv.params.debug_outdir = cache_dir
    # Read in test data
    gray_img = cv2.imread(os.path.join(TEST_DATA, TEST_INPUT_GRAY), -1)
    # Test with object type = dark
    pcv.params.debug = None
    _ = pcv.threshold.gaussian(gray_img=gray_img, max_value=255, object_type="dark")
    # Test with debug = "print"
    pcv.params.debug = "print"
    _ = pcv.threshold.gaussian(gray_img=gray_img, max_value=255, object_type="light")
    # Test with debug = "plot"
    pcv.params.debug = "plot"
    _ = pcv.threshold.gaussian(gray_img=gray_img, max_value=255, object_type="light")
    # Test with debug = None
    pcv.params.debug = None
    binary_img = pcv.threshold.gaussian(gray_img=gray_img, max_value=255, object_type="light")
    # Assert that the output image has the dimensions of the input image
    if all([i == j] for i, j in zip(np.shape(binary_img), TEST_GRAY_DIM)):
        # Assert that the image is binary
        if all([i == j] for i, j in zip(np.unique(binary_img), [0, 255])):
            assert 1
        else:
            assert 0
    else:
        assert 0


def test_plantcv_threshold_gaussian_incorrect_object_type():
    gray_img = cv2.imread(os.path.join(TEST_DATA, TEST_INPUT_GRAY), -1)
    with pytest.raises(RuntimeError):
        pcv.params.debug = None
        _ = pcv.threshold.gaussian(gray_img=gray_img, max_value=255, object_type="lite")


def test_plantcv_threshold_mean():
    # Test cache directory
    cache_dir = os.path.join(TEST_TMPDIR, "test_plantcv_threshold_mean")
    os.mkdir(cache_dir)
    pcv.params.debug_outdir = cache_dir
    # Read in test data
    gray_img = cv2.imread(os.path.join(TEST_DATA, TEST_INPUT_GRAY), -1)
    # Test with object type = dark
    pcv.params.debug = None
    _ = pcv.threshold.mean(gray_img=gray_img, max_value=255, object_type="dark")
    # Test with debug = "print"
    pcv.params.debug = "print"
    _ = pcv.threshold.mean(gray_img=gray_img, max_value=255, object_type="light")
    # Test with debug = "plot"
    pcv.params.debug = "plot"
    _ = pcv.threshold.mean(gray_img=gray_img, max_value=255, object_type="light")
    # Test with debug = None
    pcv.params.debug = None
    binary_img = pcv.threshold.mean(gray_img=gray_img, max_value=255, object_type="light")
    # Assert that the output image has the dimensions of the input image
    if all([i == j] for i, j in zip(np.shape(binary_img), TEST_GRAY_DIM)):
        # Assert that the image is binary
        if all([i == j] for i, j in zip(np.unique(binary_img), [0, 255])):
            assert 1
        else:
            assert 0
    else:
        assert 0


def test_plantcv_threshold_mean_incorrect_object_type():
    gray_img = cv2.imread(os.path.join(TEST_DATA, TEST_INPUT_GRAY), -1)
    with pytest.raises(RuntimeError):
        pcv.params.debug = None
        _ = pcv.threshold.mean(gray_img=gray_img, max_value=255, object_type="lite")


def test_plantcv_threshold_otsu():
    # Test cache directory
    cache_dir = os.path.join(TEST_TMPDIR, "test_plantcv_threshold_otsu")
    os.mkdir(cache_dir)
    pcv.params.debug_outdir = cache_dir
    # Read in test data
    gray_img = cv2.imread(os.path.join(TEST_DATA, TEST_INPUT_GREENMAG), -1)
    # Test with object set to light
    pcv.params.debug = None
    _ = pcv.threshold.otsu(gray_img=gray_img, max_value=255, object_type="light")
    # Test with debug = "print"
    pcv.params.debug = "print"
    _ = pcv.threshold.otsu(gray_img=gray_img, max_value=255, object_type='dark')
    # Test with debug = "plot"
    pcv.params.debug = "plot"
    _ = pcv.threshold.otsu(gray_img=gray_img, max_value=255, object_type='dark')
    # Test with debug = None
    pcv.params.debug = None
    binary_img = pcv.threshold.otsu(gray_img=gray_img, max_value=255, object_type='dark')
    # Assert that the output image has the dimensions of the input image
    if all([i == j] for i, j in zip(np.shape(binary_img), TEST_GRAY_DIM)):
        # Assert that the image is binary
        if all([i == j] for i, j in zip(np.unique(binary_img), [0, 255])):
            assert 1
        else:
            assert 0
    else:
        assert 0


def test_plantcv_threshold_otsu_incorrect_object_type():
    gray_img = cv2.imread(os.path.join(TEST_DATA, TEST_INPUT_GRAY), -1)
    with pytest.raises(RuntimeError):
        pcv.params.debug = None
        _ = pcv.threshold.otsu(gray_img=gray_img, max_value=255, object_type="lite")


def test_plantcv_threshold_custom_range():
    # Test cache directory
    cache_dir = os.path.join(TEST_TMPDIR, "test_plantcv_threshold_range")
    os.mkdir(cache_dir)
    pcv.params.debug_outdir = cache_dir
    # Read in test data
    img = cv2.imread(os.path.join(TEST_DATA, TEST_INPUT_COLOR))
    gray_img = cv2.imread(os.path.join(TEST_DATA, TEST_INPUT_GRAY), -1)
    # Test with debug = "print"
    pcv.params.debug = 'print'
    # Test channel='gray'
    _, _ = pcv.threshold.custom_range(img, lower_thresh=[0], upper_thresh=[255], channel='gray')
    _, _ = pcv.threshold.custom_range(gray_img, lower_thresh=[0], upper_thresh=[255], channel='gray')
    # Test channel='HSV'
    _, _ = pcv.threshold.custom_range(img, lower_thresh=[0, 0, 0], upper_thresh=[255, 255, 255], channel='HSV')
    # Test channel='LAB'
    _, _ = pcv.threshold.custom_range(img, lower_thresh=[0, 0, 0], upper_thresh=[255, 255, 255], channel='LAB')
    pcv.params.debug = 'plot'
    # Test channel='RGB'
    mask, binary_img = pcv.threshold.custom_range(img, lower_thresh=[0, 0, 0], upper_thresh=[255, 255, 255],
                                                  channel='RGB')
    # Assert that the output image has the dimensions of the input image
    if all([i == j] for i, j in zip(np.shape(binary_img), TEST_GRAY_DIM)):
        # Assert that the image is binary
        if all([i == j] for i, j in zip(np.unique(binary_img), [0, 255])):
            assert 1
        else:
            assert 0
    else:
        assert 0


def test_plantcv_threshold_custom_range_bad_input_hsv():
    # Test cache directory
    cache_dir = os.path.join(TEST_TMPDIR, "test_plantcv_threshold_range")
    os.mkdir(cache_dir)
    pcv.params.debug_outdir = cache_dir
    # Read in test data
    img = cv2.imread(os.path.join(TEST_DATA, TEST_INPUT_COLOR))
    with pytest.raises(RuntimeError):
        _, _ = pcv.threshold.custom_range(img, lower_thresh=[0, 0], upper_thresh=[2, 2, 2, 2], channel='HSV')


def test_plantcv_threshold_custom_range_bad_input_rgb():
    # Test cache directory
    cache_dir = os.path.join(TEST_TMPDIR, "test_plantcv_threshold_range")
    os.mkdir(cache_dir)
    pcv.params.debug_outdir = cache_dir
    # Read in test data
    img = cv2.imread(os.path.join(TEST_DATA, TEST_INPUT_COLOR))
    with pytest.raises(RuntimeError):
        _, _ = pcv.threshold.custom_range(img, lower_thresh=[0, 0], upper_thresh=[2, 2, 2, 2], channel='RGB')


def test_plantcv_threshold_custom_range_bad_input_lab():
    # Test cache directory
    cache_dir = os.path.join(TEST_TMPDIR, "test_plantcv_threshold_range")
    os.mkdir(cache_dir)
    pcv.params.debug_outdir = cache_dir
    # Read in test data
    img = cv2.imread(os.path.join(TEST_DATA, TEST_INPUT_COLOR))
    with pytest.raises(RuntimeError):
        _, _ = pcv.threshold.custom_range(img, lower_thresh=[0, 0], upper_thresh=[2, 2, 2], channel='LAB')


def test_plantcv_threshold_custom_range_bad_input_gray():
    # Test cache directory
    cache_dir = os.path.join(TEST_TMPDIR, "test_plantcv_threshold_range")
    os.mkdir(cache_dir)
    pcv.params.debug_outdir = cache_dir
    # Read in test data
    img = cv2.imread(os.path.join(TEST_DATA, TEST_INPUT_COLOR))
    with pytest.raises(RuntimeError):
        _, _ = pcv.threshold.custom_range(img, lower_thresh=[0, 0], upper_thresh=[2], channel='gray')


def test_plantcv_threshold_custom_range_bad_input_channel():
    # Test cache directory
    cache_dir = os.path.join(TEST_TMPDIR, "test_plantcv_threshold_range")
    os.mkdir(cache_dir)
    pcv.params.debug_outdir = cache_dir
    # Read in test data
    img = cv2.imread(os.path.join(TEST_DATA, TEST_INPUT_COLOR))
    with pytest.raises(RuntimeError):
        _, _ = pcv.threshold.custom_range(img, lower_thresh=[0], upper_thresh=[2], channel='CMYK')


def test_plantcv_threshold_saturation():
    # Test cache directory
    cache_dir = os.path.join(TEST_TMPDIR, "test_plantcv_threshold_saturation")
    os.mkdir(cache_dir)
    pcv.params.debug_outdir = cache_dir
    # Read in test data
    rgb_img = cv2.imread(os.path.join(TEST_DATA, TEST_INPUT_COLOR))
    # Test with debug = "print"
    pcv.params.debug = "print"
    _ = pcv.threshold.saturation(rgb_img=rgb_img, threshold=254, channel="all")
    # Test with debug = "plot"
    pcv.params.debug = "plot"
    thresh = pcv.threshold.saturation(rgb_img=rgb_img, threshold=254, channel="any")
    assert np.sum(thresh) == 920050455 and len(np.unique(thresh)) == 2


def test_plantcv_threshold_saturation_bad_input():
    # Test cache directory
    cache_dir = os.path.join(TEST_TMPDIR, "test_plantcv_threshold_saturation_bad_input")
    os.mkdir(cache_dir)
    pcv.params.debug_outdir = cache_dir
    # Read in test data
    rgb_img = cv2.imread(os.path.join(TEST_DATA, TEST_INPUT_COLOR))
    with pytest.raises(RuntimeError):
        _ = pcv.threshold.saturation(rgb_img=rgb_img, threshold=254, channel="red")


def test_plantcv_threshold_triangle():
    # Test cache directory
    cache_dir = os.path.join(TEST_TMPDIR, "test_plantcv_threshold_triangle")
    os.mkdir(cache_dir)
    pcv.params.debug_outdir = cache_dir
    # Read in test data
    gray_img = cv2.imread(os.path.join(TEST_DATA, TEST_INPUT_GRAY), -1)
    # Test with debug = "print"
    pcv.params.debug = "print"
    _ = pcv.threshold.triangle(gray_img=gray_img, max_value=255, object_type="dark", xstep=10)
    # Test with debug = "plot"
    pcv.params.debug = "plot"
    _ = pcv.threshold.triangle(gray_img=gray_img, max_value=255, object_type="light", xstep=10)
    # Test with debug = None
    pcv.params.debug = None
    binary_img = pcv.threshold.triangle(gray_img=gray_img, max_value=255, object_type="light", xstep=10)
    # Assert that the output image has the dimensions of the input image
    if all([i == j] for i, j in zip(np.shape(binary_img), TEST_GRAY_DIM)):
        # Assert that the image is binary
        if all([i == j] for i, j in zip(np.unique(binary_img), [0, 255])):
            assert 1
        else:
            assert 0
    else:
        assert 0


def test_plantcv_threshold_triangle_incorrect_object_type():
    gray_img = cv2.imread(os.path.join(TEST_DATA, TEST_INPUT_GRAY), -1)
    with pytest.raises(RuntimeError):
        pcv.params.debug = None
        _ = pcv.threshold.triangle(gray_img=gray_img, max_value=255, object_type="lite", xstep=10)


def test_plantcv_threshold_texture():
    # Test cache directory
    cache_dir = os.path.join(TEST_TMPDIR, "test_plantcv_threshold_texture")
    os.mkdir(cache_dir)
    pcv.params.debug_outdir = cache_dir
    gray_img = cv2.imread(os.path.join(TEST_DATA, TEST_INPUT_GRAY_SMALL), -1)
    binary_img = pcv.threshold.texture(gray_img, ksize=6, threshold=7, offset=3, texture_method='dissimilarity',
                                       borders='nearest', max_value=255)
    # Assert that the output image has the dimensions of the input image
    if all([i == j] for i, j in zip(np.shape(binary_img), TEST_GRAY_DIM)):
        # Assert that the image is binary
        if all([i == j] for i, j in zip(np.unique(binary_img), [0, 255])):
            assert 1
        else:
            assert 0
    else:
        assert 0


# ###################################
# Tests for the visualize subpackage
# ###################################
def test_plantcv_visualize_auto_threshold_methods_bad_input():
    cache_dir = os.path.join(TEST_TMPDIR, "test_plantcv_auto_threshold_methods")
    os.mkdir(cache_dir)
    pcv.params.debug_outdir = cache_dir
    img = cv2.imread(os.path.join(TEST_DATA, TEST_INPUT_COLOR))
    with pytest.raises(RuntimeError):
        _ = pcv.visualize.auto_threshold_methods(gray_img=img)


def test_plantcv_visualize_auto_threshold_methods():
    cache_dir = os.path.join(TEST_TMPDIR, "test_plantcv_auto_threshold_methods")
    os.mkdir(cache_dir)
    pcv.params.debug_outdir = cache_dir
    img = cv2.imread(os.path.join(TEST_DATA, TEST_INPUT_GRAY), -1)
    pcv.params.debug = "print"
    _ = pcv.visualize.auto_threshold_methods(gray_img=img)
    pcv.params.debug = "plot"
    labeled_imgs = pcv.visualize.auto_threshold_methods(gray_img=img)
    assert len(labeled_imgs) == 5 and np.shape(labeled_imgs[0])[0] == np.shape(img)[0]


def test_plantcv_visualize_pseudocolor():
    cache_dir = os.path.join(TEST_TMPDIR, "test_plantcv_pseudocolor")
    os.mkdir(cache_dir)
    pcv.params.debug_outdir = cache_dir
    img = cv2.imread(os.path.join(TEST_DATA, TEST_INPUT_BINARY), -1)
    mask = cv2.imread(os.path.join(TEST_DATA, TEST_INPUT_BINARY), -1)
    contours_npz = np.load(os.path.join(TEST_DATA, TEST_INPUT_CONTOURS), encoding="latin1")
    obj_contour = contours_npz['arr_0']
    filename = os.path.join(cache_dir, 'plantcv_pseudo_image.png')
    # Test with debug = "print"
    pcv.params.debug = "print"
    _ = pcv.visualize.pseudocolor(gray_img=img, mask=None)
    _ = pcv.visualize.pseudocolor(gray_img=img, mask=None)

    pimg = pcv.visualize.pseudocolor(gray_img=img, mask=mask, min_value=10, max_value=200)
    pcv.print_image(pimg, filename)
    # Test with debug = "plot"
    pcv.params.debug = "plot"
    _ = pcv.visualize.pseudocolor(gray_img=img, mask=mask, background="image")
    _ = pcv.visualize.pseudocolor(gray_img=img, mask=mask, background="image", title="customized title")
    _ = pcv.visualize.pseudocolor(gray_img=img, mask=None)
    _ = pcv.visualize.pseudocolor(gray_img=img, mask=mask, background="black", obj=obj_contour, axes=False,
                                  colorbar=False)
    _ = pcv.visualize.pseudocolor(gray_img=img, mask=mask, background="image", obj=obj_contour, obj_padding=15)
    _ = pcv.visualize.pseudocolor(gray_img=img, mask=None, axes=False, colorbar=False)
    # Test with debug = None
    pcv.params.debug = None
    _ = pcv.visualize.pseudocolor(gray_img=img, mask=None)
    pseudo_img = pcv.visualize.pseudocolor(gray_img=img, mask=mask, background="white")
    # Assert that the output image has the dimensions of the input image
    if all([i == j] for i, j in zip(np.shape(pseudo_img), TEST_BINARY_DIM)):
        assert 1
    else:
        assert 0


def test_plantcv_visualize_pseudocolor_bad_input():
    cache_dir = os.path.join(TEST_TMPDIR, "test_plantcv_pseudocolor")
    os.mkdir(cache_dir)
    pcv.params.debug_outdir = cache_dir
    img = cv2.imread(os.path.join(TEST_DATA, TEST_INPUT_COLOR))
    with pytest.raises(RuntimeError):
        _ = pcv.visualize.pseudocolor(gray_img=img)


def test_plantcv_visualize_pseudocolor_bad_background():
    cache_dir = os.path.join(TEST_TMPDIR, "test_plantcv_pseudocolor_bad_background")
    os.mkdir(cache_dir)
    pcv.params.debug_outdir = cache_dir
    img = cv2.imread(os.path.join(TEST_DATA, TEST_INPUT_BINARY), -1)
    mask = cv2.imread(os.path.join(TEST_DATA, TEST_INPUT_BINARY), -1)
    with pytest.raises(RuntimeError):
        _ = pcv.visualize.pseudocolor(gray_img=img, mask=mask, background="pink")


def test_plantcv_visualize_pseudocolor_bad_padding():
    cache_dir = os.path.join(TEST_TMPDIR, "test_plantcv_pseudocolor_bad_background")
    os.mkdir(cache_dir)
    pcv.params.debug_outdir = cache_dir
    img = cv2.imread(os.path.join(TEST_DATA, TEST_INPUT_BINARY), -1)
    mask = cv2.imread(os.path.join(TEST_DATA, TEST_INPUT_BINARY), -1)
    contours_npz = np.load(os.path.join(TEST_DATA, TEST_INPUT_CONTOURS), encoding="latin1")
    obj_contour = contours_npz['arr_0']
    with pytest.raises(RuntimeError):
        _ = pcv.visualize.pseudocolor(gray_img=img, mask=mask, obj=obj_contour, obj_padding="pink")


def test_plantcv_visualize_colorize_masks():
    # Test cache directory
    cache_dir = os.path.join(TEST_TMPDIR, "test_plantcv_naive_bayes_classifier")
    os.mkdir(cache_dir)
    pcv.params.debug_outdir = cache_dir
    # Read in test data
    img = cv2.imread(os.path.join(TEST_DATA, TEST_INPUT_COLOR))
    # Test with debug = "print"
    pcv.params.debug = "print"
    mask = pcv.naive_bayes_classifier(rgb_img=img, pdf_file=os.path.join(TEST_DATA, TEST_PDFS))
    _ = pcv.visualize.colorize_masks(masks=[mask['plant'], mask['background']],
                                     colors=[(0, 0, 0), (1, 1, 1)])
    # Test with debug = "plot"
    pcv.params.debug = "plot"
    _ = pcv.visualize.colorize_masks(masks=[mask['plant'], mask['background']],
                                     colors=[(0, 0, 0), (1, 1, 1)])
    # Test with debug = None
    pcv.params.debug = None
    colored_img = pcv.visualize.colorize_masks(masks=[mask['plant'], mask['background']],
                                               colors=['red', 'blue'])
    # Assert that the output image has the dimensions of the input image
    assert not np.average(colored_img) == 0


def test_plantcv_visualize_colorize_masks_bad_input_empty():
    with pytest.raises(RuntimeError):
        _ = pcv.visualize.colorize_masks(masks=[], colors=[])


def test_plantcv_visualize_colorize_masks_bad_input_mismatch_number():
    # Read in test data
    img = cv2.imread(os.path.join(TEST_DATA, TEST_INPUT_COLOR))
    # Test with debug = "print"
    pcv.params.debug = "print"
    mask = pcv.naive_bayes_classifier(rgb_img=img, pdf_file=os.path.join(TEST_DATA, TEST_PDFS))
    with pytest.raises(RuntimeError):
        _ = pcv.visualize.colorize_masks(masks=[mask['plant'], mask['background']], colors=['red', 'green', 'blue'])


def test_plantcv_visualize_colorize_masks_bad_color_input():
    # Read in test data
    img = cv2.imread(os.path.join(TEST_DATA, TEST_INPUT_COLOR))
    # Test with debug = "print"
    pcv.params.debug = "print"
    mask = pcv.naive_bayes_classifier(rgb_img=img, pdf_file=os.path.join(TEST_DATA, TEST_PDFS))
    with pytest.raises(RuntimeError):
        _ = pcv.visualize.colorize_masks(masks=[mask['plant'], mask['background']], colors=['red', 1.123])


def test_plantcv_visualize_histogram():
    # Test cache directory
    cache_dir = os.path.join(TEST_TMPDIR, "test_plantcv_plot_hist")
    os.mkdir(cache_dir)
    pcv.params.debug_outdir = cache_dir
    # Test in print mode
    pcv.params.debug = "print"
    img = cv2.imread(os.path.join(TEST_DATA, TEST_INPUT_GRAY), -1)
    mask = cv2.imread(os.path.join(TEST_DATA, TEST_INPUT_BINARY), -1)
    _ = pcv.visualize.histogram(gray_img=np.uint16(img), mask=mask, bins=200, title='Include Title')
    # Test in plot mode
    pcv.params.debug = "plot"
    fig_hist = pcv.visualize.histogram(gray_img=img)
    assert str(type(fig_hist)) == "<class 'plotnine.ggplot.ggplot'>"


def test_plantcv_visualize_clustered_contours():
    # Test cache directory
    cache_dir = os.path.join(TEST_TMPDIR, "test_plantcv_plot_hist")
    os.mkdir(cache_dir)
    pcv.params.debug_outdir = cache_dir
    # Read in test data
    img = cv2.imread(os.path.join(TEST_DATA, TEST_INPUT_GRAY), -1)
    img1 = cv2.imread(os.path.join(TEST_DATA, TEST_INPUT_VISUALIZE_BACKGROUND), -1)
    roi_objects = np.load(os.path.join(TEST_DATA, TEST_INPUT_VISUALIZE_CONTOUR), encoding="latin1")
    hierarchy = np.load(os.path.join(TEST_DATA, TEST_INPUT_VISUALIZE_HIERARCHY), encoding="latin1")
    cluster_i = np.load(os.path.join(TEST_DATA, TEST_INPUT_VISUALIZE_CLUSTERS), encoding="latin1")
    objs = [roi_objects[arr_n] for arr_n in roi_objects]
    obj_hierarchy = hierarchy['arr_0']
    cluster = [cluster_i[arr_n] for arr_n in cluster_i]
    # Test in print mode
    pcv.params.debug = "print"
    # Reset the saved color scale (can be saved between tests)
    pcv.params.saved_color_scale = None
    _ = pcv.visualize.clustered_contours(img=img, grouped_contour_indices=cluster, roi_objects=objs,
                                         roi_obj_hierarchy=obj_hierarchy, nrow=2, ncol=2)
    # Test in plot mode
    pcv.params.debug = "plot"
    # Reset the saved color scale (can be saved between tests)
    pcv.params.saved_color_scale = None
    cluster_img = pcv.visualize.clustered_contours(img=img1, grouped_contour_indices=cluster, roi_objects=objs,
                                                   roi_obj_hierarchy=obj_hierarchy)
    assert len(np.unique(cluster_img.reshape(-1, cluster_img.shape[2]), axis=0)) == 37


def test_plantcv_visualize_colorspaces():
    # Test cache directory
    cache_dir = os.path.join(TEST_TMPDIR, "test_plantcv_plot_hist")
    os.mkdir(cache_dir)
    pcv.params.debug_outdir = cache_dir
    # Read in test data
    img = cv2.imread(os.path.join(TEST_DATA, TEST_INPUT_COLOR))
    pcv.params.debug = "plot"
    vis_img_small = pcv.visualize.colorspaces(rgb_img=img, original_img=False)
    pcv.params.debug = "print"
    vis_img = pcv.visualize.colorspaces(rgb_img=img)
    assert np.shape(vis_img)[1] > (np.shape(img)[1]) and np.shape(vis_img_small)[1] > (np.shape(img)[1])


def test_plantcv_visualize_colorspaces_bad_input():
    # Test cache directory
    cache_dir = os.path.join(TEST_TMPDIR, "test_plantcv_plot_hist")
    os.mkdir(cache_dir)
    pcv.params.debug_outdir = cache_dir
    # Read in test data
    img = cv2.imread(os.path.join(TEST_DATA, TEST_INPUT_GRAY), -1)
    with pytest.raises(RuntimeError):
        _ = pcv.visualize.colorspaces(rgb_img=img)


def test_plantcv_visualize_overlay_two_imgs():
    pcv.params.debug = None
    cache_dir = os.path.join(TEST_TMPDIR, "test_plantcv_visualize_overlay_two_imgs")
    os.mkdir(cache_dir)
    img1 = cv2.imread(os.path.join(TEST_DATA, TEST_INPUT_COLOR))
    img2 = cv2.imread(os.path.join(TEST_DATA, TEST_INPUT_BINARY))
    pcv.params.debug = 'print'
    pcv.params.debug_outdir = cache_dir
    _ = pcv.visualize.overlay_two_imgs(img1=img1, img2=img2)
    pcv.params.debug = 'plot'
    out_img = pcv.visualize.overlay_two_imgs(img1=img1, img2=img2)
    sample_pt1 = img1[1445, 1154]
    sample_pt2 = img2[1445, 1154]
    sample_pt3 = out_img[1445, 1154]
    pred_rgb = (sample_pt1 * 0.5) + (sample_pt2 * 0.5)
    pred_rgb = pred_rgb.astype(np.uint8)
    assert np.array_equal(sample_pt3, pred_rgb)


def test_plantcv_visualize_overlay_two_imgs_grayscale():
    pcv.params.debug = None
    cache_dir = os.path.join(TEST_TMPDIR, "test_plantcv_visualize_overlay_two_imgs_grayscale")
    os.mkdir(cache_dir)
    img1 = cv2.imread(os.path.join(TEST_DATA, TEST_INPUT_BINARY), -1)
    img2 = cv2.imread(os.path.join(TEST_DATA, TEST_INPUT_BINARY), -1)
    out_img = pcv.visualize.overlay_two_imgs(img1=img1, img2=img2)
    sample_pt1 = np.array([255, 255, 255], dtype=np.uint8)
    sample_pt2 = np.array([255, 255, 255], dtype=np.uint8)
    sample_pt3 = out_img[1445, 1154]
    pred_rgb = (sample_pt1 * 0.5) + (sample_pt2 * 0.5)
    pred_rgb = pred_rgb.astype(np.uint8)
    assert np.array_equal(sample_pt3, pred_rgb)


def test_plantcv_visualize_overlay_two_imgs_bad_alpha():
    pcv.params.debug = None
    cache_dir = os.path.join(TEST_TMPDIR, "test_plantcv_visualize_overlay_two_imgs_bad_alpha")
    os.mkdir(cache_dir)
    img1 = cv2.imread(os.path.join(TEST_DATA, TEST_INPUT_COLOR))
    img2 = cv2.imread(os.path.join(TEST_DATA, TEST_INPUT_BINARY))
    alpha = -1
    with pytest.raises(RuntimeError):
        _ = pcv.visualize.overlay_two_imgs(img1=img1, img2=img2, alpha=alpha)


def test_plantcv_visualize_overlay_two_imgs_size_mismatch():
    pcv.params.debug = None
    cache_dir = os.path.join(TEST_TMPDIR, "test_plantcv_visualize_overlay_two_imgs_size_mismatch")
    os.mkdir(cache_dir)
    img1 = cv2.imread(os.path.join(TEST_DATA, TEST_INPUT_COLOR))
    img2 = cv2.imread(os.path.join(TEST_DATA, TEST_INPUT_CROPPED))
    with pytest.raises(RuntimeError):
        _ = pcv.visualize.overlay_two_imgs(img1=img1, img2=img2)


# ##############################
# Tests for the utils subpackage
# ##############################
def test_plantcv_utils_json2csv():
    # Test cache directory
    cache_dir = os.path.join(TEST_TMPDIR, "test_plantcv_utils_json2csv")
    os.mkdir(cache_dir)
    plantcv.utils.json2csv(json_file=os.path.join(TEST_DATA, "merged_output.json"),
                           csv_file=os.path.join(cache_dir, "exports"))
    assert all([os.path.exists(os.path.join(cache_dir, "exports-single-value-traits.csv")),
                os.path.exists(os.path.join(cache_dir, "exports-multi-value-traits.csv"))])


def test_plantcv_utils_json2csv_no_json():
    # Test cache directory
    cache_dir = os.path.join(TEST_TMPDIR, "test_plantcv_utils_json2csv_no_json")
    os.mkdir(cache_dir)
    with pytest.raises(IOError):
        plantcv.utils.json2csv(json_file=os.path.join(TEST_DATA, "not_a_file.json"),
                               csv_file=os.path.join(cache_dir, "exports"))


def test_plantcv_utils_json2csv_bad_json():
    # Test cache directory
    cache_dir = os.path.join(TEST_TMPDIR, "test_plantcv_utils_json2csv_bad_json")
    os.mkdir(cache_dir)
    with pytest.raises(ValueError):
        plantcv.utils.json2csv(json_file=os.path.join(TEST_DATA, "incorrect_json_data.txt"),
                               csv_file=os.path.join(cache_dir, "exports"))


def test_plantcv_utils_sample_images_snapshot():
    # Test cache directory
    cache_dir = os.path.join(TEST_TMPDIR, "test_plantcv_utils_sample_images")
    os.mkdir(cache_dir)
    snapshot_dir = os.path.join(PARALLEL_TEST_DATA, TEST_SNAPSHOT_DIR)
    img_outdir = os.path.join(cache_dir, "snapshot")
    plantcv.utils.sample_images(source_path=snapshot_dir, dest_path=img_outdir, num=3)
    assert os.path.exists(os.path.join(cache_dir, "snapshot"))


def test_plantcv_utils_sample_images_flatdir():
    # Test cache directory
    cache_dir = os.path.join(TEST_TMPDIR, "test_plantcv_utils_sample_images")
    os.mkdir(cache_dir)
    flat_dir = os.path.join(TEST_DATA)
    img_outdir = os.path.join(cache_dir, "images")
    plantcv.utils.sample_images(source_path=flat_dir, dest_path=img_outdir, num=30)
    random_images = os.listdir(img_outdir)
    assert all([len(random_images) == 30, len(np.unique(random_images)) == 30])


def test_plantcv_utils_sample_images_bad_source():
    # Test cache directory
    cache_dir = os.path.join(TEST_TMPDIR, "test_plantcv_utils_sample_images")
    os.mkdir(cache_dir)
    fake_dir = os.path.join(TEST_DATA, "snapshot")
    img_outdir = os.path.join(cache_dir, "images")
    with pytest.raises(IOError):
        plantcv.utils.sample_images(source_path=fake_dir, dest_path=img_outdir, num=3)


def test_plantcv_utils_sample_images_bad_flat_num():
    # Test cache directory
    cache_dir = os.path.join(TEST_TMPDIR, "test_plantcv_utils_sample_images")
    os.mkdir(cache_dir)
    flat_dir = os.path.join(TEST_DATA)
    img_outdir = os.path.join(cache_dir, "images")
    with pytest.raises(RuntimeError):
        plantcv.utils.sample_images(source_path=flat_dir, dest_path=img_outdir, num=300)


def test_plantcv_utils_sample_images_bad_phenofront_num():
    # Test cache directory
    cache_dir = os.path.join(TEST_TMPDIR, "test_plantcv_utils_sample_images")
    os.mkdir(cache_dir)
    snapshot_dir = os.path.join(PARALLEL_TEST_DATA, TEST_SNAPSHOT_DIR)
    img_outdir = os.path.join(cache_dir, "images")
    with pytest.raises(RuntimeError):
        plantcv.utils.sample_images(source_path=snapshot_dir, dest_path=img_outdir, num=300)


def test_plantcv_utils_tabulate_bayes_classes():
    # Test cache directory
    cache_dir = os.path.join(TEST_TMPDIR, "test_plantcv_utils_tabulate_bayes_classes")
    os.mkdir(cache_dir)
    outfile = os.path.join(cache_dir, "rgb_table.txt")
    plantcv.utils.tabulate_bayes_classes(input_file=os.path.join(TEST_DATA, PIXEL_VALUES), output_file=outfile)
    table = pd.read_csv(outfile, sep="\t")
    assert table.shape == (228, 2)


def test_plantcv_utils_tabulate_bayes_classes_missing_input():
    # Test cache directory
    cache_dir = os.path.join(TEST_TMPDIR, "test_plantcv_utils_tabulate_bayes_classes_missing_input")
    os.mkdir(cache_dir)
    outfile = os.path.join(cache_dir, "rgb_table.txt")
    with pytest.raises(IOError):
        plantcv.utils.tabulate_bayes_classes(input_file=os.path.join(PIXEL_VALUES), output_file=outfile)


# ##############################
# Clean up test files
# ##############################
def teardown_function():
    shutil.rmtree(TEST_TMPDIR)<|MERGE_RESOLUTION|>--- conflicted
+++ resolved
@@ -949,7 +949,6 @@
 # ##########################
 # Tests for the main package
 # ##########################
-<<<<<<< HEAD
 @pytest.mark.parametrize("debug", ["print", "plot"])
 def test_plantcv_debug(debug, tmpdir):
     from plantcv.plantcv._debug import _debug
@@ -959,7 +958,8 @@
     img = cv2.imread(os.path.join(TEST_DATA, TEST_INPUT_COLOR))
     _debug(visual=img, filename=os.path.join(img_outdir, TEST_INPUT_COLOR))
     assert True
-=======
+
+    
 @pytest.mark.parametrize("datatype,value", [[list, []], [int, 2], [float, 2.2], [bool, True], [str, "2"], [dict, {}],
                                             [tuple, ()], [None, None]])
 def test_plantcv_outputs_add_observation(datatype, value):
@@ -976,7 +976,6 @@
     with pytest.raises(RuntimeError):
         outputs.add_observation(sample='default', variable='test', trait='test variable', method='type', scale='none',
                                 datatype=list, value=np.array([2]), label=[])
->>>>>>> f2b67d01
 
 
 def test_plantcv_transform_warp_smaller():
