#!/usr/bin/env python

import pytest
import os
import shutil
import json
import numpy as np
import cv2
import sys
import pandas as pd
from plotnine import ggplot
from plantcv import plantcv as pcv
import plantcv.learn
import plantcv.parallel
import plantcv.utils
import xarray as xr
# Import matplotlib and use a null Template to block plotting to screen
# This will let us test debug = "plot"
import matplotlib
import matplotlib.pyplot as plt
import dask
from dask.distributed import Client
from skimage import img_as_ubyte

PARALLEL_TEST_DATA = os.path.join(os.path.dirname(os.path.abspath(__file__)), "parallel_data")
TEST_TMPDIR = os.path.join(os.path.dirname(os.path.abspath(__file__)), "..", ".cache")
TEST_IMG_DIR = "images"
TEST_IMG_DIR2 = "images_w_date"
TEST_SNAPSHOT_DIR = "snapshots"
TEST_PIPELINE = os.path.join(PARALLEL_TEST_DATA, "plantcv-script.py")
META_FIELDS = {"imgtype": 0, "camera": 1, "frame": 2, "zoom": 3, "lifter": 4, "gain": 5, "exposure": 6, "id": 7}
VALID_META = {
    # Camera settings
    "camera": {
        "label": "camera identifier",
        "datatype": "<class 'str'>",
        "value": "none"
    },
    "imgtype": {
        "label": "image type",
        "datatype": "<class 'str'>",
        "value": "none"
    },
    "zoom": {
        "label": "camera zoom setting",
        "datatype": "<class 'str'>",
        "value": "none"
    },
    "exposure": {
        "label": "camera exposure setting",
        "datatype": "<class 'str'>",
        "value": "none"
    },
    "gain": {
        "label": "camera gain setting",
        "datatype": "<class 'str'>",
        "value": "none"
    },
    "frame": {
        "label": "image series frame identifier",
        "datatype": "<class 'str'>",
        "value": "none"
    },
    "lifter": {
        "label": "imaging platform height setting",
        "datatype": "<class 'str'>",
        "value": "none"
    },
    # Date-Time
    "timestamp": {
        "label": "datetime of image",
        "datatype": "<class 'datetime.datetime'>",
        "value": None
    },
    # Sample attributes
    "id": {
        "label": "image identifier",
        "datatype": "<class 'str'>",
        "value": "none"
    },
    "plantbarcode": {
        "label": "plant barcode identifier",
        "datatype": "<class 'str'>",
        "value": "none"
    },
    "treatment": {
        "label": "treatment identifier",
        "datatype": "<class 'str'>",
        "value": "none"
    },
    "cartag": {
        "label": "plant carrier identifier",
        "datatype": "<class 'str'>",
        "value": "none"
    },
    # Experiment attributes
    "measurementlabel": {
        "label": "experiment identifier",
        "datatype": "<class 'str'>",
        "value": "none"
    },
    # Other
    "other": {
        "label": "other identifier",
        "datatype": "<class 'str'>",
        "value": "none"
    }
}

METADATA_COPROCESS = {
    'VIS_SV_0_z1_h1_g0_e82_117770.jpg': {
        'path': os.path.join(PARALLEL_TEST_DATA, 'snapshots', 'snapshot57383', 'VIS_SV_0_z1_h1_g0_e82_117770.jpg'),
        'camera': 'SV',
        'imgtype': 'VIS',
        'zoom': 'z1',
        'exposure': 'e82',
        'gain': 'g0',
        'frame': '0',
        'lifter': 'h1',
        'timestamp': '2014-10-22 17:49:35.187',
        'id': '117770',
        'plantbarcode': 'Ca031AA010564',
        'treatment': 'none',
        'cartag': '2143',
        'measurementlabel': 'C002ch_092214_biomass',
        'other': 'none',
        'coimg': 'NIR_SV_0_z1_h1_g0_e65_117779.jpg'
    },
    'NIR_SV_0_z1_h1_g0_e65_117779.jpg': {
        'path': os.path.join(PARALLEL_TEST_DATA, 'snapshots', 'snapshot57383', 'NIR_SV_0_z1_h1_g0_e65_117779.jpg'),
        'camera': 'SV',
        'imgtype': 'NIR',
        'zoom': 'z1',
        'exposure': 'e65',
        'gain': 'g0',
        'frame': '0',
        'lifter': 'h1',
        'timestamp': '2014-10-22 17:49:35.187',
        'id': '117779',
        'plantbarcode': 'Ca031AA010564',
        'treatment': 'none',
        'cartag': '2143',
        'measurementlabel': 'C002ch_092214_biomass',
        'other': 'none'
    }
}
METADATA_VIS_ONLY = {
    'VIS_SV_0_z1_h1_g0_e82_117770.jpg': {
        'path': os.path.join(PARALLEL_TEST_DATA, 'snapshots', 'snapshot57383', 'VIS_SV_0_z1_h1_g0_e82_117770.jpg'),
        'camera': 'SV',
        'imgtype': 'VIS',
        'zoom': 'z1',
        'exposure': 'e82',
        'gain': 'g0',
        'frame': '0',
        'lifter': 'h1',
        'timestamp': '2014-10-22 17:49:35.187',
        'id': '117770',
        'plantbarcode': 'Ca031AA010564',
        'treatment': 'none',
        'cartag': '2143',
        'measurementlabel': 'C002ch_092214_biomass',
        'other': 'none'
    }
}
METADATA_NIR_ONLY = {
    'NIR_SV_0_z1_h1_g0_e65_117779.jpg': {
        'path': os.path.join(PARALLEL_TEST_DATA, 'snapshots', 'snapshot57383', 'NIR_SV_0_z1_h1_g0_e65_117779.jpg'),
        'camera': 'SV',
        'imgtype': 'NIR',
        'zoom': 'z1',
        'exposure': 'e65',
        'gain': 'g0',
        'frame': '0',
        'lifter': 'h1',
        'timestamp': '2014-10-22 17:49:35.187',
        'id': '117779',
        'plantbarcode': 'Ca031AA010564',
        'treatment': 'none',
        'cartag': '2143',
        'measurementlabel': 'C002ch_092214_biomass',
        'other': 'none'
    }
}
# Set the temp directory for dask
dask.config.set(temporary_directory=TEST_TMPDIR)


# ##########################
# Tests setup function
# ##########################
def setup_function():
    if not os.path.exists(TEST_TMPDIR):
        os.mkdir(TEST_TMPDIR)


# ##############################
# Tests for the parallel subpackage
# ##############################
def test_plantcv_parallel_workflowconfig_save_config_file():
    # Create a test tmp directory
    cache_dir = os.path.join(TEST_TMPDIR, "test_plantcv_parallel_workflowconfig_save_config_file")
    os.mkdir(cache_dir)
    # Define output path/filename
    template_file = os.path.join(cache_dir, "config.json")
    # Create config instance
    config = plantcv.parallel.WorkflowConfig()
    # Save template file
    config.save_config(config_file=template_file)

    assert os.path.exists(template_file)


def test_plantcv_parallel_workflowconfig_import_config_file():
    # Define input path/filename
    config_file = os.path.join(PARALLEL_TEST_DATA, "workflow_config_template.json")
    # Create config instance
    config = plantcv.parallel.WorkflowConfig()
    # import config file
    config.import_config(config_file=config_file)

    assert config.cluster == "LocalCluster"


def test_plantcv_parallel_workflowconfig_validate_config():
    # Create a test tmp directory
    cache_dir = os.path.join(TEST_TMPDIR, "test_plantcv_parallel_workflowconfig_validate_config")
    os.mkdir(cache_dir)
    # Create config instance
    config = plantcv.parallel.WorkflowConfig()
    # Set valid values in config
    config.input_dir = os.path.join(PARALLEL_TEST_DATA, "images")
    config.json = os.path.join(cache_dir, "valid_config.json")
    config.filename_metadata = ["imgtype", "camera", "frame", "zoom", "lifter", "gain", "exposure", "id"]
    config.workflow = TEST_PIPELINE
    config.img_outdir = cache_dir
    # Validate config
    assert config.validate_config()


def test_plantcv_parallel_workflowconfig_invalid_startdate():
    # Create a test tmp directory
    cache_dir = os.path.join(TEST_TMPDIR, "test_plantcv_parallel_workflowconfig_invalid_startdate")
    os.mkdir(cache_dir)
    # Create config instance
    config = plantcv.parallel.WorkflowConfig()
    # Set valid values in config
    config.input_dir = os.path.join(PARALLEL_TEST_DATA, "images")
    config.json = os.path.join(cache_dir, "valid_config.json")
    config.filename_metadata = ["imgtype", "camera", "frame", "zoom", "lifter", "gain", "exposure", "id"]
    config.workflow = TEST_PIPELINE
    config.img_outdir = cache_dir
    config.start_date = "2020-05-10"
    # Validate config
    assert not config.validate_config()


def test_plantcv_parallel_workflowconfig_invalid_enddate():
    # Create a test tmp directory
    cache_dir = os.path.join(TEST_TMPDIR, "test_plantcv_parallel_workflowconfig_invalid_enddate")
    os.mkdir(cache_dir)
    # Create config instance
    config = plantcv.parallel.WorkflowConfig()
    # Set valid values in config
    config.input_dir = os.path.join(PARALLEL_TEST_DATA, "images")
    config.json = os.path.join(cache_dir, "valid_config.json")
    config.filename_metadata = ["imgtype", "camera", "frame", "zoom", "lifter", "gain", "exposure", "id"]
    config.workflow = TEST_PIPELINE
    config.img_outdir = cache_dir
    config.end_date = "2020-05-10"
    config.timestampformat = "%Y%m%d"
    # Validate config
    assert not config.validate_config()


def test_plantcv_parallel_workflowconfig_invalid_metadata_terms():
    # Create a test tmp directory
    cache_dir = os.path.join(TEST_TMPDIR, "test_plantcv_parallel_workflowconfig_invalid_metadata_terms")
    os.mkdir(cache_dir)
    # Create config instance
    config = plantcv.parallel.WorkflowConfig()
    # Set invalid values in config
    # input_dir and json are not defined by default, but are required
    # Set an incorrect metadata term
    config.filename_metadata.append("invalid")
    # Validate config
    assert not config.validate_config()


def test_plantcv_parallel_workflowconfig_invalid_filename_metadata():
    # Create a test tmp directory
    cache_dir = os.path.join(TEST_TMPDIR, "test_plantcv_parallel_workflowconfig_invalid_filename_metadata")
    os.mkdir(cache_dir)
    # Create config instance
    config = plantcv.parallel.WorkflowConfig()
    # Set invalid values in config
    # input_dir and json are not defined by default, but are required
    # Do not set required filename_metadata
    # Validate config
    assert not config.validate_config()


def test_plantcv_parallel_workflowconfig_invalid_cluster():
    # Create a test tmp directory
    cache_dir = os.path.join(TEST_TMPDIR, "test_plantcv_parallel_workflowconfig_invalid_cluster")
    os.mkdir(cache_dir)
    # Create config instance
    config = plantcv.parallel.WorkflowConfig()
    # Set invalid values in config
    # input_dir and json are not defined by default, but are required
    # Set invalid cluster type
    config.cluster = "MyCluster"
    # Validate config
    assert not config.validate_config()


def test_plantcv_parallel_metadata_parser_snapshots():
    # Create config instance
    config = plantcv.parallel.WorkflowConfig()
    config.input_dir = os.path.join(PARALLEL_TEST_DATA, TEST_SNAPSHOT_DIR)
    config.json = os.path.join(TEST_TMPDIR, "test_plantcv_parallel_metadata_parser_snapshots", "output.json")
    config.filename_metadata = ["imgtype", "camera", "frame", "zoom", "lifter", "gain", "exposure", "id"]
    config.workflow = TEST_PIPELINE
    config.metadata_filters = {"imgtype": "VIS", "camera": "SV"}
    config.start_date = "2014-10-21 00:00:00.0"
    config.end_date = "2014-10-23 00:00:00.0"
    config.timestampformat = '%Y-%m-%d %H:%M:%S.%f'
    config.imgformat = "jpg"

    meta = plantcv.parallel.metadata_parser(config=config)
    assert meta == METADATA_VIS_ONLY


def test_plantcv_parallel_metadata_parser_snapshots_coimg():
    # Create config instance
    config = plantcv.parallel.WorkflowConfig()
    config.input_dir = os.path.join(PARALLEL_TEST_DATA, TEST_SNAPSHOT_DIR)
    config.json = os.path.join(TEST_TMPDIR, "test_plantcv_parallel_metadata_parser_snapshots_coimg", "output.json")
    config.filename_metadata = ["imgtype", "camera", "frame", "zoom", "lifter", "gain", "exposure", "id"]
    config.workflow = TEST_PIPELINE
    config.metadata_filters = {"imgtype": "VIS"}
    config.start_date = "2014-10-21 00:00:00.0"
    config.end_date = "2014-10-23 00:00:00.0"
    config.timestampformat = '%Y-%m-%d %H:%M:%S.%f'
    config.imgformat = "jpg"
    config.coprocess = "FAKE"

    meta = plantcv.parallel.metadata_parser(config=config)
    assert meta == METADATA_VIS_ONLY


def test_plantcv_parallel_metadata_parser_images():
    # Create config instance
    config = plantcv.parallel.WorkflowConfig()
    config.input_dir = os.path.join(PARALLEL_TEST_DATA, TEST_IMG_DIR)
    config.json = os.path.join(TEST_TMPDIR, "test_plantcv_parallel_metadata_parser_images", "output.json")
    config.filename_metadata = ["imgtype", "camera", "frame", "zoom", "lifter", "gain", "exposure", "id"]
    config.workflow = TEST_PIPELINE
    config.metadata_filters = {"imgtype": "VIS"}
    config.start_date = "2014"
    config.end_date = "2014"
    config.timestampformat = '%Y'  # no date in filename so check date range and date_format are ignored
    config.imgformat = "jpg"

    meta = plantcv.parallel.metadata_parser(config=config)
    expected = {
        'VIS_SV_0_z1_h1_g0_e82_117770.jpg': {
            'path': os.path.join(PARALLEL_TEST_DATA, 'images', 'VIS_SV_0_z1_h1_g0_e82_117770.jpg'),
            'camera': 'SV',
            'imgtype': 'VIS',
            'zoom': 'z1',
            'exposure': 'e82',
            'gain': 'g0',
            'frame': '0',
            'lifter': 'h1',
            'timestamp': None,
            'id': '117770',
            'plantbarcode': 'none',
            'treatment': 'none',
            'cartag': 'none',
            'measurementlabel': 'none',
            'other': 'none'}
    }
    assert meta == expected
    config.include_all_subdirs = False
    meta = plantcv.parallel.metadata_parser(config=config)
    assert meta == expected


def test_plantcv_parallel_metadata_parser_multivalue_filter():
    # Create config instance
    config = plantcv.parallel.WorkflowConfig()
    config.input_dir = os.path.join(PARALLEL_TEST_DATA, TEST_IMG_DIR)
    config.json = os.path.join(TEST_TMPDIR, "test_plantcv_parallel_metadata_parser_images", "output.json")
    config.filename_metadata = ["imgtype", "camera", "frame", "zoom", "lifter", "gain", "exposure", "id"]
    config.workflow = TEST_PIPELINE
    config.metadata_filters = {"imgtype": ["VIS", "NIR"]}
    config.imgformat = "jpg"

    meta = plantcv.parallel.metadata_parser(config=config)
    expected = {
        'VIS_SV_0_z1_h1_g0_e82_117770.jpg': {
            'path': os.path.join(PARALLEL_TEST_DATA, TEST_IMG_DIR, 'VIS_SV_0_z1_h1_g0_e82_117770.jpg'),
            'camera': 'SV',
            'imgtype': 'VIS',
            'zoom': 'z1',
            'exposure': 'e82',
            'gain': 'g0',
            'frame': '0',
            'lifter': 'h1',
            'timestamp': None,
            'id': '117770',
            'plantbarcode': 'none',
            'treatment': 'none',
            'cartag': 'none',
            'measurementlabel': 'none',
            'other': 'none'
        },
        'NIR_SV_0_z1_h1_g0_e65_117779.jpg': {
            'path': os.path.join(PARALLEL_TEST_DATA, TEST_IMG_DIR, 'NIR_SV_0_z1_h1_g0_e65_117779.jpg'),
            'camera': 'SV',
            'imgtype': 'NIR',
            'zoom': 'z1',
            'exposure': 'e65',
            'gain': 'g0',
            'frame': '0',
            'lifter': 'h1',
            'timestamp': None,
            'id': '117779',
            'plantbarcode': 'none',
            'treatment': 'none',
            'cartag': 'none',
            'measurementlabel': 'none',
            'other': 'none'
        }
    }
    assert meta == expected


def test_plantcv_parallel_metadata_parser_multivalue_filter_nomatch():
    # Create config instance
    config = plantcv.parallel.WorkflowConfig()
    config.input_dir = os.path.join(PARALLEL_TEST_DATA, TEST_IMG_DIR)
    config.json = os.path.join(TEST_TMPDIR, "test_plantcv_parallel_metadata_parser_images", "output.json")
    config.filename_metadata = ["imgtype", "camera", "frame", "zoom", "lifter", "gain", "exposure", "id"]
    config.workflow = TEST_PIPELINE
    config.metadata_filters = {"imgtype": ["VIS", "PSII"]}
    config.imgformat = "jpg"

    meta = plantcv.parallel.metadata_parser(config=config)
    expected = {
        'VIS_SV_0_z1_h1_g0_e82_117770.jpg': {
            'path': os.path.join(PARALLEL_TEST_DATA, TEST_IMG_DIR, 'VIS_SV_0_z1_h1_g0_e82_117770.jpg'),
            'camera': 'SV',
            'imgtype': 'VIS',
            'zoom': 'z1',
            'exposure': 'e82',
            'gain': 'g0',
            'frame': '0',
            'lifter': 'h1',
            'timestamp': None,
            'id': '117770',
            'plantbarcode': 'none',
            'treatment': 'none',
            'cartag': 'none',
            'measurementlabel': 'none',
            'other': 'none'
        }
    }
    assert meta == expected


def test_plantcv_parallel_metadata_parser_regex():
    # Create config instance
    config = plantcv.parallel.WorkflowConfig()
    config.input_dir = os.path.join(PARALLEL_TEST_DATA, TEST_IMG_DIR)
    config.json = os.path.join(TEST_TMPDIR, "test_plantcv_parallel_metadata_parser_images", "output.json")
    config.filename_metadata = ["imgtype", "camera", "frame", "zoom", "lifter", "gain", "exposure", "id"]
    config.workflow = TEST_PIPELINE
    config.metadata_filters = {"imgtype": "VIS"}
    config.start_date = "2014-10-21 00:00:00.0"
    config.end_date = "2014-10-23 00:00:00.0"
    config.timestampformat = '%Y-%m-%d %H:%M:%S.%f'
    config.imgformat = "jpg"
    config.delimiter = r'(VIS)_(SV)_(\d+)_(z1)_(h1)_(g0)_(e82)_(\d+)'

    meta = plantcv.parallel.metadata_parser(config=config)
    expected = {
        'VIS_SV_0_z1_h1_g0_e82_117770.jpg': {
            'path': os.path.join(PARALLEL_TEST_DATA, 'images', 'VIS_SV_0_z1_h1_g0_e82_117770.jpg'),
            'camera': 'SV',
            'imgtype': 'VIS',
            'zoom': 'z1',
            'exposure': 'e82',
            'gain': 'g0',
            'frame': '0',
            'lifter': 'h1',
            'timestamp': None,
            'id': '117770',
            'plantbarcode': 'none',
            'treatment': 'none',
            'cartag': 'none',
            'measurementlabel': 'none',
            'other': 'none'}
    }
    assert meta == expected


def test_plantcv_parallel_metadata_parser_images_outside_daterange():
    # Create config instance
    config = plantcv.parallel.WorkflowConfig()
    config.input_dir = os.path.join(PARALLEL_TEST_DATA, TEST_IMG_DIR2)
    config.json = os.path.join(TEST_TMPDIR, "test_plantcv_parallel_metadata_parser_images_outside_daterange",
                               "output.json")
    config.filename_metadata = ["imgtype", "camera", "frame", "zoom", "lifter", "gain", "exposure", "timestamp"]
    config.workflow = TEST_PIPELINE
    config.metadata_filters = {"imgtype": "NIR"}
    config.start_date = "1970-01-01 00_00_00"
    config.end_date = "1970-01-01 00_00_00"
    config.timestampformat = "%Y-%m-%d %H_%M_%S"
    config.imgformat = "jpg"
    config.delimiter = r"(NIR)_(SV)_(\d)_(z1)_(h1)_(g0)_(e65)_(\d{4}-\d{2}-\d{2} \d{2}_\d{2}_\d{2})"

    meta = plantcv.parallel.metadata_parser(config=config)
    assert meta == {}


def test_plantcv_parallel_metadata_parser_no_default_dates():
    # Create config instance
    config = plantcv.parallel.WorkflowConfig()
    config.input_dir = os.path.join(PARALLEL_TEST_DATA, TEST_SNAPSHOT_DIR)
    config.json = os.path.join(TEST_TMPDIR, "test_plantcv_parallel_metadata_parser_no_default_dates", "output.json")
    config.filename_metadata = ["imgtype", "camera", "frame", "zoom", "lifter", "gain", "exposure", "id"]
    config.workflow = TEST_PIPELINE
    config.metadata_filters = {"imgtype": "VIS", "camera": "SV", "id": "117770"}
    config.start_date = None
    config.end_date = None
    config.timestampformat = '%Y-%m-%d %H:%M:%S.%f'
    config.imgformat = "jpg"

    meta = plantcv.parallel.metadata_parser(config=config)
    assert meta == METADATA_VIS_ONLY


def test_plantcv_parallel_workflowconfig_subdaily_timestampformat():
    '''
    timestampformats with only hours and smaller units of time were failing if the script was run earlier in the day than the images were taken. this was fixed by setting end_date to 23-59-59 if we don't detect the year-month-day
    '''
    # Create config instance
    config = plantcv.parallel.WorkflowConfig()
    config.input_dir = os.path.join(PARALLEL_TEST_DATA, TEST_IMG_DIR2)
    config.json = os.path.join(
        TEST_IMG_DIR2, "test_plantcv_parallel_metadata_parser_subdaily_timestampformat", "output.json")
    config.filename_metadata = ["imgtype", "camera", "frame", "zoom", "lifter", "gain", "exposure", "timestamp"]
    config.workflow = TEST_PIPELINE
    config.metadata_filters = {"imgtype": "NIR", "camera": "SV"}
    config.start_date = None
    config.end_date = None
    config.timestampformat = "%H_%M_%S"
    config.imgformat = "jpg"

    config.delimiter = r"(NIR)_(SV)_(\d)_(z1)_(h1)_(g0)_(e65)_(\d{2}_\d{2}_\d{2})"

    meta = plantcv.parallel.metadata_parser(config=config)
    assert meta == {
        'NIR_SV_0_z1_h1_g0_e65_23_59_59.jpg': {
            'path': os.path.join(PARALLEL_TEST_DATA, 'images_w_date', 'NIR_SV_0_z1_h1_g0_e65_23_59_59.jpg'),
            'imgtype': 'NIR',
            'camera': 'SV',
            'frame': '0',
            'zoom': 'z1',
            'lifter': 'h1',
            'gain': 'g0',
            'exposure': 'e65',
            'timestamp': '23_59_59',
            'measurementlabel': 'none',
            'cartag': 'none',
            'id': 'none',
            'treatment': 'none',
            'plantbarcode': 'none',
            'other': 'none'
        }
    }


def test_plantcv_parallel_check_date_range_wrongdateformat():
    start_date = 10
    end_date = 10
    img_time = '2010-10-10'

    with pytest.raises(SystemExit, match=r'does not match format'):
        date_format = '%Y%m%d'
        _ = plantcv.parallel.check_date_range(
            start_date, end_date, img_time, date_format)


def test_plantcv_parallel_metadata_parser_snapshot_outside_daterange():
    # Create config instance
    config = plantcv.parallel.WorkflowConfig()
    config.input_dir = os.path.join(PARALLEL_TEST_DATA, TEST_SNAPSHOT_DIR)
    config.json = os.path.join(TEST_TMPDIR, "test_plantcv_parallel_metadata_parser_snapshot_outside_daterange",
                               "output.json")
    config.filename_metadata = ["imgtype", "camera", "frame", "zoom", "lifter", "gain", "exposure", "id"]
    config.workflow = TEST_PIPELINE
    config.metadata_filters = {"imgtype": "VIS"}
    config.start_date = "1970-01-01 00:00:00.0"
    config.end_date = "1970-01-01 00:00:00.0"
    config.timestampformat = '%Y-%m-%d %H:%M:%S.%f'
    config.imgformat = "jpg"

    meta = plantcv.parallel.metadata_parser(config=config)

    assert meta == {}


def test_plantcv_parallel_metadata_parser_fail_images():
    # Create config instance
    config = plantcv.parallel.WorkflowConfig()
    config.input_dir = os.path.join(PARALLEL_TEST_DATA, TEST_SNAPSHOT_DIR)
    config.json = os.path.join(TEST_TMPDIR, "test_plantcv_parallel_metadata_parser_fail_images", "output.json")
    config.filename_metadata = ["imgtype", "camera", "frame", "zoom", "lifter", "gain", "exposure", "id"]
    config.workflow = TEST_PIPELINE
    config.metadata_filters = {"cartag": "VIS"}
    config.start_date = "1970-01-01 00:00:00.0"
    config.end_date = "1970-01-01 00:00:00.0"
    config.timestampformat = '%Y-%m-%d %H:%M:%S.%f'
    config.imgformat = "jpg"
    config.coprocess = "NIR"

    meta = plantcv.parallel.metadata_parser(config=config)
    assert meta == METADATA_NIR_ONLY


def test_plantcv_parallel_metadata_parser_images_with_frame():
    # Create config instance
    config = plantcv.parallel.WorkflowConfig()
    config.input_dir = os.path.join(PARALLEL_TEST_DATA, TEST_SNAPSHOT_DIR)
    config.json = os.path.join(TEST_TMPDIR, "test_plantcv_parallel_metadata_parser_images_with_frame", "output.json")
    config.filename_metadata = ["imgtype", "camera", "frame", "zoom", "lifter", "gain", "exposure", "id"]
    config.workflow = TEST_PIPELINE
    config.metadata_filters = {"imgtype": "VIS"}
    config.start_date = "2014-10-21 00:00:00.0"
    config.end_date = "2014-10-23 00:00:00.0"
    config.timestampformat = '%Y-%m-%d %H:%M:%S.%f'
    config.imgformat = "jpg"
    config.coprocess = "NIR"

    meta = plantcv.parallel.metadata_parser(config=config)

    assert meta == {
        'VIS_SV_0_z1_h1_g0_e82_117770.jpg': {
            'path': os.path.join(PARALLEL_TEST_DATA, 'snapshots', 'snapshot57383', 'VIS_SV_0_z1_h1_g0_e82_117770.jpg'),
            'camera': 'SV',
            'imgtype': 'VIS',
            'zoom': 'z1',
            'exposure': 'e82',
            'gain': 'g0',
            'frame': '0',
            'lifter': 'h1',
            'timestamp': '2014-10-22 17:49:35.187',
            'id': '117770',
            'plantbarcode': 'Ca031AA010564',
            'treatment': 'none',
            'cartag': '2143',
            'measurementlabel': 'C002ch_092214_biomass',
            'other': 'none',
            'coimg': 'NIR_SV_0_z1_h1_g0_e65_117779.jpg'
        },
        'NIR_SV_0_z1_h1_g0_e65_117779.jpg': {
            'path': os.path.join(PARALLEL_TEST_DATA, 'snapshots', 'snapshot57383', 'NIR_SV_0_z1_h1_g0_e65_117779.jpg'),
            'camera': 'SV',
            'imgtype': 'NIR',
            'zoom': 'z1',
            'exposure': 'e65',
            'gain': 'g0',
            'frame': '0',
            'lifter': 'h1',
            'timestamp': '2014-10-22 17:49:35.187',
            'id': '117779',
            'plantbarcode': 'Ca031AA010564',
            'treatment': 'none',
            'cartag': '2143',
            'measurementlabel': 'C002ch_092214_biomass',
            'other': 'none'
        }
    }


def test_plantcv_parallel_metadata_parser_images_no_frame():
    # Create config instance
    config = plantcv.parallel.WorkflowConfig()
    config.input_dir = os.path.join(PARALLEL_TEST_DATA, TEST_SNAPSHOT_DIR)
    config.json = os.path.join(TEST_TMPDIR, "test_plantcv_parallel_metadata_parser_images_no_frame",
                               "output.json")
    config.filename_metadata = ["imgtype", "camera", "X", "zoom", "lifter", "gain", "exposure", "id"]
    config.workflow = TEST_PIPELINE
    config.metadata_filters = {"imgtype": "VIS"}
    config.start_date = "2014-10-21 00:00:00.0"
    config.end_date = "2014-10-23 00:00:00.0"
    config.timestampformat = '%Y-%m-%d %H:%M:%S.%f'
    config.imgformat = "jpg"
    config.coprocess = "NIR"

    meta = plantcv.parallel.metadata_parser(config=config)

    assert meta == {
        'VIS_SV_0_z1_h1_g0_e82_117770.jpg': {
            'path': os.path.join(PARALLEL_TEST_DATA, 'snapshots', 'snapshot57383', 'VIS_SV_0_z1_h1_g0_e82_117770.jpg'),
            'camera': 'SV',
            'imgtype': 'VIS',
            'zoom': 'z1',
            'exposure': 'e82',
            'gain': 'g0',
            'frame': 'none',
            'lifter': 'h1',
            'timestamp': '2014-10-22 17:49:35.187',
            'id': '117770',
            'plantbarcode': 'Ca031AA010564',
            'treatment': 'none',
            'cartag': '2143',
            'measurementlabel': 'C002ch_092214_biomass',
            'other': 'none',
            'coimg': 'NIR_SV_0_z1_h1_g0_e65_117779.jpg'
        },
        'NIR_SV_0_z1_h1_g0_e65_117779.jpg': {
            'path': os.path.join(PARALLEL_TEST_DATA, 'snapshots', 'snapshot57383', 'NIR_SV_0_z1_h1_g0_e65_117779.jpg'),
            'camera': 'SV',
            'imgtype': 'NIR',
            'zoom': 'z1',
            'exposure': 'e65',
            'gain': 'g0',
            'frame': 'none',
            'lifter': 'h1',
            'timestamp': '2014-10-22 17:49:35.187',
            'id': '117779',
            'plantbarcode': 'Ca031AA010564',
            'treatment': 'none',
            'cartag': '2143',
            'measurementlabel': 'C002ch_092214_biomass',
            'other': 'none'
        }
    }


def test_plantcv_parallel_metadata_parser_images_no_camera():
    # Create config instance
    config = plantcv.parallel.WorkflowConfig()
    config.input_dir = os.path.join(PARALLEL_TEST_DATA, TEST_SNAPSHOT_DIR)
    config.json = os.path.join(TEST_TMPDIR, "test_plantcv_parallel_metadata_parser_images_no_frame", "output.json")
    config.filename_metadata = ["imgtype", "X", "frame", "zoom", "lifter", "gain", "exposure", "id"]
    config.workflow = TEST_PIPELINE
    config.metadata_filters = {"imgtype": "VIS"}
    config.start_date = "2014-10-21 00:00:00.0"
    config.end_date = "2014-10-23 00:00:00.0"
    config.timestampformat = '%Y-%m-%d %H:%M:%S.%f'
    config.imgformat = "jpg"
    config.coprocess = "NIR"

    meta = plantcv.parallel.metadata_parser(config=config)

    assert meta == {
        'VIS_SV_0_z1_h1_g0_e82_117770.jpg': {
            'path': os.path.join(PARALLEL_TEST_DATA, 'snapshots', 'snapshot57383', 'VIS_SV_0_z1_h1_g0_e82_117770.jpg'),
            'camera': 'none',
            'imgtype': 'VIS',
            'zoom': 'z1',
            'exposure': 'e82',
            'gain': 'g0',
            'frame': '0',
            'lifter': 'h1',
            'timestamp': '2014-10-22 17:49:35.187',
            'id': '117770',
            'plantbarcode': 'Ca031AA010564',
            'treatment': 'none',
            'cartag': '2143',
            'measurementlabel': 'C002ch_092214_biomass',
            'other': 'none',
            'coimg': 'NIR_SV_0_z1_h1_g0_e65_117779.jpg'
        },
        'NIR_SV_0_z1_h1_g0_e65_117779.jpg': {
            'path': os.path.join(PARALLEL_TEST_DATA, 'snapshots', 'snapshot57383', 'NIR_SV_0_z1_h1_g0_e65_117779.jpg'),
            'camera': 'none',
            'imgtype': 'NIR',
            'zoom': 'z1',
            'exposure': 'e65',
            'gain': 'g0',
            'frame': '0',
            'lifter': 'h1',
            'timestamp': '2014-10-22 17:49:35.187',
            'id': '117779',
            'plantbarcode': 'Ca031AA010564',
            'treatment': 'none',
            'cartag': '2143',
            'measurementlabel': 'C002ch_092214_biomass',
            'other': 'none'
        }
    }


def test_plantcv_parallel_job_builder_single_image():
    # Create cache directory
    cache_dir = os.path.join(TEST_TMPDIR, "test_plantcv_parallel_job_builder_single_image")
    os.mkdir(cache_dir)
    # Create config instance
    config = plantcv.parallel.WorkflowConfig()
    config.input_dir = os.path.join(PARALLEL_TEST_DATA, TEST_SNAPSHOT_DIR)
    config.json = os.path.join(cache_dir, "output.json")
    config.tmp_dir = cache_dir
    config.filename_metadata = ["imgtype", "camera", "frame", "zoom", "lifter", "gain", "exposure", "id"]
    config.workflow = TEST_PIPELINE
    config.img_outdir = cache_dir
    config.metadata_filters = {"imgtype": "VIS", "camera": "SV"}
    config.start_date = "2014-10-21 00:00:00.0"
    config.end_date = "2014-10-23 00:00:00.0"
    config.timestampformat = '%Y-%m-%d %H:%M:%S.%f'
    config.imgformat = "jpg"
    config.other_args = ["--other", "on"]
    config.writeimg = True

    jobs = plantcv.parallel.job_builder(meta=METADATA_VIS_ONLY, config=config)

    image_name = list(METADATA_VIS_ONLY.keys())[0]
    result_file = os.path.join(cache_dir, image_name + '.txt')

    expected = ['python', TEST_PIPELINE, '--image', METADATA_VIS_ONLY[image_name]['path'], '--outdir',
                cache_dir, '--result', result_file, '--writeimg', '--other', 'on']

    if len(expected) != len(jobs[0]):
        assert False
    else:
        assert all([i == j] for i, j in zip(jobs[0], expected))


def test_plantcv_parallel_job_builder_coprocess():
    # Create cache directory
    cache_dir = os.path.join(TEST_TMPDIR, "test_plantcv_parallel_job_builder_coprocess")
    os.mkdir(cache_dir)
    # Create config instance
    config = plantcv.parallel.WorkflowConfig()
    config.input_dir = os.path.join(PARALLEL_TEST_DATA, TEST_SNAPSHOT_DIR)
    config.json = os.path.join(cache_dir, "output.json")
    config.tmp_dir = cache_dir
    config.filename_metadata = ["imgtype", "camera", "frame", "zoom", "lifter", "gain", "exposure", "id"]
    config.workflow = TEST_PIPELINE
    config.img_outdir = cache_dir
    config.metadata_filters = {"imgtype": "VIS", "camera": "SV"}
    config.start_date = "2014-10-21 00:00:00.0"
    config.end_date = "2014-10-23 00:00:00.0"
    config.timestampformat = '%Y-%m-%d %H:%M:%S.%f'
    config.imgformat = "jpg"
    config.other_args = ["--other", "on"]
    config.writeimg = True
    config.coprocess = "NIR"

    jobs = plantcv.parallel.job_builder(meta=METADATA_COPROCESS, config=config)

    img_names = list(METADATA_COPROCESS.keys())
    vis_name = img_names[0]
    vis_path = METADATA_COPROCESS[vis_name]['path']
    result_file = os.path.join(cache_dir, vis_name + '.txt')
    nir_name = img_names[1]
    coresult_file = os.path.join(cache_dir, nir_name + '.txt')

    expected = ['python', TEST_PIPELINE, '--image', vis_path, '--outdir', cache_dir, '--result', result_file,
                '--coresult', coresult_file, '--writeimg', '--other', 'on']

    if len(expected) != len(jobs[0]):
        assert False
    else:
        assert all([i == j] for i, j in zip(jobs[0], expected))


def test_plantcv_parallel_multiprocess_create_dask_cluster_local():
    client = plantcv.parallel.create_dask_cluster(cluster="LocalCluster", cluster_config={})
    status = client.status
    client.shutdown()
    assert status == "running"


def test_plantcv_parallel_multiprocess_create_dask_cluster():
    client = plantcv.parallel.create_dask_cluster(cluster="HTCondorCluster", cluster_config={"cores": 1,
                                                                                             "memory": "1GB",
                                                                                             "disk": "1GB"})
    status = client.status
    client.shutdown()
    assert status == "running"


def test_plantcv_parallel_multiprocess_create_dask_cluster_invalid_cluster():
    with pytest.raises(ValueError):
        _ = plantcv.parallel.create_dask_cluster(cluster="Skynet", cluster_config={})


def test_plantcv_parallel_convert_datetime_to_unixtime():
    unix_time = plantcv.parallel.convert_datetime_to_unixtime(timestamp_str="1970-01-01", date_format="%Y-%m-%d")
    assert unix_time == 0


def test_plantcv_parallel_convert_datetime_to_unixtime_bad_strptime():
    with pytest.raises(SystemExit):
        _ = plantcv.parallel.convert_datetime_to_unixtime(timestamp_str="1970-01-01", date_format="%Y-%m")


def test_plantcv_parallel_multiprocess():
    image_name = list(METADATA_VIS_ONLY.keys())[0]
    image_path = os.path.join(METADATA_VIS_ONLY[image_name]['path'], image_name)
    result_file = os.path.join(TEST_TMPDIR, image_name + '.txt')
    jobs = [['python', TEST_PIPELINE, '--image', image_path, '--outdir', TEST_TMPDIR, '--result', result_file,
             '--writeimg', '--other', 'on']]
    # Create a dask LocalCluster client
    client = Client(n_workers=1)
    plantcv.parallel.multiprocess(jobs, client=client)
    assert os.path.exists(result_file)


def test_plantcv_parallel_process_results():
    # Create a test tmp directory
    cache_dir = os.path.join(TEST_TMPDIR, "test_plantcv_parallel_process_results")
    os.mkdir(cache_dir)
    plantcv.parallel.process_results(job_dir=os.path.join(PARALLEL_TEST_DATA, "results"),
                                     json_file=os.path.join(cache_dir, 'appended_results.json'))
    plantcv.parallel.process_results(job_dir=os.path.join(PARALLEL_TEST_DATA, "results"),
                                     json_file=os.path.join(cache_dir, 'appended_results.json'))
    # Assert that the output JSON file matches the expected output JSON file
    result_file = open(os.path.join(cache_dir, "appended_results.json"), "r")
    results = json.load(result_file)
    result_file.close()
    expected_file = open(os.path.join(PARALLEL_TEST_DATA, "appended_results.json"))
    expected = json.load(expected_file)
    expected_file.close()
    assert results == expected


def test_plantcv_parallel_process_results_new_output():
    # Create a test tmp directory
    cache_dir = os.path.join(TEST_TMPDIR, "test_plantcv_parallel_process_results_new_output")
    os.mkdir(cache_dir)
    plantcv.parallel.process_results(job_dir=os.path.join(PARALLEL_TEST_DATA, "results"),
                                     json_file=os.path.join(cache_dir, 'new_result.json'))
    # Assert output matches expected values
    result_file = open(os.path.join(cache_dir, "new_result.json"), "r")
    results = json.load(result_file)
    result_file.close()
    expected_file = open(os.path.join(PARALLEL_TEST_DATA, "new_result.json"))
    expected = json.load(expected_file)
    expected_file.close()
    assert results == expected


def test_plantcv_parallel_process_results_valid_json():
    # Test when the file is a valid json file but doesn't contain expected keys
    with pytest.raises(RuntimeError):
        plantcv.parallel.process_results(job_dir=os.path.join(PARALLEL_TEST_DATA, "results"),
                                         json_file=os.path.join(PARALLEL_TEST_DATA, "valid.json"))


def test_plantcv_parallel_process_results_invalid_json():
    # Create a test tmp directory
    cache_dir = os.path.join(TEST_TMPDIR, "test_plantcv_parallel_process_results_invalid_json")
    os.mkdir(cache_dir)
    # Move the test data to the tmp directory
    shutil.copytree(os.path.join(PARALLEL_TEST_DATA, "bad_results"), os.path.join(cache_dir, "bad_results"))
    with pytest.raises(RuntimeError):
        plantcv.parallel.process_results(job_dir=os.path.join(cache_dir, "bad_results"),
                                         json_file=os.path.join(cache_dir, "bad_results", "invalid.txt"))


# ####################################################################################################################
# ########################################### PLANTCV MAIN PACKAGE ###################################################
matplotlib.use('Template')

TEST_DATA = os.path.join(os.path.dirname(os.path.abspath(__file__)), "data")
HYPERSPECTRAL_TEST_DATA = os.path.join(os.path.dirname(os.path.abspath(__file__)), "hyperspectral_data")
HYPERSPECTRAL_DATA = "darkReference"
HYPERSPECTRAL_WHITE = "darkReference_whiteReference"
HYPERSPECTRAL_DARK = "darkReference_darkReference"
HYPERSPECTRAL_HDR = "darkReference.hdr"
HYPERSPECTRAL_MASK = "darkReference_mask.png"
HYPERSPECTRAL_DATA_NO_DEFAULT = "darkReference2"
HYPERSPECTRAL_HDR_NO_DEFAULT = "darkReference2.hdr"
HYPERSPECTRAL_DATA_APPROX_PSEUDO = "darkReference3"
HYPERSPECTRAL_HDR_APPROX_PSEUDO = "darkReference3.hdr"
HYPERSPECTRAL_DATA_BAD_INTERLEAVE = "darkReference4"
HYPERSPECTRAL_HDR_BAD_INTERLEAVE = "darkReference4.hdr"
HYPERSPECTRAL_HDR_SMALL_RANGE = {'description': '{[HEADWALL Hyperspec III]}', 'samples': '800', 'lines': '1',
                                 'bands': '978', 'header offset': '0', 'file type': 'ENVI Standard',
                                 'interleave': 'bil', 'sensor type': 'Unknown', 'byte order': '0',
                                 'default bands': '159,253,520', 'wavelength units': 'nm',
                                 'wavelength': ['379.027', '379.663', '380.3', '380.936', '381.573', '382.209']}
PHOTOSYNTHESIS_TEST_DATA = os.path.join(os.path.dirname(os.path.abspath(__file__)), "photosynthesis_data")
PHOTOSYNTHESIS_IMG_INF = "PSII_HDR_supopt_temp_btx623_22_rep1.INF"
PHOTOSYNTHESIS_NPQ_IMG_INF = "PSII_HDR_020321_WT_TOP_1.INF"
PHOTOSYNTHESIS_FMASK_SV = "PSII_HDR_supopt_temp_btx623_22_rep1_mask.png"
PHOTOSYNTHESIS_FMASK_TV = "PSII_HDR_020321_WT_TOP_1_mask.png"
TEST_COLOR_DIM = (2056, 2454, 3)
TEST_GRAY_DIM = (2056, 2454)
TEST_BINARY_DIM = TEST_GRAY_DIM
TEST_INPUT_COLOR = "input_color_img.jpg"
TEST_INPUT_GRAY = "input_gray_img.jpg"
TEST_INPUT_GRAY_SMALL = "input_gray_img_small.jpg"
TEST_INPUT_BINARY = "input_binary_img.png"
# Image from http://www.libpng.org/pub/png/png-OwlAlpha.html
# This image may be used, edited and reproduced freely.
TEST_INPUT_RGBA = "input_rgba.png"
TEST_INPUT_BAYER = "bayer_img.png"
TEST_INPUT_ROI_CONTOUR = "input_roi_contour.npz"
TEST_INPUT_ROI_HIERARCHY = "input_roi_hierarchy.npz"
TEST_INPUT_CONTOURS = "input_contours.npz"
TEST_INPUT_OBJECT_CONTOURS = "input_object_contours.npz"
TEST_INPUT_OBJECT_HIERARCHY = "input_object_hierarchy.npz"
TEST_VIS = "VIS_SV_0_z300_h1_g0_e85_v500_93054.png"
TEST_NIR = "NIR_SV_0_z300_h1_g0_e15000_v500_93059.png"
TEST_VIS_TV = "VIS_TV_0_z300_h1_g0_e85_v500_93054.png"
TEST_NIR_TV = "NIR_TV_0_z300_h1_g0_e15000_v500_93059.png"
TEST_INPUT_MASK = "input_mask_binary.png"
TEST_INPUT_MASK_OOB = "mask_outbounds.png"
TEST_INPUT_MASK_RESIZE = "input_mask_resize.png"
TEST_INPUT_NIR_MASK = "input_nir.png"
TEST_INPUT_FDARK = "FLUO_TV_dark.png"
TEST_INPUT_FDARK_LARGE = "FLUO_TV_DARK_large"
TEST_INPUT_FMIN = "FLUO_TV_min.png"
TEST_INPUT_FMAX = "FLUO_TV_max.png"
TEST_INPUT_FMASK = "FLUO_TV_MASK.png"
TEST_INPUT_GREENMAG = "input_green-magenta.jpg"
TEST_INPUT_MULTI = "multi_ori_image.jpg"
TEST_INPUT_MULTI_MASK = "multi_ori_mask.jpg"
TEST_INPUT_MULTI_OBJECT = "roi_objects.npz"
TEST_INPUT_MULTI_CONTOUR = "multi_contours.npz"
TEST_INPUT_ClUSTER_CONTOUR = "clusters_i.npz"
TEST_INPUT_MULTI_HIERARCHY = "multi_hierarchy.npz"
TEST_INPUT_VISUALIZE_CONTOUR = "roi_objects_visualize.npz"
TEST_INPUT_VISUALIZE_HIERARCHY = "roi_obj_hierarchy_visualize.npz"
TEST_INPUT_VISUALIZE_CLUSTERS = "clusters_i_visualize.npz"
TEST_INPUT_VISUALIZE_BACKGROUND = "visualize_background_img.png"
TEST_INPUT_GENOTXT = "cluster_names.txt"
TEST_INPUT_GENOTXT_TOO_MANY = "cluster_names_too_many.txt"
TEST_INPUT_CROPPED = 'cropped_img.jpg'
TEST_INPUT_CROPPED_MASK = 'cropped-mask.png'
TEST_INPUT_MARKER = 'seed-image.jpg'
TEST_INPUT_SKELETON = 'input_skeleton.png'
TEST_INPUT_SKELETON_PRUNED = 'input_pruned_skeleton.png'
TEST_FOREGROUND = "TEST_FOREGROUND.jpg"
TEST_BACKGROUND = "TEST_BACKGROUND.jpg"
TEST_PDFS = "naive_bayes_pdfs.txt"
TEST_PDFS_BAD = "naive_bayes_pdfs_bad.txt"
TEST_VIS_SMALL = "setaria_small_vis.png"
TEST_MASK_SMALL = "setaria_small_mask.png"
TEST_VIS_COMP_CONTOUR = "setaria_composed_contours.npz"
TEST_ACUTE_RESULT = np.asarray([[[119, 285]], [[151, 280]], [[168, 267]], [[168, 262]], [[171, 261]], [[224, 269]],
                                [[246, 271]], [[260, 277]], [[141, 248]], [[183, 194]], [[188, 237]], [[173, 240]],
                                [[186, 260]], [[147, 244]], [[163, 246]], [[173, 268]], [[170, 272]], [[151, 320]],
                                [[195, 289]], [[228, 272]], [[210, 272]], [[209, 247]], [[210, 232]]])
TEST_VIS_SMALL_PLANT = "setaria_small_plant_vis.png"
TEST_MASK_SMALL_PLANT = "setaria_small_plant_mask.png"
TEST_VIS_COMP_CONTOUR_SMALL_PLANT = "setaria_small_plant_composed_contours.npz"
TEST_SAMPLED_RGB_POINTS = "sampled_rgb_points.txt"
TEST_TARGET_IMG = "target_img.png"
TEST_TARGET_IMG_WITH_HEXAGON = "target_img_w_hexagon.png"
TEST_TARGET_IMG_TRIANGLE = "target_img copy.png"
TEST_SOURCE1_IMG = "source1_img.png"
TEST_SOURCE2_IMG = "source2_img.png"
TEST_TARGET_MASK = "mask_img.png"
TEST_TARGET_IMG_COLOR_CARD = "color_card_target.png"
TEST_SOURCE2_MASK = "mask2_img.png"
TEST_TARGET_MATRIX = "target_matrix.npz"
TEST_SOURCE1_MATRIX = "source1_matrix.npz"
TEST_SOURCE2_MATRIX = "source2_matrix.npz"
TEST_MATRIX_B1 = "matrix_b1.npz"
TEST_MATRIX_B2 = "matrix_b2.npz"
TEST_TRANSFORM1 = "transformation_matrix1.npz"
TEST_MATRIX_M1 = "matrix_m1.npz"
TEST_MATRIX_M2 = "matrix_m2.npz"
TEST_S1_CORRECTED = "source_corrected.png"
TEST_SKELETON_OBJECTS = "skeleton_objects.npz"
TEST_SKELETON_HIERARCHIES = "skeleton_hierarchies.npz"
TEST_THERMAL_ARRAY = "thermal_img.npz"
TEST_THERMAL_IMG_MASK = "thermal_img_mask.png"
TEST_INPUT_THERMAL_CSV = "FLIR2600.csv"
# TEST_BAD_MASK = "bad_mask_test.pkl"
# TEST_IM_BAD_NONE = "bad_mask_none.pkl"
# TEST_IM_BAD_BOTH = "bad_mask_both.pkl"
# TEST_IM_BAD_NAN = "bad_mask_nan.pkl"
# TEST_IM_BAD_INF = "bad_mask_inf.pkl"
PIXEL_VALUES = "pixel_inspector_rgb_values.txt"
TEST_INPUT_LEAF_MASK = "leaves_mask.png"

# leaving photosynthesis data here so it can be used to test plot_image and print_image

def ps_mask():
    """Create simple mask for PSII"""
    mask = np.zeros((10, 10), dtype=np.uint8)
    mask[5, 5] = 255
    return(mask)


def psii_cropreporter(var):
    """Create simple data for PSII"""
    # sample images
    f0 = ps_mask()
    f0[5, 5] = 1
    f1 = ps_mask()
    f1[5, 5] = 2
    f2 = ps_mask()
    f2[5, 5] = 10
    f3 = ps_mask()
    f3[5, 5] = 8

    # set specific labels for xarray for dark and light adapted
    if var == 'darkadapted':
        frame_labels = ['Fdark', 'F0', 'Fm', '3']
        measurements = ['t0']
    elif var == 'lightadapted':
        frame_labels = ['Fdark', 'Fp', '2', 'Fmp']
        measurements = ['t1']

    # Create DataArray
    da = xr.DataArray(data=np.dstack([f0, f1, f2, f3])[..., None],
                      dims=('x', 'y', 'frame_label', 'measurement'),
                      coords={'frame_label': frame_labels,
                              'frame_num': ('frame_label', [0, 1, 2, 3]),
                              'measurement': measurements},
                      name=var
                      )
    return(da)


# ##########################
# Tests for the main package
# ##########################
@pytest.mark.parametrize("debug", ["print", "plot"])
def test_plantcv_debug(debug, tmpdir):
    from plantcv.plantcv._debug import _debug
    # Create a test tmp directory
    img_outdir = tmpdir.mkdir("sub")
    pcv.params.debug = debug
    img = cv2.imread(os.path.join(TEST_DATA, TEST_INPUT_COLOR))
    _debug(visual=img, filename=os.path.join(img_outdir, TEST_INPUT_COLOR))
    assert True


@pytest.mark.parametrize("datatype,value", [[list, []], [int, 2], [float, 2.2], [bool, True], [str, "2"], [dict, {}],
                                            [tuple, ()], [None, None]])
def test_plantcv_outputs_add_observation(datatype, value):
    # Create output instance
    outputs = pcv.Outputs()
    outputs.add_observation(sample='default', variable='test', trait='test variable', method='type', scale='none',
                            datatype=datatype, value=value, label=[])
    assert outputs.observations["default"]["test"]["value"] == value


def test_plantcv_outputs_add_observation_invalid_type():
    # Create output instance
    outputs = pcv.Outputs()
    with pytest.raises(RuntimeError):
        outputs.add_observation(sample='default', variable='test', trait='test variable', method='type', scale='none',
                                datatype=list, value=np.array([2]), label=[])


def test_plantcv_outputs_save_results_json_newfile(tmpdir):
    # Create a test tmp directory
    cache_dir = tmpdir.mkdir("sub")
    outfile = os.path.join(cache_dir, "results.json")
    # Create output instance
    outputs = pcv.Outputs()
    outputs.add_observation(sample='default', variable='test', trait='test variable', method='test', scale='none',
                            datatype=str, value="test", label="none")
    outputs.save_results(filename=outfile, outformat="json")
    with open(outfile, "r") as fp:
        results = json.load(fp)
        assert results["observations"]["default"]["test"]["value"] == "test"


def test_plantcv_outputs_save_results_json_existing_file(tmpdir):
    # Create a test tmp directory
    cache_dir = tmpdir.mkdir("sub")
    outfile = os.path.join(cache_dir, "data_results.txt")
    shutil.copyfile(os.path.join(TEST_DATA, "data_results.txt"), outfile)
    # Create output instance
    outputs = pcv.Outputs()
    outputs.add_observation(sample='default', variable='test', trait='test variable', method='test', scale='none',
                            datatype=str, value="test", label="none")
    outputs.save_results(filename=outfile, outformat="json")
    with open(outfile, "r") as fp:
        results = json.load(fp)
        assert results["observations"]["default"]["test"]["value"] == "test"


def test_plantcv_outputs_save_results_csv(tmpdir):
    # Create a test tmp directory
    cache_dir = tmpdir.mkdir("sub")
    outfile = os.path.join(cache_dir, "results.csv")
    testfile = os.path.join(TEST_DATA, "data_results.csv")
    # Create output instance
    outputs = pcv.Outputs()
    outputs.add_observation(sample='default', variable='string', trait='string variable', method='string', scale='none',
                            datatype=str, value="string", label="none")
    outputs.add_observation(sample='default', variable='boolean', trait='boolean variable', method='boolean',
                            scale='none', datatype=bool, value=True, label="none")
    outputs.add_observation(sample='default', variable='list', trait='list variable', method='list',
                            scale='none', datatype=list, value=[1, 2, 3], label=[1, 2, 3])
    outputs.add_observation(sample='default', variable='tuple', trait='tuple variable', method='tuple',
                            scale='none', datatype=tuple, value=(1, 2), label=(1, 2))
    outputs.add_observation(sample='default', variable='tuple_list', trait='list of tuples variable',
                            method='tuple_list', scale='none', datatype=list, value=[(1, 2), (3, 4)], label=[1, 2])
    outputs.save_results(filename=outfile, outformat="csv")
    with open(outfile, "r") as fp:
        results = fp.read()
    with open(testfile, "r") as fp:
        test_results = fp.read()
    assert results == test_results


def test_plantcv_acute():
    # Read in test data
    mask = cv2.imread(os.path.join(TEST_DATA, TEST_MASK_SMALL), -1)
    contours_npz = np.load(os.path.join(TEST_DATA, TEST_VIS_COMP_CONTOUR), encoding="latin1")
    obj_contour = contours_npz['arr_0']
    # Test with debug = "print"
    pcv.params.debug = "print"
    _ = pcv.acute(obj=obj_contour, win=5, thresh=15, mask=mask)
    _ = pcv.acute(obj=obj_contour, win=0, thresh=15, mask=mask)
    _ = pcv.acute(obj=np.array(([[213, 190]], [[83, 61]], [[149, 246]])), win=84, thresh=192, mask=mask)
    _ = pcv.acute(obj=np.array(([[3, 29]], [[31, 102]], [[161, 63]])), win=148, thresh=56, mask=mask)
    _ = pcv.acute(obj=np.array(([[103, 154]], [[27, 227]], [[152, 83]])), win=35, thresh=0, mask=mask)
    # Test with debug = None
    pcv.params.debug = None
    _ = pcv.acute(obj=np.array(([[103, 154]], [[27, 227]], [[152, 83]])), win=35, thresh=0, mask=mask)
    _ = pcv.acute(obj=obj_contour, win=0, thresh=15, mask=mask)
    homology_pts = pcv.acute(obj=obj_contour, win=5, thresh=15, mask=mask)
    assert all([i == j] for i, j in zip(np.shape(homology_pts), (29, 1, 2)))


def test_plantcv_acute_vertex():
    # Read in test data
    img = cv2.imread(os.path.join(TEST_DATA, TEST_VIS_SMALL))
    contours_npz = np.load(os.path.join(TEST_DATA, TEST_VIS_COMP_CONTOUR), encoding="latin1")
    obj_contour = contours_npz['arr_0']
    # Test with debug = None
    pcv.params.debug = None
    acute = pcv.acute_vertex(obj=obj_contour, win=5, thresh=15, sep=5, img=img)
    assert all([i == j] for i, j in zip(np.shape(acute), np.shape(TEST_ACUTE_RESULT)))
    pcv.outputs.clear()


def test_plantcv_acute_vertex_bad_obj():
    img = cv2.imread(os.path.join(TEST_DATA, TEST_VIS_SMALL))
    obj_contour = np.array([])
    pcv.params.debug = None
    result = pcv.acute_vertex(obj=obj_contour, win=5, thresh=15, sep=5, img=img)
    assert all([i == j] for i, j in zip(result, [0, ("NA", "NA")]))
    pcv.outputs.clear()


def test_plantcv_analyze_bound_horizontal():
    # Clear previous outputs
    pcv.outputs.clear()
    # Read in test data
    img = cv2.imread(os.path.join(TEST_DATA, TEST_INPUT_COLOR))
    img_above_bound_only = cv2.imread(os.path.join(TEST_DATA, TEST_MASK_SMALL_PLANT))
    mask = cv2.imread(os.path.join(TEST_DATA, TEST_INPUT_BINARY), -1)
    contours_npz = np.load(os.path.join(TEST_DATA, TEST_INPUT_CONTOURS), encoding="latin1")
    object_contours = contours_npz['arr_0']
    pcv.params.debug = None
    _ = pcv.analyze_bound_horizontal(img=img, obj=object_contours, mask=mask, line_position=300, label="prefix")
    pcv.outputs.clear()
    _ = pcv.analyze_bound_horizontal(img=img, obj=object_contours, mask=mask, line_position=100)
    _ = pcv.analyze_bound_horizontal(img=img_above_bound_only, obj=object_contours, mask=mask, line_position=1756)
    _ = pcv.analyze_bound_horizontal(img=img, obj=object_contours, mask=mask, line_position=1756)
    assert len(pcv.outputs.observations["default"]) == 7


def test_plantcv_analyze_bound_horizontal_grayscale_image():
    # Read in test data
    img = cv2.imread(os.path.join(TEST_DATA, TEST_INPUT_GRAY), -1)
    mask = cv2.imread(os.path.join(TEST_DATA, TEST_INPUT_BINARY), -1)
    contours_npz = np.load(os.path.join(TEST_DATA, TEST_INPUT_CONTOURS), encoding="latin1")
    object_contours = contours_npz['arr_0']
    # Test with a grayscale reference image and debug="plot"
    pcv.params.debug = "plot"
    boundary_img1 = pcv.analyze_bound_horizontal(img=img, obj=object_contours, mask=mask, line_position=1756)
    assert len(np.shape(boundary_img1)) == 3


def test_plantcv_analyze_bound_horizontal_neg_y():
    # Clear previous outputs
    pcv.outputs.clear()
    # Test cache directory
    cache_dir = os.path.join(TEST_TMPDIR, "test_plantcv_analyze_bound_horizontal")
    os.mkdir(cache_dir)
    pcv.params.debug_outdir = cache_dir
    # Read in test data
    img = cv2.imread(os.path.join(TEST_DATA, TEST_INPUT_COLOR))
    mask = cv2.imread(os.path.join(TEST_DATA, TEST_INPUT_BINARY), -1)
    contours_npz = np.load(os.path.join(TEST_DATA, TEST_INPUT_CONTOURS), encoding="latin1")
    object_contours = contours_npz['arr_0']
    # Test with debug=None, line position that will trigger -y
    pcv.params.debug = "plot"
    _ = pcv.analyze_bound_horizontal(img=img, obj=object_contours, mask=mask, line_position=-1000)
    _ = pcv.analyze_bound_horizontal(img=img, obj=object_contours, mask=mask, line_position=0)
    _ = pcv.analyze_bound_horizontal(img=img, obj=object_contours, mask=mask, line_position=2056)
    assert pcv.outputs.observations['default']['height_above_reference']['value'] == 713


def test_plantcv_analyze_bound_vertical():
    # Clear previous outputs
    pcv.outputs.clear()
    # Read in test data
    img = cv2.imread(os.path.join(TEST_DATA, TEST_INPUT_COLOR))
    mask = cv2.imread(os.path.join(TEST_DATA, TEST_INPUT_BINARY), -1)
    contours_npz = np.load(os.path.join(TEST_DATA, TEST_INPUT_CONTOURS), encoding="latin1")
    object_contours = contours_npz['arr_0']
    # Test with debug = None
    pcv.params.debug = None
    _ = pcv.analyze_bound_vertical(img=img, obj=object_contours, mask=mask, line_position=1000)
    assert pcv.outputs.observations['default']['width_left_reference']['value'] == 94


def test_plantcv_analyze_bound_vertical_grayscale_image():
    # Test cache directory
    cache_dir = os.path.join(TEST_TMPDIR, "test_plantcv_analyze_bound_vertical")
    os.mkdir(cache_dir)
    pcv.params.debug_outdir = cache_dir
    # Read in test data
    img = cv2.imread(os.path.join(TEST_DATA, TEST_INPUT_GRAY), -1)
    mask = cv2.imread(os.path.join(TEST_DATA, TEST_INPUT_BINARY), -1)
    contours_npz = np.load(os.path.join(TEST_DATA, TEST_INPUT_CONTOURS), encoding="latin1")
    object_contours = contours_npz['arr_0']
    # Test with a grayscale reference image and debug="plot"
    pcv.params.debug = "plot"
    _ = pcv.analyze_bound_vertical(img=img, obj=object_contours, mask=mask, line_position=1000)
    assert pcv.outputs.observations['default']['width_left_reference']['value'] == 94
    pcv.outputs.clear()


def test_plantcv_analyze_bound_vertical_neg_x():
    # Clear previous outputs
    pcv.outputs.clear()
    # Test cache directory
    cache_dir = os.path.join(TEST_TMPDIR, "test_plantcv_analyze_bound_vertical")
    os.mkdir(cache_dir)
    pcv.params.debug_outdir = cache_dir
    # Read in test data
    img = cv2.imread(os.path.join(TEST_DATA, TEST_INPUT_COLOR))
    mask = cv2.imread(os.path.join(TEST_DATA, TEST_INPUT_BINARY), -1)
    contours_npz = np.load(os.path.join(TEST_DATA, TEST_INPUT_CONTOURS), encoding="latin1")
    object_contours = contours_npz['arr_0']
    # Test with debug="plot", line position that will trigger -x
    pcv.params.debug = "plot"
    _ = pcv.analyze_bound_vertical(img=img, obj=object_contours, mask=mask, line_position=2454)
    assert pcv.outputs.observations['default']['width_left_reference']['value'] == 441


def test_plantcv_analyze_bound_vertical_small_x():
    # Clear previous outputs
    pcv.outputs.clear()
    # Test cache directory
    cache_dir = os.path.join(TEST_TMPDIR, "test_plantcv_analyze_bound_vertical")
    os.mkdir(cache_dir)
    pcv.params.debug_outdir = cache_dir
    # Read in test data
    img = cv2.imread(os.path.join(TEST_DATA, TEST_INPUT_COLOR))
    mask = cv2.imread(os.path.join(TEST_DATA, TEST_INPUT_BINARY), -1)
    contours_npz = np.load(os.path.join(TEST_DATA, TEST_INPUT_CONTOURS), encoding="latin1")
    object_contours = contours_npz['arr_0']
    # Test with debug='plot', line position that will trigger -x, and two channel object
    pcv.params.debug = "plot"
    _ = pcv.analyze_bound_vertical(img=img, obj=object_contours, mask=mask, line_position=1)
    assert pcv.outputs.observations['default']['width_right_reference']['value'] == 441


def test_plantcv_analyze_color():
    # Clear previous outputs
    pcv.outputs.clear()
    # Test with debug = None
    pcv.params.debug = None
    # Read in test data
    img = cv2.imread(os.path.join(TEST_DATA, TEST_INPUT_COLOR))
    mask = cv2.imread(os.path.join(TEST_DATA, TEST_INPUT_BINARY), -1)
    _ = pcv.analyze_color(rgb_img=img, mask=mask, hist_plot_type="all")
    _ = pcv.analyze_color(rgb_img=img, mask=mask, hist_plot_type=None, label="prefix")
    _ = pcv.analyze_color(rgb_img=img, mask=mask, hist_plot_type=None)
    _ = pcv.analyze_color(rgb_img=img, mask=mask, hist_plot_type='lab')
    _ = pcv.analyze_color(rgb_img=img, mask=mask, hist_plot_type='hsv')
    _ = pcv.analyze_color(rgb_img=img, mask=mask, hist_plot_type=None)

    # Test with debug = "print"
    # pcv.params.debug = "print"
    _ = pcv.analyze_color(rgb_img=img, mask=mask, hist_plot_type="all")
    _ = pcv.analyze_color(rgb_img=img, mask=mask, hist_plot_type=None, label="prefix")

    # Test with debug = "plot"
    # pcv.params.debug = "plot"
    # _ = pcv.analyze_color(rgb_img=img, mask=mask, hist_plot_type=None)
    _ = pcv.analyze_color(rgb_img=img, mask=mask, hist_plot_type='lab')
    _ = pcv.analyze_color(rgb_img=img, mask=mask, hist_plot_type='hsv')
    # _ = pcv.analyze_color(rgb_img=img, mask=mask, hist_plot_type=None)

    # Test with debug = None
    # pcv.params.debug = None
    _ = pcv.analyze_color(rgb_img=img, mask=mask, hist_plot_type='rgb')
    assert pcv.outputs.observations['default']['hue_median']['value'] == 84.0


def test_plantcv_analyze_color_incorrect_image():
    img_binary = cv2.imread(os.path.join(TEST_DATA, TEST_INPUT_BINARY), -1)
    mask = cv2.imread(os.path.join(TEST_DATA, TEST_INPUT_BINARY), -1)
    with pytest.raises(RuntimeError):
        _ = pcv.analyze_color(rgb_img=img_binary, mask=mask, hist_plot_type=None)
<<<<<<< HEAD
=======
#
#
>>>>>>> f0b4a245


def test_plantcv_analyze_color_bad_hist_type():
    img = cv2.imread(os.path.join(TEST_DATA, TEST_INPUT_COLOR))
    mask = cv2.imread(os.path.join(TEST_DATA, TEST_INPUT_BINARY), -1)
    pcv.params.debug = "plot"
    with pytest.raises(RuntimeError):
        _ = pcv.analyze_color(rgb_img=img, mask=mask, hist_plot_type='bgr')


def test_plantcv_analyze_color_incorrect_hist_plot_type():
    img = cv2.imread(os.path.join(TEST_DATA, TEST_INPUT_COLOR))
    mask = cv2.imread(os.path.join(TEST_DATA, TEST_INPUT_BINARY), -1)
    with pytest.raises(RuntimeError):
        pcv.params.debug = "plot"
        _ = pcv.analyze_color(rgb_img=img, mask=mask, hist_plot_type="bgr")


def test_plantcv_analyze_nir():
    # Clear previous outputs
    pcv.outputs.clear()
    # Test with debug=None
    pcv.params.debug = None
    # Read in test data
    img = cv2.imread(os.path.join(TEST_DATA, TEST_INPUT_COLOR), 0)
    mask = cv2.imread(os.path.join(TEST_DATA, TEST_INPUT_BINARY), -1)

    _ = pcv.analyze_nir_intensity(gray_img=img, mask=mask, bins=256, histplot=True)
    result = len(pcv.outputs.observations['default']['nir_frequencies']['value'])
    assert result == 256


def test_plantcv_analyze_nir_16bit():
    # Clear previous outputs
    pcv.outputs.clear()
    # Test with debug=None
    pcv.params.debug = None
    # Read in test data
    img = cv2.imread(os.path.join(TEST_DATA, TEST_INPUT_COLOR), 0)
    mask = cv2.imread(os.path.join(TEST_DATA, TEST_INPUT_BINARY), -1)

    _ = pcv.analyze_nir_intensity(gray_img=np.uint16(img), mask=mask, bins=256, histplot=True)
    result = len(pcv.outputs.observations['default']['nir_frequencies']['value'])
    assert result == 256


def test_plantcv_analyze_object():
    # Test with debug = None
    pcv.params.debug = None
    # Read in test data
    img = cv2.imread(os.path.join(TEST_DATA, TEST_INPUT_COLOR))
    mask = cv2.imread(os.path.join(TEST_DATA, TEST_INPUT_BINARY), -1)
    contours_npz = np.load(os.path.join(TEST_DATA, TEST_INPUT_CONTOURS), encoding="latin1")
    obj_contour = contours_npz['arr_0']
    obj_images = pcv.analyze_object(img=img, obj=obj_contour, mask=mask)
    pcv.outputs.clear()
    assert len(obj_images) != 0


def test_plantcv_analyze_object_grayscale_input():
    # Test with debug = None
    pcv.params.debug = None
    # Read in test data
    img = cv2.imread(os.path.join(TEST_DATA, TEST_INPUT_COLOR), 0)
    mask = cv2.imread(os.path.join(TEST_DATA, TEST_INPUT_BINARY), -1)
    contours_npz = np.load(os.path.join(TEST_DATA, TEST_INPUT_CONTOURS), encoding="latin1")
    obj_contour = contours_npz['arr_0']
    obj_images = pcv.analyze_object(img=img, obj=obj_contour, mask=mask)
    assert len(obj_images) != 1


def test_plantcv_analyze_object_zero_slope():
    # Test with debug = None
    pcv.params.debug = None
    # Create a test image
    img = np.zeros((50, 50, 3), dtype=np.uint8)
    img[10:11, 10:40, 0] = 255
    mask = img[:, :, 0]
    obj_contour = np.array([[[10, 10]], [[11, 10]], [[12, 10]], [[13, 10]], [[14, 10]], [[15, 10]], [[16, 10]],
                            [[17, 10]], [[18, 10]], [[19, 10]], [[20, 10]], [[21, 10]], [[22, 10]], [[23, 10]],
                            [[24, 10]], [[25, 10]], [[26, 10]], [[27, 10]], [[28, 10]], [[29, 10]], [[30, 10]],
                            [[31, 10]], [[32, 10]], [[33, 10]], [[34, 10]], [[35, 10]], [[36, 10]], [[37, 10]],
                            [[38, 10]], [[39, 10]], [[38, 10]], [[37, 10]], [[36, 10]], [[35, 10]], [[34, 10]],
                            [[33, 10]], [[32, 10]], [[31, 10]], [[30, 10]], [[29, 10]], [[28, 10]], [[27, 10]],
                            [[26, 10]], [[25, 10]], [[24, 10]], [[23, 10]], [[22, 10]], [[21, 10]], [[20, 10]],
                            [[19, 10]], [[18, 10]], [[17, 10]], [[16, 10]], [[15, 10]], [[14, 10]], [[13, 10]],
                            [[12, 10]], [[11, 10]]], dtype=np.int32)
    obj_images = pcv.analyze_object(img=img, obj=obj_contour, mask=mask)
    assert len(obj_images) != 0


def test_plantcv_analyze_object_longest_axis_2d():
    # Test with debug = None
    pcv.params.debug = None
    # Create a test image
    img = np.zeros((50, 50, 3), dtype=np.uint8)
    img[0:5, 45:49, 0] = 255
    img[0:5, 0:5, 0] = 255
    mask = img[:, :, 0]
    obj_contour = np.array([[[45, 1]], [[45, 2]], [[45, 3]], [[45, 4]], [[46, 4]], [[47, 4]], [[48, 4]],
                            [[48, 3]], [[48, 2]], [[48, 1]], [[47, 1]], [[46, 1]], [[1, 1]], [[1, 2]],
                            [[1, 3]], [[1, 4]], [[2, 4]], [[3, 4]], [[4, 4]], [[4, 3]], [[4, 2]],
                            [[4, 1]], [[3, 1]], [[2, 1]]], dtype=np.int32)
    obj_images = pcv.analyze_object(img=img, obj=obj_contour, mask=mask)
    assert len(obj_images) != 0


def test_plantcv_analyze_object_longest_axis_2e():
    # Test with debug = None
    pcv.params.debug = None
    # Create a test image
    img = np.zeros((50, 50, 3), dtype=np.uint8)
    img[10:15, 10:40, 0] = 255
    mask = img[:, :, 0]
    obj_contour = np.array([[[10, 10]], [[10, 11]], [[10, 12]], [[10, 13]], [[10, 14]], [[11, 14]], [[12, 14]],
                            [[13, 14]], [[14, 14]], [[15, 14]], [[16, 14]], [[17, 14]], [[18, 14]], [[19, 14]],
                            [[20, 14]], [[21, 14]], [[22, 14]], [[23, 14]], [[24, 14]], [[25, 14]], [[26, 14]],
                            [[27, 14]], [[28, 14]], [[29, 14]], [[30, 14]], [[31, 14]], [[32, 14]], [[33, 14]],
                            [[34, 14]], [[35, 14]], [[36, 14]], [[37, 14]], [[38, 14]], [[39, 14]], [[39, 13]],
                            [[39, 12]], [[39, 11]], [[39, 10]], [[38, 10]], [[37, 10]], [[36, 10]], [[35, 10]],
                            [[34, 10]], [[33, 10]], [[32, 10]], [[31, 10]], [[30, 10]], [[29, 10]], [[28, 10]],
                            [[27, 10]], [[26, 10]], [[25, 10]], [[24, 10]], [[23, 10]], [[22, 10]], [[21, 10]],
                            [[20, 10]], [[19, 10]], [[18, 10]], [[17, 10]], [[16, 10]], [[15, 10]], [[14, 10]],
                            [[13, 10]], [[12, 10]], [[11, 10]]], dtype=np.int32)
    obj_images = pcv.analyze_object(img=img, obj=obj_contour, mask=mask)
    assert len(obj_images) != 0


def test_plantcv_analyze_object_small_contour():
    # Test with debug = None
    pcv.params.debug = None
    # Read in test data
    img = cv2.imread(os.path.join(TEST_DATA, TEST_INPUT_COLOR))
    mask = cv2.imread(os.path.join(TEST_DATA, TEST_INPUT_BINARY), -1)
    obj_contour = [np.array([[[0, 0]], [[0, 50]], [[50, 50]], [[50, 0]]], dtype=np.int32)]
    obj_images = pcv.analyze_object(img=img, obj=obj_contour, mask=mask)
    assert obj_images is None


def test_plantcv_analyze_thermal_values():
    # Clear previous outputs
    pcv.outputs.clear()
    # Test cache directory
    cache_dir = os.path.join(TEST_TMPDIR, "test_plantcv_analyze_thermal_values")
    os.mkdir(cache_dir)
    pcv.params.debug_outdir = cache_dir
    # Read in test data
    # img = cv2.imread(os.path.join(TEST_DATA, TEST_INPUT_COLOR), 0)
    mask = cv2.imread(os.path.join(TEST_DATA, TEST_THERMAL_IMG_MASK), -1)
    contours_npz = np.load(os.path.join(TEST_DATA, TEST_THERMAL_ARRAY), encoding="latin1")
    img = contours_npz['arr_0']

    pcv.params.debug = None
    thermal_hist = pcv.analyze_thermal_values(thermal_array=img, mask=mask, histplot=True)
    assert thermal_hist is not None and pcv.outputs.observations['default']['median_temp']['value'] == 33.20922


def test_plantcv_apply_mask_white():
    # Test cache directory
    cache_dir = os.path.join(TEST_TMPDIR, "test_plantcv_apply_mask_white")
    os.mkdir(cache_dir)
    pcv.params.debug_outdir = cache_dir
    # Read in test data
    img = cv2.imread(os.path.join(TEST_DATA, TEST_INPUT_COLOR))
    mask = cv2.imread(os.path.join(TEST_DATA, TEST_INPUT_BINARY), -1)
    # Test with debug = None
    pcv.params.debug = None
    masked_img = pcv.apply_mask(img=img, mask=mask, mask_color="white")
    assert all([i == j] for i, j in zip(np.shape(masked_img), TEST_COLOR_DIM))


def test_plantcv_apply_mask_black():
    # Test cache directory
    cache_dir = os.path.join(TEST_TMPDIR, "test_plantcv_apply_mask_black")
    os.mkdir(cache_dir)
    pcv.params.debug_outdir = cache_dir
    # Read in test data
    img = cv2.imread(os.path.join(TEST_DATA, TEST_INPUT_COLOR))
    mask = cv2.imread(os.path.join(TEST_DATA, TEST_INPUT_BINARY), -1)
    # Test with debug = None
    pcv.params.debug = None
    masked_img = pcv.apply_mask(img=img, mask=mask, mask_color="black")
    assert all([i == j] for i, j in zip(np.shape(masked_img), TEST_COLOR_DIM))


def test_plantcv_apply_mask_hyperspectral():
    # Test cache directory
    cache_dir = os.path.join(TEST_TMPDIR, "test_plantcv_apply_mask_hyperspectral")
    os.mkdir(cache_dir)
    pcv.params.debug_outdir = cache_dir
    # Read in test data
    spectral_filename = os.path.join(HYPERSPECTRAL_TEST_DATA, HYPERSPECTRAL_DATA)
    hyper_array = pcv.hyperspectral.read_data(filename=spectral_filename)

    img = np.ones((2056, 2454))
    img_stacked = cv2.merge((img, img, img, img))
    # Test with debug = none
    pcv.params.debug = None
    masked_array = pcv.apply_mask(img=hyper_array.array_data, mask=img, mask_color="black")
    assert np.mean(masked_array) == 13.97111260224949


def test_plantcv_apply_mask_bad_input():
    # Read in test data
    img = cv2.imread(os.path.join(TEST_DATA, TEST_INPUT_COLOR))
    mask = cv2.imread(os.path.join(TEST_DATA, TEST_INPUT_BINARY), -1)
    with pytest.raises(RuntimeError):
        pcv.params.debug = "plot"
        _ = pcv.apply_mask(img=img, mask=mask, mask_color="wite")


def test_plantcv_auto_crop():
    # Read in test data
    img1 = cv2.imread(os.path.join(TEST_DATA, TEST_INPUT_MULTI), -1)
    contours = np.load(os.path.join(TEST_DATA, TEST_INPUT_MULTI_OBJECT), encoding="latin1")
    roi_contours = [contours[arr_n] for arr_n in contours]
    # Test with debug = None
    pcv.params.debug = None
    # padding as tuple
    _ = pcv.auto_crop(img=img1, obj=roi_contours[1], padding_x=(20, 10), padding_y=(20, 10), color='black')
    # padding 0 so crop same as image
    _ = pcv.auto_crop(img=img1, obj=roi_contours[1], color='image')
    # padding as int
    cropped = pcv.auto_crop(img=img1, obj=roi_contours[1], padding_x=20, padding_y=20, color='image')
    x, y, z = np.shape(img1)
    x1, y1, z1 = np.shape(cropped)
    assert x > x1


def test_plantcv_auto_crop_grayscale_input():
    # Test cache directory
    cache_dir = os.path.join(TEST_TMPDIR, "test_plantcv_auto_crop_grayscale_input")
    os.mkdir(cache_dir)
    pcv.params.debug_outdir = cache_dir
    # Read in test data
    rgb_img = cv2.imread(os.path.join(TEST_DATA, TEST_INPUT_MULTI), -1)
    gray_img = cv2.cvtColor(rgb_img, cv2.COLOR_BGR2GRAY)
    contours = np.load(os.path.join(TEST_DATA, TEST_INPUT_MULTI_OBJECT), encoding="latin1")
    roi_contours = [contours[arr_n] for arr_n in contours]
    # Test with debug = "plot"
    pcv.params.debug = "plot"
    cropped = pcv.auto_crop(img=gray_img, obj=roi_contours[1], padding_x=20, padding_y=20, color='white')
    x, y = np.shape(gray_img)
    x1, y1 = np.shape(cropped)
    assert x > x1


def test_plantcv_auto_crop_bad_color_input():
    # Read in test data
    rgb_img = cv2.imread(os.path.join(TEST_DATA, TEST_INPUT_MULTI), -1)
    gray_img = cv2.cvtColor(rgb_img, cv2.COLOR_BGR2GRAY)
    contours = np.load(os.path.join(TEST_DATA, TEST_INPUT_MULTI_OBJECT), encoding="latin1")
    roi_contours = [contours[arr_n] for arr_n in contours]
    with pytest.raises(RuntimeError):
        _ = pcv.auto_crop(img=gray_img, obj=roi_contours[1], padding_x=20, padding_y=20, color='wite')


def test_plantcv_auto_crop_bad_padding_input():
    # Read in test data
    rgb_img = cv2.imread(os.path.join(TEST_DATA, TEST_INPUT_MULTI), -1)
    gray_img = cv2.cvtColor(rgb_img, cv2.COLOR_BGR2GRAY)
    contours = np.load(os.path.join(TEST_DATA, TEST_INPUT_MULTI_OBJECT), encoding="latin1")
    roi_contours = [contours[arr_n] for arr_n in contours]
    with pytest.raises(RuntimeError):
        _ = pcv.auto_crop(img=gray_img, obj=roi_contours[1], padding_x="one", padding_y=20, color='white')


def test_plantcv_canny_edge_detect():
    # Test cache directory
    cache_dir = os.path.join(TEST_TMPDIR, "test_plantcv_canny_edge_detect")
    os.mkdir(cache_dir)
    pcv.params.debug_outdir = cache_dir
    # Read in test data
    rgb_img = cv2.imread(os.path.join(TEST_DATA, TEST_INPUT_COLOR))
    img = cv2.imread(os.path.join(TEST_DATA, TEST_INPUT_BINARY), -1)
    mask = cv2.imread(os.path.join(TEST_DATA, TEST_INPUT_BINARY), -1)
    _ = pcv.canny_edge_detect(img=rgb_img, mask=mask, mask_color='white')
    _ = pcv.canny_edge_detect(img=img, mask=mask, mask_color='black')
    _ = pcv.canny_edge_detect(img=img, thickness=2)
    # Test with debug = None
    pcv.params.debug = None
    edge_img = pcv.canny_edge_detect(img=img)
    # Assert that the output image has the dimensions of the input image
    if all([i == j] for i, j in zip(np.shape(edge_img), TEST_BINARY_DIM)):
        # Assert that the image is binary
        if all([i == j] for i, j in zip(np.unique(edge_img), [0, 255])):
            assert 1
        else:
            assert 0
    else:
        assert 0


def test_plantcv_canny_edge_detect_bad_input():
    cache_dir = os.path.join(TEST_TMPDIR, "test_plantcv_canny_edge_detect")
    os.mkdir(cache_dir)
    pcv.params.debug_outdir = cache_dir
    img = cv2.imread(os.path.join(TEST_DATA, TEST_INPUT_BINARY), -1)
    mask = cv2.imread(os.path.join(TEST_DATA, TEST_INPUT_BINARY), -1)
    with pytest.raises(RuntimeError):
        _ = pcv.canny_edge_detect(img=img, mask=mask, mask_color="gray")


def test_plantcv_closing():
    cache_dir = os.path.join(TEST_TMPDIR, "test_plantcv_closing")
    os.mkdir(cache_dir)
    pcv.params.debug_outdir = cache_dir
    # Read in test data
    rgb_img = cv2.imread(os.path.join(TEST_DATA, TEST_INPUT_MULTI), -1)
    gray_img = cv2.cvtColor(rgb_img, cv2.COLOR_BGR2GRAY)
    bin_img = cv2.imread(os.path.join(TEST_DATA, TEST_INPUT_BINARY), -1)
    # Test with debug=None
    pcv.params.debug = None
    _ = pcv.closing(gray_img, np.ones((4, 4), np.uint8))
    filtered_img = pcv.closing(bin_img)
    assert np.sum(filtered_img) == 16261860


def test_plantcv_closing_bad_input():
    # Read in test data
    rgb_img = cv2.imread(os.path.join(TEST_DATA, TEST_INPUT_MULTI), -1)
    with pytest.raises(RuntimeError):
        _ = pcv.closing(rgb_img)


def test_plantcv_cluster_contours():
    # Test cache directory
    cache_dir = os.path.join(TEST_TMPDIR, "test_plantcv_cluster_contours")
    os.mkdir(cache_dir)
    pcv.params.debug_outdir = cache_dir
    # Read in test data
    img1 = cv2.imread(os.path.join(TEST_DATA, TEST_INPUT_MULTI), -1)
    roi_objects = np.load(os.path.join(TEST_DATA, TEST_INPUT_MULTI_OBJECT), encoding="latin1")
    hierarchy = np.load(os.path.join(TEST_DATA, TEST_INPUT_MULTI_HIERARCHY), encoding="latin1")
    objs = [roi_objects[arr_n] for arr_n in roi_objects]
    obj_hierarchy = hierarchy['arr_0']
    # Test with debug = 'plot' to cover plotting logic
    pcv.params.debug = 'plot'
    _ = pcv.cluster_contours(img=img1, roi_objects=objs, roi_obj_hierarchy=obj_hierarchy, show_grid=True)
    # Test with debug = None
    pcv.params.debug = None
    clusters_i, contours, hierarchy = pcv.cluster_contours(img=img1, roi_objects=objs, roi_obj_hierarchy=obj_hierarchy,
                                                           nrow=4, ncol=6)
    lenori = len(objs)
    lenclust = len(clusters_i)
    assert lenori > lenclust


def test_plantcv_cluster_contours_grayscale_input():
    # Test cache directory
    cache_dir = os.path.join(TEST_TMPDIR, "test_plantcv_cluster_contours_grayscale_input")
    os.mkdir(cache_dir)
    pcv.params.debug_outdir = cache_dir
    # Read in test data
    img1 = cv2.imread(os.path.join(TEST_DATA, TEST_INPUT_MULTI), 0)
    roi_objects = np.load(os.path.join(TEST_DATA, TEST_INPUT_MULTI_OBJECT), encoding="latin1")
    hierachy = np.load(os.path.join(TEST_DATA, TEST_INPUT_MULTI_HIERARCHY), encoding="latin1")
    objs = [roi_objects[arr_n] for arr_n in roi_objects]
    obj_hierarchy = hierachy['arr_0']
    # Test with debug = 'plot' to cover plotting logic
    pcv.params.debug = 'plot'
    _ = pcv.cluster_contours(img=img1, roi_objects=objs, roi_obj_hierarchy=obj_hierarchy, show_grid=True)
    # Test with debug = None
    pcv.params.debug = None
    clusters_i, contours, hierachy = pcv.cluster_contours(img=img1, roi_objects=objs, roi_obj_hierarchy=obj_hierarchy,
                                                          nrow=4, ncol=6)
    lenori = len(objs)
    lenclust = len(clusters_i)
    assert lenori > lenclust


def test_plantcv_cluster_contours_splitimg():
    # Test cache directory
    cache_dir = os.path.join(TEST_TMPDIR, "test_plantcv_cluster_contours_splitimg")
    os.mkdir(cache_dir)
    pcv.params.debug_outdir = cache_dir
    # Read in test data
    img1 = cv2.imread(os.path.join(TEST_DATA, TEST_INPUT_MULTI), -1)
    contours = np.load(os.path.join(TEST_DATA, TEST_INPUT_MULTI_CONTOUR), encoding="latin1")
    clusters = np.load(os.path.join(TEST_DATA, TEST_INPUT_ClUSTER_CONTOUR), encoding="latin1")
    hierachy = np.load(os.path.join(TEST_DATA, TEST_INPUT_MULTI_HIERARCHY), encoding="latin1")
    cluster_names = os.path.join(TEST_DATA, TEST_INPUT_GENOTXT)
    cluster_names_too_many = os.path.join(TEST_DATA, TEST_INPUT_GENOTXT_TOO_MANY)
    roi_contours = [contours[arr_n] for arr_n in contours]
    cluster_contours = [clusters[arr_n] for arr_n in clusters]
    obj_hierarchy = hierachy['arr_0']
    # Test with debug = None
    pcv.params.debug = None
    _, _, _ = pcv.cluster_contour_splitimg(img=img1, grouped_contour_indexes=cluster_contours,
                                           contours=roi_contours,
                                           hierarchy=obj_hierarchy, outdir=cache_dir, file=None, filenames=None)
    _, _, _ = pcv.cluster_contour_splitimg(img=img1, grouped_contour_indexes=[[0]], contours=[],
                                           hierarchy=np.array([[[1, -1, -1, -1]]]))
    _, _, _ = pcv.cluster_contour_splitimg(img=img1, grouped_contour_indexes=cluster_contours,
                                           contours=roi_contours,
                                           hierarchy=obj_hierarchy, outdir=cache_dir, file='multi', filenames=None)
    _, _, _ = pcv.cluster_contour_splitimg(img=img1, grouped_contour_indexes=cluster_contours,
                                           contours=roi_contours,
                                           hierarchy=obj_hierarchy, outdir=None, file=None, filenames=cluster_names)
    _, _, _ = pcv.cluster_contour_splitimg(img=img1, grouped_contour_indexes=cluster_contours,
                                           contours=roi_contours,
                                           hierarchy=obj_hierarchy, outdir=None, file=None,
                                           filenames=cluster_names_too_many)
    output_path, imgs, masks = pcv.cluster_contour_splitimg(img=img1, grouped_contour_indexes=cluster_contours,
                                                            contours=roi_contours, hierarchy=obj_hierarchy, outdir=None,
                                                            file=None,
                                                            filenames=None)
    assert len(output_path) != 0


def test_plantcv_cluster_contours_splitimg_grayscale():
    # Test cache directory
    cache_dir = os.path.join(TEST_TMPDIR, "test_plantcv_cluster_contours_splitimg_grayscale")
    os.mkdir(cache_dir)
    pcv.params.debug_outdir = cache_dir
    # Read in test data
    img1 = cv2.imread(os.path.join(TEST_DATA, TEST_INPUT_MULTI), 0)
    contours = np.load(os.path.join(TEST_DATA, TEST_INPUT_MULTI_CONTOUR), encoding="latin1")
    clusters = np.load(os.path.join(TEST_DATA, TEST_INPUT_ClUSTER_CONTOUR), encoding="latin1")
    hierachy = np.load(os.path.join(TEST_DATA, TEST_INPUT_MULTI_HIERARCHY), encoding="latin1")
    cluster_names = os.path.join(TEST_DATA, TEST_INPUT_GENOTXT)
    cluster_names_too_many = os.path.join(TEST_DATA, TEST_INPUT_GENOTXT_TOO_MANY)
    roi_contours = [contours[arr_n] for arr_n in contours]
    cluster_contours = [clusters[arr_n] for arr_n in clusters]
    obj_hierarchy = hierachy['arr_0']
    pcv.params.debug = None
    output_path, imgs, masks = pcv.cluster_contour_splitimg(img=img1, grouped_contour_indexes=cluster_contours,
                                                            contours=roi_contours, hierarchy=obj_hierarchy, outdir=None,
                                                            file=None,
                                                            filenames=None)
    assert len(output_path) != 0


def test_plantcv_color_palette():
    # Return a color palette
    colors = pcv.color_palette(num=10, saved=False)
    assert np.shape(colors) == (10, 3)


def test_plantcv_color_palette_random():
    # Return a color palette in random order
    pcv.params.color_sequence = "random"
    colors = pcv.color_palette(num=10, saved=False)
    assert np.shape(colors) == (10, 3)


def test_plantcv_color_palette_saved():
    # Return a color palette that was saved
    pcv.params.saved_color_scale = [[0, 0, 0], [255, 255, 255]]
    colors = pcv.color_palette(num=2, saved=True)
    assert colors == [[0, 0, 0], [255, 255, 255]]


def test_plantcv_crop():
    # Test cache directory
    cache_dir = os.path.join(TEST_TMPDIR, "test_plantcv_crop")
    os.mkdir(cache_dir)
    pcv.params.debug_outdir = cache_dir
    img, _, _ = pcv.readimage(os.path.join(TEST_DATA, TEST_INPUT_NIR_MASK), 'gray')
    pcv.params.debug = None
    cropped = pcv.crop(img=img, x=10, y=10, h=50, w=50)
    assert np.shape(cropped) == (50, 50)


def test_plantcv_crop_hyperspectral():
    # Test cache directory
    cache_dir = os.path.join(TEST_TMPDIR, "test_plantcv_crop_hyperspectral")
    os.mkdir(cache_dir)
    pcv.params.debug_outdir = cache_dir
    # Read in test data
    img = np.ones((2056, 2454))
    img_stacked = cv2.merge((img, img, img, img))
    pcv.params.debug = None
    cropped = pcv.crop(img=img_stacked, x=10, y=10, h=50, w=50)
    assert np.shape(cropped) == (50, 50, 4)


def test_plantcv_crop_position_mask():
    # Test cache directory
    cache_dir = os.path.join(TEST_TMPDIR, "test_plantcv_crop_position_mask")
    os.mkdir(cache_dir)
    pcv.params.debug_outdir = cache_dir
    # Read in test data
    nir, path1, filename1 = pcv.readimage(os.path.join(TEST_DATA, TEST_INPUT_NIR_MASK), 'gray')
    mask = cv2.imread(os.path.join(TEST_DATA, TEST_INPUT_MASK), -1)
    mask_three_channel = cv2.imread(os.path.join(TEST_DATA, TEST_INPUT_MASK), -1)
    mask_resize = cv2.imread(os.path.join(TEST_DATA, TEST_INPUT_MASK_RESIZE), -1)
    # Test with debug = "print"
    pcv.params.debug = "print"
    _ = pcv.crop_position_mask(nir, mask, x=40, y=3, v_pos="top", h_pos="right")
    _ = pcv.crop_position_mask(nir, mask_resize, x=40, y=3, v_pos="top", h_pos="right")
    _ = pcv.crop_position_mask(nir, mask_three_channel, x=40, y=3, v_pos="top", h_pos="right")
    # Test with debug = "print" with bottom
    _ = pcv.crop_position_mask(nir, mask, x=40, y=3, v_pos="bottom", h_pos="left")
    # Test with debug = "plot"
    pcv.params.debug = "plot"
    _ = pcv.crop_position_mask(nir, mask, x=40, y=3, v_pos="top", h_pos="right")
    # Test with debug = "plot" with bottom
    _ = pcv.crop_position_mask(nir, mask, x=45, y=2, v_pos="bottom", h_pos="left")
    # Test with debug = None
    pcv.params.debug = None
    newmask = pcv.crop_position_mask(nir, mask, x=40, y=3, v_pos="top", h_pos="right")
    assert np.sum(newmask) == 707115


def test_plantcv_crop_position_mask_color():
    # Test cache directory
    cache_dir = os.path.join(TEST_TMPDIR, "test_plantcv_crop_position_mask")
    os.mkdir(cache_dir)
    pcv.params.debug_outdir = cache_dir
    # Read in test data
    nir, path1, filename1 = pcv.readimage(os.path.join(TEST_DATA, TEST_INPUT_COLOR), mode='native')
    mask = cv2.imread(os.path.join(TEST_DATA, TEST_INPUT_MASK), -1)
    mask_resize = cv2.imread(os.path.join(TEST_DATA, TEST_INPUT_MASK_RESIZE))
    mask_non_binary = cv2.imread(os.path.join(TEST_DATA, TEST_INPUT_MASK))
    # Test with debug = "print"
    pcv.params.debug = "print"
    _ = pcv.crop_position_mask(nir, mask, x=40, y=3, v_pos="top", h_pos="right")
    # Test with debug = "print" with bottom
    _ = pcv.crop_position_mask(nir, mask, x=40, y=3, v_pos="bottom", h_pos="left")
    # Test with debug = "plot"
    pcv.params.debug = "plot"
    _ = pcv.crop_position_mask(nir, mask, x=40, y=3, v_pos="top", h_pos="right")
    # Test with debug = "plot" with bottom
    _ = pcv.crop_position_mask(nir, mask, x=45, y=2, v_pos="bottom", h_pos="left")
    _ = pcv.crop_position_mask(nir, mask_non_binary, x=45, y=2, v_pos="bottom", h_pos="left")
    _ = pcv.crop_position_mask(nir, mask_non_binary, x=45, y=2, v_pos="top", h_pos="left")
    _ = pcv.crop_position_mask(nir, mask_non_binary, x=45, y=2, v_pos="bottom", h_pos="right")
    _ = pcv.crop_position_mask(nir, mask_resize, x=45, y=2, v_pos="top", h_pos="left")

    # Test with debug = None
    pcv.params.debug = None
    newmask = pcv.crop_position_mask(nir, mask, x=40, y=3, v_pos="top", h_pos="right")
    assert np.sum(newmask) == 707115


def test_plantcv_crop_position_mask_bad_input_x():
    # Test cache directory
    cache_dir = os.path.join(TEST_TMPDIR, "test_plantcv_crop_position_mask")
    os.mkdir(cache_dir)
    pcv.params.debug_outdir = cache_dir
    mask = cv2.imread(os.path.join(TEST_DATA, TEST_INPUT_MASK), -1)
    # Read in test data
    nir, path1, filename1 = pcv.readimage(os.path.join(TEST_DATA, TEST_INPUT_NIR_MASK))
    pcv.params.debug = None
    with pytest.raises(RuntimeError):
        _ = pcv.crop_position_mask(nir, mask, x=-1, y=-1, v_pos="top", h_pos="right")


def test_plantcv_crop_position_mask_bad_input_vpos():
    # Test cache directory
    cache_dir = os.path.join(TEST_TMPDIR, "test_plantcv_crop_position_mask")
    os.mkdir(cache_dir)
    pcv.params.debug_outdir = cache_dir
    mask = cv2.imread(os.path.join(TEST_DATA, TEST_INPUT_MASK), -1)
    # Read in test data
    nir, path1, filename1 = pcv.readimage(os.path.join(TEST_DATA, TEST_INPUT_NIR_MASK))
    pcv.params.debug = None
    with pytest.raises(RuntimeError):
        _ = pcv.crop_position_mask(nir, mask, x=40, y=3, v_pos="below", h_pos="right")


def test_plantcv_crop_position_mask_bad_input_hpos():
    # Test cache directory
    cache_dir = os.path.join(TEST_TMPDIR, "test_plantcv_crop_position_mask")
    os.mkdir(cache_dir)
    pcv.params.debug_outdir = cache_dir
    mask = cv2.imread(os.path.join(TEST_DATA, TEST_INPUT_MASK), -1)
    # Read in test data
    nir, path1, filename1 = pcv.readimage(os.path.join(TEST_DATA, TEST_INPUT_NIR_MASK))
    pcv.params.debug = None
    with pytest.raises(RuntimeError):
        _ = pcv.crop_position_mask(nir, mask, x=40, y=3, v_pos="top", h_pos="starboard")


def test_plantcv_dilate():
    # Test cache directory
    cache_dir = os.path.join(TEST_TMPDIR, "test_plantcv_dilate")
    os.mkdir(cache_dir)
    pcv.params.debug_outdir = cache_dir
    # Read in test data
    img = cv2.imread(os.path.join(TEST_DATA, TEST_INPUT_BINARY), -1)
    # Test with debug = None
    pcv.params.debug = None
    dilate_img = pcv.dilate(gray_img=img, ksize=5, i=1)
    # Assert that the output image has the dimensions of the input image
    if all([i == j] for i, j in zip(np.shape(dilate_img), TEST_BINARY_DIM)):
        # Assert that the image is binary
        if all([i == j] for i, j in zip(np.unique(dilate_img), [0, 255])):
            assert 1
        else:
            assert 0
    else:
        assert 0


def test_plantcv_dilate_small_k():
    # Read in test data
    img = cv2.imread(os.path.join(TEST_DATA, TEST_INPUT_BINARY), -1)
    # Test with debug = None
    pcv.params.debug = None
    with pytest.raises(ValueError):
        _ = pcv.dilate(img, 1, 1)


def test_plantcv_erode():
    # Test cache directory
    cache_dir = os.path.join(TEST_TMPDIR, "test_plantcv_erode")
    os.mkdir(cache_dir)
    pcv.params.debug_outdir = cache_dir
    # Read in test data
    img = cv2.imread(os.path.join(TEST_DATA, TEST_INPUT_BINARY), -1)
    # Test with debug = None
    pcv.params.debug = None
    erode_img = pcv.erode(gray_img=img, ksize=5, i=1)
    # Assert that the output image has the dimensions of the input image
    if all([i == j] for i, j in zip(np.shape(erode_img), TEST_BINARY_DIM)):
        # Assert that the image is binary
        if all([i == j] for i, j in zip(np.unique(erode_img), [0, 255])):
            assert 1
        else:
            assert 0
    else:
        assert 0


def test_plantcv_erode_small_k():
    # Read in test data
    img = cv2.imread(os.path.join(TEST_DATA, TEST_INPUT_BINARY), -1)
    # Test with debug = None
    pcv.params.debug = None
    with pytest.raises(ValueError):
        _ = pcv.erode(img, 1, 1)


def test_plantcv_distance_transform():
    # Test cache directory
    cache_dir = os.path.join(TEST_TMPDIR, "test_plantcv_distance_transform")
    os.mkdir(cache_dir)
    pcv.params.debug_outdir = cache_dir
    # Read in test data
    mask = cv2.imread(os.path.join(TEST_DATA, TEST_INPUT_CROPPED_MASK), -1)
    # Test with debug = None
    pcv.params.debug = None
    distance_transform_img = pcv.distance_transform(bin_img=mask, distance_type=1, mask_size=3)
    # Assert that the output image has the dimensions of the input image
    assert all([i == j] for i, j in zip(np.shape(distance_transform_img), np.shape(mask)))


def test_plantcv_fatal_error():
    # Verify that the fatal_error function raises a RuntimeError
    with pytest.raises(RuntimeError):
        pcv.fatal_error("Test error")


def test_plantcv_fill():
    # Read in test data
    img = cv2.imread(os.path.join(TEST_DATA, TEST_INPUT_BINARY), -1)
    # Test with debug = None
    pcv.params.debug = None
    fill_img = pcv.fill(bin_img=img, size=63632)
    # Assert that the output image has the dimensions of the input image
    # assert all([i == j] for i, j in zip(np.shape(fill_img), TEST_BINARY_DIM))
    assert np.sum(fill_img) == 0


def test_plantcv_fill_bad_input():
    # Test cache directory
    cache_dir = os.path.join(TEST_TMPDIR, "test_plantcv_fill_bad_input")
    os.mkdir(cache_dir)
    pcv.params.debug_outdir = cache_dir
    # Read in test data
    img = cv2.imread(os.path.join(TEST_DATA, TEST_INPUT_GRAY), -1)
    with pytest.raises(RuntimeError):
        _ = pcv.fill(bin_img=img, size=1)


def test_plantcv_fill_holes():
    # Test cache directory
    cache_dir = os.path.join(TEST_TMPDIR, "test_plantcv_fill_holes")
    os.mkdir(cache_dir)
    pcv.params.debug_outdir = cache_dir
    # Read in test data
    img = cv2.imread(os.path.join(TEST_DATA, TEST_INPUT_BINARY), -1)
    # Test with debug = None
    pcv.params.debug = None
    fill_img = pcv.fill_holes(bin_img=img)
    assert np.sum(fill_img) > np.sum(img)


def test_plantcv_fill_holes_bad_input():
    # Test cache directory
    cache_dir = os.path.join(TEST_TMPDIR, "test_plantcv_fill_holes_bad_input")
    os.mkdir(cache_dir)
    pcv.params.debug_outdir = cache_dir
    # Read in test data
    img = cv2.imread(os.path.join(TEST_DATA, TEST_INPUT_GRAY), -1)
    with pytest.raises(RuntimeError):
        _ = pcv.fill_holes(bin_img=img)


def test_plantcv_find_objects():
    # Test cache directory
    cache_dir = os.path.join(TEST_TMPDIR, "test_plantcv_find_objects")
    os.mkdir(cache_dir)
    pcv.params.debug_outdir = cache_dir
    # Read in test data
    img = cv2.imread(os.path.join(TEST_DATA, TEST_INPUT_COLOR))
    mask = cv2.imread(os.path.join(TEST_DATA, TEST_INPUT_BINARY), -1)
    # Test with debug = None
    pcv.params.debug = None
    contours, hierarchy = pcv.find_objects(img=img, mask=mask)
    # Assert the correct number of contours are found
    assert len(contours) == 2


def test_plantcv_find_objects_grayscale_input():
    # Test cache directory
    cache_dir = os.path.join(TEST_TMPDIR, "test_plantcv_find_objects_grayscale_input")
    os.mkdir(cache_dir)
    pcv.params.debug_outdir = cache_dir
    # Read in test data
    img = cv2.imread(os.path.join(TEST_DATA, TEST_INPUT_COLOR), 0)
    mask = cv2.imread(os.path.join(TEST_DATA, TEST_INPUT_BINARY), -1)
    # Test with debug = None
    pcv.params.debug = None
    contours, hierarchy = pcv.find_objects(img=img, mask=mask)
    # Assert the correct number of contours are found
    assert len(contours) == 2


def test_plantcv_flip():
    # Test cache directory
    cache_dir = os.path.join(TEST_TMPDIR, "test_plantcv_flip")
    os.mkdir(cache_dir)
    pcv.params.debug_outdir = cache_dir
    # Read in test data
    img = cv2.imread(os.path.join(TEST_DATA, TEST_INPUT_COLOR))
    img_binary = cv2.imread(os.path.join(TEST_DATA, TEST_INPUT_BINARY), -1)
    # Test with debug = None
    pcv.params.debug = None
    _ = pcv.flip(img=img_binary, direction="vertical")
    flipped_img = pcv.flip(img=img, direction="horizontal")
    assert all([i == j] for i, j in zip(np.shape(flipped_img), TEST_COLOR_DIM))


def test_plantcv_flip_bad_input():
    img = cv2.imread(os.path.join(TEST_DATA, TEST_INPUT_COLOR))
    pcv.params.debug = None
    with pytest.raises(RuntimeError):
        _ = pcv.flip(img=img, direction="vert")


def test_plantcv_gaussian_blur():
    # Test cache directory
    cache_dir = os.path.join(TEST_TMPDIR, "test_plantcv_gaussian_blur")
    os.mkdir(cache_dir)
    pcv.params.debug_outdir = cache_dir
    # Read in test data
    img = cv2.imread(os.path.join(TEST_DATA, TEST_INPUT_BINARY), -1)
    img_color = cv2.imread(os.path.join(TEST_DATA, TEST_INPUT_COLOR), -1)
    # Test with debug = None
    pcv.params.debug = None
    _ = pcv.gaussian_blur(img=img_color, ksize=(51, 51), sigma_x=0, sigma_y=None)
    gaussian_img = pcv.gaussian_blur(img=img, ksize=(51, 51), sigma_x=0, sigma_y=None)
    imgavg = np.average(img)
    gavg = np.average(gaussian_img)
    assert gavg != imgavg


def test_plantcv_get_kernel_cross():
    kernel = pcv.get_kernel(size=(3, 3), shape="cross")
    assert (kernel == np.array([[0, 1, 0], [1, 1, 1], [0, 1, 0]])).all()


def test_plantcv_get_kernel_rectangle():
    kernel = pcv.get_kernel(size=(3, 3), shape="rectangle")
    assert (kernel == np.array([[1, 1, 1], [1, 1, 1], [1, 1, 1]])).all()


def test_plantcv_get_kernel_ellipse():
    kernel = pcv.get_kernel(size=(3, 3), shape="ellipse")
    assert (kernel == np.array([[0, 1, 0], [1, 1, 1], [0, 1, 0]])).all()


def test_plantcv_get_kernel_bad_input_size():
    with pytest.raises(ValueError):
        _ = pcv.get_kernel(size=(1, 1), shape="ellipse")


def test_plantcv_get_kernel_bad_input_shape():
    with pytest.raises(RuntimeError):
        _ = pcv.get_kernel(size=(3, 1), shape="square")


def test_plantcv_get_nir_sv():
    nirpath = pcv.get_nir(TEST_DATA, TEST_VIS)
    nirpath1 = os.path.join(TEST_DATA, TEST_NIR)
    assert nirpath == nirpath1


def test_plantcv_get_nir_tv():
    nirpath = pcv.get_nir(TEST_DATA, TEST_VIS_TV)
    nirpath1 = os.path.join(TEST_DATA, TEST_NIR_TV)
    assert nirpath == nirpath1


def test_plantcv_hist_equalization():
    # Test cache directory
    cache_dir = os.path.join(TEST_TMPDIR, "test_plantcv_hist_equalization")
    os.mkdir(cache_dir)
    pcv.params.debug_outdir = cache_dir
    # Read in test data
    img = cv2.imread(os.path.join(TEST_DATA, TEST_INPUT_GRAY), -1)
    # Test with debug = None
    pcv.params.debug = None
    hist = pcv.hist_equalization(gray_img=img)
    histavg = np.average(hist)
    imgavg = np.average(img)
    assert histavg != imgavg


def test_plantcv_hist_equalization_bad_input():
    # Test cache directory
    cache_dir = os.path.join(TEST_TMPDIR, "test_plantcv_hist_equalization_bad_input")
    os.mkdir(cache_dir)
    pcv.params.debug_outdir = cache_dir
    # Read in test data
    img = cv2.imread(os.path.join(TEST_DATA, TEST_INPUT_COLOR), 1)
    # Test with debug = None
    pcv.params.debug = None
    with pytest.raises(RuntimeError):
        _ = pcv.hist_equalization(gray_img=img)


def test_plantcv_image_add():
    # Test cache directory
    cache_dir = os.path.join(TEST_TMPDIR, "test_plantcv_image_add")
    os.mkdir(cache_dir)
    pcv.params.debug_outdir = cache_dir
    # Read in test data
    img1 = cv2.imread(os.path.join(TEST_DATA, TEST_INPUT_BINARY), -1)
    img2 = np.copy(img1)
    # Test with debug = None
    pcv.params.debug = None
    added_img = pcv.image_add(gray_img1=img1, gray_img2=img2)
    assert all([i == j] for i, j in zip(np.shape(added_img), TEST_BINARY_DIM))


def test_plantcv_image_fusion():
    # Read in test data
    # 16-bit image
    img1 = cv2.imread(os.path.join(TEST_DATA, TEST_INPUT_FMAX), -1)
    img2 = cv2.imread(os.path.join(TEST_DATA, TEST_INPUT_FMIN))
    # 8-bit image
    img2 = img_as_ubyte(img2)
    fused_img = pcv.image_fusion(img1, img2, [480.0], [550.0, 640.0, 800.0])
    assert str(type(fused_img)) == "<class 'plantcv.plantcv.classes.Spectral_data'>"


def test_plantcv_image_fusion_size_diff():
    img1 = cv2.imread(os.path.join(TEST_DATA, TEST_INPUT_BINARY), 0)
    img2 = np.copy(img1)
    img2 = img2[0:10, 0:10]
    with pytest.raises(RuntimeError):
        _ = pcv.image_fusion(img1, img2, [480.0, 550.0, 670.0], [480.0, 550.0, 670.0])


def test_plantcv_image_subtract():
    # Test cache directory
    cache_dir = os.path.join(TEST_TMPDIR, "test_plantcv_image_sub")
    os.mkdir(cache_dir)
    pcv.params.debug_outdir = cache_dir
    # read in images
    img1 = cv2.imread(os.path.join(TEST_DATA, TEST_INPUT_BINARY), -1)
    img2 = np.copy(img1)
    # Test with debug = None
    pcv.params.debug = None
    new_img = pcv.image_subtract(img1, img2)
    assert np.array_equal(new_img, np.zeros(np.shape(new_img), np.uint8))


def test_plantcv_image_subtract_fail():
    # read in images
    img1 = cv2.imread(os.path.join(TEST_DATA, TEST_INPUT_BINARY), -1)
    img2 = cv2.imread(os.path.join(TEST_DATA, TEST_INPUT_BINARY))
    # test
    with pytest.raises(RuntimeError):
        _ = pcv.image_subtract(img1, img2)


def test_plantcv_invert():
    # Test cache directory
    cache_dir = os.path.join(TEST_TMPDIR, "test_plantcv_invert")
    os.mkdir(cache_dir)
    pcv.params.debug_outdir = cache_dir
    # Read in test data
    img = cv2.imread(os.path.join(TEST_DATA, TEST_INPUT_BINARY), -1)
    # Test with debug = None
    pcv.params.debug = None
    inverted_img = pcv.invert(gray_img=img)
    # Assert that the output image has the dimensions of the input image
    if all([i == j] for i, j in zip(np.shape(inverted_img), TEST_BINARY_DIM)):
        # Assert that the image is binary
        if all([i == j] for i, j in zip(np.unique(inverted_img), [0, 255])):
            assert 1
        else:
            assert 0
    else:
        assert 0


def test_plantcv_landmark_reference_pt_dist():
    # Clear previous outputs
    pcv.outputs.clear()
    cache_dir = os.path.join(TEST_TMPDIR, "test_plantcv_landmark_reference")
    os.mkdir(cache_dir)
    points_rescaled = [(0.0139, 0.2569), (0.2361, 0.2917), (0.3542, 0.3819), (0.3542, 0.4167), (0.375, 0.4236),
                       (0.7431, 0.3681), (0.8958, 0.3542), (0.9931, 0.3125), (0.1667, 0.5139), (0.4583, 0.8889),
                       (0.4931, 0.5903), (0.3889, 0.5694), (0.4792, 0.4306), (0.2083, 0.5417), (0.3194, 0.5278),
                       (0.3889, 0.375), (0.3681, 0.3472), (0.2361, 0.0139), (0.5417, 0.2292), (0.7708, 0.3472),
                       (0.6458, 0.3472), (0.6389, 0.5208), (0.6458, 0.625)]
    centroid_rescaled = (0.4685, 0.4945)
    bottomline_rescaled = (0.4685, 0.2569)
    _ = pcv.landmark_reference_pt_dist(points_r=[], centroid_r=('a', 'b'), bline_r=(0, 0))
    _ = pcv.landmark_reference_pt_dist(points_r=[(10, 1000)], centroid_r=(10, 10), bline_r=(10, 10))
    _ = pcv.landmark_reference_pt_dist(points_r=[], centroid_r=(0, 0), bline_r=(0, 0))
    _ = pcv.landmark_reference_pt_dist(points_r=points_rescaled, centroid_r=centroid_rescaled,
                                       bline_r=bottomline_rescaled, label="prefix")
    assert len(pcv.outputs.observations['prefix'].keys()) == 8


def test_plantcv_laplace_filter():
    # Test cache directory
    cache_dir = os.path.join(TEST_TMPDIR, "test_plantcv_laplace_filter")
    os.mkdir(cache_dir)
    pcv.params.debug_outdir = cache_dir
    # Read in test data
    img = cv2.imread(os.path.join(TEST_DATA, TEST_INPUT_GRAY), -1)
    # Test with debug = None
    pcv.params.debug = None
    lp_img = pcv.laplace_filter(gray_img=img, ksize=1, scale=1)
    # Assert that the output image has the dimensions of the input image
    assert all([i == j] for i, j in zip(np.shape(lp_img), TEST_GRAY_DIM))


def test_plantcv_logical_and():
    # Test cache directory
    cache_dir = os.path.join(TEST_TMPDIR, "test_plantcv_logical_and")
    os.mkdir(cache_dir)
    pcv.params.debug_outdir = cache_dir
    # Read in test data
    img1 = cv2.imread(os.path.join(TEST_DATA, TEST_INPUT_BINARY), -1)
    img2 = np.copy(img1)
    # Test with debug = None
    pcv.params.debug = None
    and_img = pcv.logical_and(bin_img1=img1, bin_img2=img2)
    assert all([i == j] for i, j in zip(np.shape(and_img), TEST_BINARY_DIM))


def test_plantcv_logical_or():
    # Test cache directory
    cache_dir = os.path.join(TEST_TMPDIR, "test_plantcv_logical_or")
    os.mkdir(cache_dir)
    pcv.params.debug_outdir = cache_dir
    # Read in test data
    img1 = cv2.imread(os.path.join(TEST_DATA, TEST_INPUT_BINARY), -1)
    img2 = np.copy(img1)
    # Test with debug = None
    pcv.params.debug = None
    or_img = pcv.logical_or(bin_img1=img1, bin_img2=img2)
    assert all([i == j] for i, j in zip(np.shape(or_img), TEST_BINARY_DIM))


def test_plantcv_logical_xor():
    # Test cache directory
    cache_dir = os.path.join(TEST_TMPDIR, "test_plantcv_logical_xor")
    os.mkdir(cache_dir)
    pcv.params.debug_outdir = cache_dir
    # Read in test data
    img1 = cv2.imread(os.path.join(TEST_DATA, TEST_INPUT_BINARY), -1)
    img2 = np.copy(img1)
    # Test with debug = None
    pcv.params.debug = None
    xor_img = pcv.logical_xor(bin_img1=img1, bin_img2=img2)
    assert all([i == j] for i, j in zip(np.shape(xor_img), TEST_BINARY_DIM))


def test_plantcv_median_blur():
    # Test cache directory
    cache_dir = os.path.join(TEST_TMPDIR, "test_plantcv_median_blur")
    os.mkdir(cache_dir)
    pcv.params.debug_outdir = cache_dir
    # Read in test data
    img = cv2.imread(os.path.join(TEST_DATA, TEST_INPUT_BINARY), -1)
    # Test with debug = None
    pcv.params.debug = None
    _ = pcv.median_blur(gray_img=img, ksize=(5, 5))
    blur_img = pcv.median_blur(gray_img=img, ksize=5)
    # Assert that the output image has the dimensions of the input image
    if all([i == j] for i, j in zip(np.shape(blur_img), TEST_BINARY_DIM)):
        # Assert that the image is binary
        if all([i == j] for i, j in zip(np.unique(blur_img), [0, 255])):
            assert 1
        else:
            assert 0
    else:
        assert 0


def test_plantcv_median_blur_bad_input():
    # Test cache directory
    cache_dir = os.path.join(TEST_TMPDIR, "test_plantcv_median_blur_bad_input")
    os.mkdir(cache_dir)
    pcv.params.debug_outdir = cache_dir
    # Read in test data
    img = cv2.imread(os.path.join(TEST_DATA, TEST_INPUT_GRAY), -1)
    with pytest.raises(RuntimeError):
        _ = pcv.median_blur(img, 5.)


def test_plantcv_naive_bayes_classifier():
    # Test cache directory
    cache_dir = os.path.join(TEST_TMPDIR, "test_plantcv_naive_bayes_classifier")
    os.mkdir(cache_dir)
    pcv.params.debug_outdir = cache_dir
    # Read in test data
    img = cv2.imread(os.path.join(TEST_DATA, TEST_INPUT_COLOR))
    # Test with debug = "plot"
    pcv.params.debug = "plot"
    _ = pcv.naive_bayes_classifier(rgb_img=img, pdf_file=os.path.join(TEST_DATA, TEST_PDFS))
    # Test with debug = None
    pcv.params.debug = None
    mask = pcv.naive_bayes_classifier(rgb_img=img, pdf_file=os.path.join(TEST_DATA, TEST_PDFS))

    # Assert that the output image has the dimensions of the input image
    if all([i == j] for i, j in zip(np.shape(mask), TEST_GRAY_DIM)):
        # Assert that the image is binary
        if all([i == j] for i, j in zip(np.unique(mask), [0, 255])):
            assert 1
        else:
            assert 0
    else:
        assert 0


def test_plantcv_naive_bayes_classifier_bad_input():
    # Read in test data
    img = cv2.imread(os.path.join(TEST_DATA, TEST_INPUT_COLOR))
    pcv.params.debug = None
    with pytest.raises(RuntimeError):
        _ = pcv.naive_bayes_classifier(rgb_img=img, pdf_file=os.path.join(TEST_DATA, TEST_PDFS_BAD))


def test_plantcv_object_composition():
    # Test cache directory
    cache_dir = os.path.join(TEST_TMPDIR, "test_plantcv_object_composition")
    os.mkdir(cache_dir)
    pcv.params.debug_outdir = cache_dir
    # Read in test data
    img = cv2.imread(os.path.join(TEST_DATA, TEST_INPUT_COLOR))
    object_contours_npz = np.load(os.path.join(TEST_DATA, TEST_INPUT_OBJECT_CONTOURS), encoding="latin1")
    object_contours = [object_contours_npz[arr_n] for arr_n in object_contours_npz]
    object_hierarchy_npz = np.load(os.path.join(TEST_DATA, TEST_INPUT_OBJECT_HIERARCHY), encoding="latin1")
    object_hierarchy = object_hierarchy_npz['arr_0']
    # Test with debug = None
    pcv.params.debug = None
    _ = pcv.object_composition(img=img, contours=[], hierarchy=object_hierarchy)
    contours, mask = pcv.object_composition(img=img, contours=object_contours, hierarchy=object_hierarchy)
    # Assert that the objects have been combined
    contour_shape = np.shape(contours)  # type: tuple
    assert contour_shape[1] == 1


def test_plantcv_object_composition_grayscale_input():
    # Test cache directory
    cache_dir = os.path.join(TEST_TMPDIR, "test_plantcv_object_composition_grayscale_input")
    os.mkdir(cache_dir)
    pcv.params.debug_outdir = cache_dir
    # Read in test data
    img = cv2.imread(os.path.join(TEST_DATA, TEST_INPUT_COLOR), 0)
    object_contours_npz = np.load(os.path.join(TEST_DATA, TEST_INPUT_OBJECT_CONTOURS), encoding="latin1")
    object_contours = [object_contours_npz[arr_n] for arr_n in object_contours_npz]
    object_hierarchy_npz = np.load(os.path.join(TEST_DATA, TEST_INPUT_OBJECT_HIERARCHY), encoding="latin1")
    object_hierarchy = object_hierarchy_npz['arr_0']
    # Test with debug = "plot"
    pcv.params.debug = "plot"
    contours, mask = pcv.object_composition(img=img, contours=object_contours, hierarchy=object_hierarchy)
    # Assert that the objects have been combined
    contour_shape = np.shape(contours)  # type: tuple
    assert contour_shape[1] == 1


def test_plantcv_within_frame():
    # Test cache directory
    cache_dir = os.path.join(TEST_TMPDIR, "test_plantcv_within_frame")
    os.mkdir(cache_dir)
    pcv.params.debug_outdir = cache_dir
    # Read in test data
    mask_ib = cv2.imread(os.path.join(TEST_DATA, TEST_INPUT_MASK), -1)
    mask_oob = cv2.imread(os.path.join(TEST_DATA, TEST_INPUT_MASK_OOB), -1)
    in_bounds_ib = pcv.within_frame(mask=mask_ib, border_width=1, label="prefix")
    in_bounds_oob = pcv.within_frame(mask=mask_oob, border_width=1)
    assert (in_bounds_ib is True and in_bounds_oob is False)


def test_plantcv_within_frame_bad_input():
    # Test cache directory
    cache_dir = os.path.join(TEST_TMPDIR, "test_plantcv_within_frame")
    os.mkdir(cache_dir)
    pcv.params.debug_outdir = cache_dir
    # Read in test data
    grayscale_img = cv2.imread(os.path.join(TEST_DATA, TEST_INPUT_COLOR), 0)
    with pytest.raises(RuntimeError):
        _ = pcv.within_frame(grayscale_img)


def test_plantcv_opening():
    cache_dir = os.path.join(TEST_TMPDIR, "test_plantcv_closing")
    os.mkdir(cache_dir)
    pcv.params.debug_outdir = cache_dir
    # Read in test data
    rgb_img = cv2.imread(os.path.join(TEST_DATA, TEST_INPUT_MULTI), -1)
    gray_img = cv2.cvtColor(rgb_img, cv2.COLOR_BGR2GRAY)
    bin_img = cv2.imread(os.path.join(TEST_DATA, TEST_INPUT_BINARY), -1)
    # Test with debug=None
    pcv.params.debug = None
    _ = pcv.opening(gray_img)
    _ = pcv.opening(bin_img, np.ones((4, 4), np.uint8))
    filtered_img = pcv.opening(bin_img)
    assert np.sum(filtered_img) == 16184595


def test_plantcv_opening_bad_input():
    # Read in test data
    rgb_img = cv2.imread(os.path.join(TEST_DATA, TEST_INPUT_MULTI), -1)
    with pytest.raises(RuntimeError):
        _ = pcv.opening(rgb_img)


def test_plantcv_output_mask():
    # Test cache directory
    cache_dir = os.path.join(TEST_TMPDIR, "test_plantcv_output_mask")
    os.mkdir(cache_dir)
    pcv.params.debug_outdir = cache_dir
    # Read in test data
    img = cv2.imread(os.path.join(TEST_DATA, TEST_INPUT_GRAY), -1)
    img_color = cv2.imread(os.path.join(TEST_DATA, TEST_INPUT_COLOR), -1)
    mask = cv2.imread(os.path.join(TEST_DATA, TEST_INPUT_BINARY), -1)
    # Test with debug = "print"
    pcv.params.debug = "print"
    _ = pcv.output_mask(img=img, mask=mask, filename='test.png', outdir=None, mask_only=False)
    # Test with debug = "plot"
    pcv.params.debug = "plot"
    _ = pcv.output_mask(img=img, mask=mask, filename='test.png', outdir=cache_dir, mask_only=False)
    _ = pcv.output_mask(img=img_color, mask=mask, filename='test.png', outdir=None, mask_only=False)
    # Remove tmp files in working direcctory
    shutil.rmtree("ori-images")
    shutil.rmtree("mask-images")
    # Test with debug = None
    pcv.params.debug = None
    imgpath, maskpath, analysis_images = pcv.output_mask(img=img, mask=mask, filename='test.png',
                                                         outdir=cache_dir, mask_only=False)
    assert all([os.path.exists(imgpath) is True, os.path.exists(maskpath) is True])


def test_plantcv_output_mask_true():
    # Test cache directory
    cache_dir = os.path.join(TEST_TMPDIR, "test_plantcv_output_mask")
    pcv.params.debug_outdir = cache_dir
    os.mkdir(cache_dir)
    # Read in test data
    img = cv2.imread(os.path.join(TEST_DATA, TEST_INPUT_GRAY), -1)
    img_color = cv2.imread(os.path.join(TEST_DATA, TEST_INPUT_COLOR), -1)
    mask = cv2.imread(os.path.join(TEST_DATA, TEST_INPUT_BINARY), -1)
    # Test with debug = "print"
    pcv.params.debug = "print"
    _ = pcv.output_mask(img=img, mask=mask, filename='test.png', outdir=cache_dir, mask_only=True)
    # Test with debug = "plot"
    pcv.params.debug = "plot"
    _ = pcv.output_mask(img=img_color, mask=mask, filename='test.png', outdir=cache_dir, mask_only=True)
    pcv.params.debug = None
    imgpath, maskpath, analysis_images = pcv.output_mask(img=img, mask=mask, filename='test.png', outdir=cache_dir,
                                                         mask_only=False)
    assert all([os.path.exists(imgpath) is True, os.path.exists(maskpath) is True])


def test_plantcv_plot_image_matplotlib_input():
    cache_dir = os.path.join(TEST_TMPDIR, "test_plantcv_pseudocolor")
    os.mkdir(cache_dir)
    pcv.params.debug_outdir = cache_dir
    img = cv2.imread(os.path.join(TEST_DATA, TEST_INPUT_BINARY), -1)
    mask = cv2.imread(os.path.join(TEST_DATA, TEST_INPUT_BINARY), -1)
    pimg = pcv.visualize.pseudocolor(gray_img=img, mask=mask, min_value=10, max_value=200)
    with pytest.raises(RuntimeError):
        pcv.plot_image(pimg)


def test_plantcv_plot_image_plotnine():
    # Test cache directory
    cache_dir = os.path.join(TEST_TMPDIR, "test_plantcv_plot_image_plotnine")
    os.mkdir(cache_dir)
    dataset = pd.DataFrame({'x': [1, 2, 3, 4], 'y': [1, 2, 3, 4]})
    img = ggplot(data=dataset)
    try:
        pcv.plot_image(img=img)
    except RuntimeError:
        assert False
    # Assert that the image was plotted without error
    assert True


@pytest.mark.parametrize(['da', 'kwarg'],
                         [
                           [psii_cropreporter('darkadapted').squeeze('measurement', drop=True), 'frame_label']
                         ])
def test_plantcv_show_dataarray(da, kwarg):
    from plantcv.plantcv._show_dataarray import _show_dataarray
    try:
        _show_dataarray(da, col=kwarg)
    except RuntimeError:
        assert False
    # Assert that the image was plotted without error
    assert True


@pytest.mark.parametrize(['da', 'kwarg'],
                         [
                            # missing col or row as kwarg
                            [psii_cropreporter('darkadapted').squeeze('measurement', drop=True), None],
                            # missing x or y dim
                            [psii_cropreporter('darkadapted').squeeze('measurement', drop=True)[0, :, :], 'frame_label']
                         ]
                         )
def test_plantcv_show_dataarray_fatal_error(da, kwarg):
    from plantcv.plantcv._show_dataarray import _show_dataarray
    with pytest.raises(RuntimeError):
        _show_dataarray(da, col=kwarg)

@pytest.mark.parametrize(['da'],
                         [
                            #too many dims
                            [psii_cropreporter('darkadapted')],
                            # not enough dims
                            [psii_cropreporter('darkadapted')[:, :, 0, 0]]
                         ])
def test_plantcv_show_dataarray_value_error(da):
    from plantcv.plantcv._show_dataarray import _show_dataarray
    # pcolormesh() fails with ValueError if ndim != 2 in addition to row and/or col
    with pytest.raises(ValueError):
        _show_dataarray(img=da, col_wrap=4, row='frame_label')


@pytest.mark.parametrize(['da', 'kwarg'],
                         [[psii_cropreporter('darkadapted').squeeze('measurement', drop=True), 'frame_label']]
                         )
def test_plantcv_plot_image_dataarray(da, kwarg):
    try:
        pcv.plot_image(da, col=kwarg)
    except RuntimeError:
        assert False
    # Assert that the image was plotted without error
    assert True


def test_plantcv_plot_image_psiidata():
    psii = pcv.PSII_data()
    with pytest.raises(RuntimeError):
        pcv.plot_image(psii)


def test_plantcv_plot_image_bad_type():
    with pytest.raises(RuntimeError):
        pcv.plot_image(img=[], filename="/dev/null")


def test_plantcv_print_image():
    # Test cache directory
    cache_dir = os.path.join(TEST_TMPDIR, "test_plantcv_print_image")
    os.mkdir(cache_dir)
    pcv.params.debug_outdir = cache_dir
    # Read in test data
    img, path, img_name = pcv.readimage(filename=os.path.join(TEST_DATA, TEST_INPUT_COLOR))
    filename = os.path.join(cache_dir, 'plantcv_print_image.png')
    pcv.print_image(img=img, filename=filename)
    # Assert that the file was created
    assert os.path.exists(filename) is True


def test_plantcv_print_image_bad_type():
    with pytest.raises(RuntimeError):
        pcv.print_image(img=[], filename="/dev/null")


def test_plantcv_print_image_plotnine():
    # Test cache directory
    cache_dir = os.path.join(TEST_TMPDIR, "test_plantcv_print_image_plotnine")
    os.mkdir(cache_dir)
    dataset = pd.DataFrame({'x': [1, 2, 3, 4], 'y': [1, 2, 3, 4]})
    img = ggplot(data=dataset)
    filename = os.path.join(cache_dir, 'plantcv_print_image.png')
    pcv.print_image(img=img, filename=filename)
    # Assert that the file was created
    assert os.path.exists(filename) is True


def test_plantcv_print_image_matplotlib():
    # Test cache directory
    cache_dir = os.path.join(TEST_TMPDIR, "test_plantcv_print_image_plotnine")
    os.mkdir(cache_dir)
    # Input data
    img = cv2.imread(os.path.join(TEST_DATA, TEST_INPUT_COLOR))
    plt.figure()
    plt.imshow(img)
    plot = plt.gcf()
    filename = os.path.join(cache_dir, 'plantcv_print_image.png')
    pcv.print_image(img=plot, filename=filename)
    # Assert that the file was created
    assert os.path.exists(filename) is True


def test_plantcv_print_image_dataarray():
    da = psii_cropreporter('darkadapted').squeeze('measurement', drop=True)
    try:
        pcv.print_image(img=da, col='frame_label', filename='/dev/null')
    except RuntimeError:
        assert False
    # Assert that the image was plotted without error
    assert True


def test_plantcv_print_image_psiidata():
    psii = pcv.PSII_data()
    with pytest.raises(RuntimeError):
        pcv.print_image(img=psii, filename='/dev/null')


def test_plantcv_print_results(tmpdir):
    # Create a tmp directory
    cache_dir = tmpdir.mkdir("sub")
    outfile = os.path.join(cache_dir, "results.json")
    pcv.print_results(filename=outfile)
    assert os.path.exists(outfile)


def test_plantcv_readimage_native():
    # Test with debug = None
    pcv.params.debug = None
    _ = pcv.readimage(filename=os.path.join(TEST_DATA, TEST_INPUT_COLOR), mode='rgba')
    _ = pcv.readimage(filename=os.path.join(TEST_DATA, TEST_INPUT_COLOR))
    img, path, img_name = pcv.readimage(filename=os.path.join(TEST_DATA, TEST_INPUT_COLOR), mode='native')
    # Assert that the image name returned equals the name of the input image
    # Assert that the path of the image returned equals the path of the input image
    # Assert that the dimensions of the returned image equals the expected dimensions
    if img_name == TEST_INPUT_COLOR and path == TEST_DATA:
        if all([i == j] for i, j in zip(np.shape(img), TEST_COLOR_DIM)):
            assert 1
        else:
            assert 0
    else:
        assert 0


def test_plantcv_readimage_grayscale():
    # Test with debug = None
    pcv.params.debug = None
    _, _, _ = pcv.readimage(filename=os.path.join(TEST_DATA, TEST_INPUT_GRAY), mode="grey")
    img, path, img_name = pcv.readimage(filename=os.path.join(TEST_DATA, TEST_INPUT_GRAY), mode="gray")
    assert len(np.shape(img)) == 2


def test_plantcv_readimage_rgb():
    # Test with debug = None
    pcv.params.debug = None
    img, path, img_name = pcv.readimage(filename=os.path.join(TEST_DATA, TEST_INPUT_GRAY), mode="rgb")
    assert len(np.shape(img)) == 3


def test_plantcv_readimage_rgba_as_rgb():
    # Test with debug = None
    pcv.params.debug = None
    img, path, img_name = pcv.readimage(filename=os.path.join(TEST_DATA, TEST_INPUT_RGBA), mode="native")
    assert np.shape(img)[2] == 3


def test_plantcv_readimage_csv():
    # Test with debug = None
    pcv.params.debug = None
    img, path, img_name = pcv.readimage(filename=os.path.join(TEST_DATA, TEST_INPUT_THERMAL_CSV), mode="csv")
    assert len(np.shape(img)) == 2


def test_plantcv_readimage_envi():
    # Test with debug = None
    pcv.params.debug = None
    array_data = pcv.readimage(filename=os.path.join(HYPERSPECTRAL_TEST_DATA, HYPERSPECTRAL_DATA), mode="envi")
    if sys.version_info[0] < 3:
        assert len(array_data.array_type) == 8


def test_plantcv_readimage_bad_file():
    with pytest.raises(RuntimeError):
        _ = pcv.readimage(filename=TEST_INPUT_COLOR)


@pytest.mark.parametrize("alg, pattern", [["default", 'BG'],
                                          ["default", 'GB'],
                                          ["default", 'RG'],
                                          ["default", 'GR'],
                                          ["edgeaware", 'BG'],
                                          ["edgeaware", 'GB'],
                                          ["edgeaware", 'RG'],
                                          ["edgeaware", 'GR'],
                                          ["variablenumbergradients", 'BG'],
                                          ["variablenumbergradients", 'GB'],
                                          ["variablenumbergradients", 'RG'],
                                          ["variablenumbergradients", 'GR']])
def test_plantcv_readbayer(alg, pattern):
    # Test cache directory
    cache_dir = os.path.join(TEST_TMPDIR, "test_plantcv_readbayer_default_bg")
    os.mkdir(cache_dir)
    pcv.params.debug_outdir = cache_dir
    # Test with debug = None
    pcv.params.debug = None
    img, path, img_name = pcv.readbayer(filename=os.path.join(TEST_DATA, TEST_INPUT_BAYER),
                                        bayerpattern=pattern, alg=alg)
    assert all([i == j] for i, j in zip(np.shape(img), (335, 400, 3)))


def test_plantcv_readbayer_default_bad_input():
    # Test with debug = None
    pcv.params.debug = None
    with pytest.raises(RuntimeError):
        _, _, _ = pcv.readbayer(filename=os.path.join(TEST_DATA, "no-image.png"), bayerpattern="GR", alg="default")


def test_plantcv_rectangle_mask():
    # Test cache directory
    cache_dir = os.path.join(TEST_TMPDIR, "test_plantcv_rectangle_mask")
    os.mkdir(cache_dir)
    pcv.params.debug_outdir = cache_dir
    # Read in test data
    img = cv2.imread(os.path.join(TEST_DATA, TEST_INPUT_GRAY), -1)
    img_color = cv2.imread(os.path.join(TEST_DATA, TEST_INPUT_COLOR))
    # Test with debug = None
    pcv.params.debug = None
    _ = pcv.rectangle_mask(img=img, p1=(0, 0), p2=(2454, 2056), color="white")
    _ = pcv.rectangle_mask(img=img_color, p1=(0, 0), p2=(2454, 2056), color="gray")
    masked, hist, contour, heir = pcv.rectangle_mask(img=img, p1=(0, 0), p2=(2454, 2056), color="black")
    maskedsum = np.sum(masked)
    imgsum = np.sum(img)
    assert maskedsum < imgsum


def test_plantcv_rectangle_mask_bad_input():
    # Test cache directory
    cache_dir = os.path.join(TEST_TMPDIR, "test_plantcv_rectangle_mask")
    os.mkdir(cache_dir)
    pcv.params.debug_outdir = cache_dir
    # Read in test data
    img = cv2.imread(os.path.join(TEST_DATA, TEST_INPUT_GRAY), -1)
    # Test with debug = None
    pcv.params.debug = None
    with pytest.raises(RuntimeError):
        _ = pcv.rectangle_mask(img=img, p1=(0, 0), p2=(2454, 2056), color="whit")


def test_plantcv_report_size_marker_detect():
    # Test cache directory
    cache_dir = os.path.join(TEST_TMPDIR, "test_plantcv_report_size_marker_detect")
    os.mkdir(cache_dir)
    pcv.params.debug_outdir = cache_dir
    # Read in test data
    img = cv2.imread(os.path.join(TEST_DATA, TEST_INPUT_MARKER), -1)
    # ROI contour
    roi_contour = [np.array([[[3550, 850]], [[3550, 1349]], [[4049, 1349]], [[4049, 850]]], dtype=np.int32)]
    roi_hierarchy = np.array([[[-1, -1, -1, -1]]], dtype=np.int32)

    # Test with debug = None
    pcv.params.debug = None
    images = pcv.report_size_marker_area(img=img, roi_contour=roi_contour, roi_hierarchy=roi_hierarchy, marker='detect',
                                         objcolor='light', thresh_channel='s', thresh=120)
    pcv.outputs.clear()
    assert len(images) != 0


def test_plantcv_report_size_marker_define():
    # Read in test data
    img = cv2.imread(os.path.join(TEST_DATA, TEST_INPUT_MARKER), -1)
    # ROI contour
    roi_contour = [np.array([[[3550, 850]], [[3550, 1349]], [[4049, 1349]], [[4049, 850]]], dtype=np.int32)]
    roi_hierarchy = np.array([[[-1, -1, -1, -1]]], dtype=np.int32)

    # Test with debug = None
    pcv.params.debug = None
    images = pcv.report_size_marker_area(img=img, roi_contour=roi_contour, roi_hierarchy=roi_hierarchy, marker='define',
                                         objcolor='light', thresh_channel='s', thresh=120)
    assert len(images) != 0


def test_plantcv_report_size_marker_grayscale_input():
    # Read in test data
    img = cv2.imread(os.path.join(TEST_DATA, TEST_INPUT_GRAY), -1)
    # ROI contour
    roi_contour = [np.array([[[0, 0]], [[0, 49]], [[49, 49]], [[49, 0]]], dtype=np.int32)]
    roi_hierarchy = np.array([[[-1, -1, -1, -1]]], dtype=np.int32)

    # Test with debug = None
    pcv.params.debug = None
    images = pcv.report_size_marker_area(img=img, roi_contour=roi_contour, roi_hierarchy=roi_hierarchy, marker='define',
                                         objcolor='light', thresh_channel='s', thresh=120)
    assert len(images) != 0


def test_plantcv_report_size_marker_bad_marker_input():
    # Read in test data
    img = cv2.imread(os.path.join(TEST_DATA, TEST_INPUT_MARKER), -1)
    # ROI contour
    roi_contour = [np.array([[[3550, 850]], [[3550, 1349]], [[4049, 1349]], [[4049, 850]]], dtype=np.int32)]
    roi_hierarchy = np.array([[[-1, -1, -1, -1]]], dtype=np.int32)
    with pytest.raises(RuntimeError):
        _ = pcv.report_size_marker_area(img=img, roi_contour=roi_contour, roi_hierarchy=roi_hierarchy, marker='none',
                                        objcolor='light', thresh_channel='s', thresh=120)


def test_plantcv_report_size_marker_bad_threshold_input():
    # Read in test data
    img = cv2.imread(os.path.join(TEST_DATA, TEST_INPUT_MARKER), -1)
    # ROI contour
    roi_contour = [np.array([[[3550, 850]], [[3550, 1349]], [[4049, 1349]], [[4049, 850]]], dtype=np.int32)]
    roi_hierarchy = np.array([[[-1, -1, -1, -1]]], dtype=np.int32)
    with pytest.raises(RuntimeError):
        _ = pcv.report_size_marker_area(img=img, roi_contour=roi_contour, roi_hierarchy=roi_hierarchy, marker='detect',
                                        objcolor='light', thresh_channel=None, thresh=120)


def test_plantcv_rgb2gray_cmyk():
    # Test with debug = None
    pcv.params.debug = None
    # Read in test data
    img = cv2.imread(os.path.join(TEST_DATA, TEST_INPUT_COLOR))
    c = pcv.rgb2gray_cmyk(rgb_img=img, channel="c")
    # Assert that the output image has the dimensions of the input image but is only a single channel
    assert all([i == j] for i, j in zip(np.shape(c), TEST_GRAY_DIM))


def test_plantcv_rgb2gray_cmyk_bad_channel():
    # Test with debug = None
    pcv.params.debug = None
    # Read in test data
    img = cv2.imread(os.path.join(TEST_DATA, TEST_INPUT_COLOR))
    with pytest.raises(RuntimeError):
        # Channel S is not in CMYK
        _ = pcv.rgb2gray_cmyk(rgb_img=img, channel="s")


def test_plantcv_rgb2gray_hsv():
    # Test cache directory
    cache_dir = os.path.join(TEST_TMPDIR, "test_plantcv_rgb2gray_hsv")
    os.mkdir(cache_dir)
    pcv.params.debug_outdir = cache_dir
    # Read in test data
    img = cv2.imread(os.path.join(TEST_DATA, TEST_INPUT_COLOR))
    # Test with debug = None
    pcv.params.debug = None
    s = pcv.rgb2gray_hsv(rgb_img=img, channel="s")
    # Assert that the output image has the dimensions of the input image but is only a single channel
    assert all([i == j] for i, j in zip(np.shape(s), TEST_GRAY_DIM))


def test_plantcv_rgb2gray_hsv_bad_input():
    img = cv2.imread(os.path.join(TEST_DATA, TEST_INPUT_COLOR))
    pcv.params.debug = None
    with pytest.raises(RuntimeError):
        _ = pcv.rgb2gray_hsv(rgb_img=img, channel="l")


def test_plantcv_rgb2gray_lab():
    # Test cache directory
    cache_dir = os.path.join(TEST_TMPDIR, "test_plantcv_rgb2gray_lab")
    os.mkdir(cache_dir)
    pcv.params.debug_outdir = cache_dir
    # Read in test data
    img = cv2.imread(os.path.join(TEST_DATA, TEST_INPUT_COLOR))
    # Test with debug = None
    pcv.params.debug = None
    b = pcv.rgb2gray_lab(rgb_img=img, channel='b')
    # Assert that the output image has the dimensions of the input image but is only a single channel
    assert all([i == j] for i, j in zip(np.shape(b), TEST_GRAY_DIM))


def test_plantcv_rgb2gray_lab_bad_input():
    img = cv2.imread(os.path.join(TEST_DATA, TEST_INPUT_COLOR))
    pcv.params.debug = None
    with pytest.raises(RuntimeError):
        _ = pcv.rgb2gray_lab(rgb_img=img, channel="v")


def test_plantcv_rgb2gray():
    # Test cache directory
    cache_dir = os.path.join(TEST_TMPDIR, "test_plantcv_rgb2gray")
    os.mkdir(cache_dir)
    pcv.params.debug_outdir = cache_dir
    # Read in test data
    img = cv2.imread(os.path.join(TEST_DATA, TEST_INPUT_COLOR))
    # Test with debug = None
    pcv.params.debug = None
    gray = pcv.rgb2gray(rgb_img=img)
    # Assert that the output image has the dimensions of the input image but is only a single channel
    assert all([i == j] for i, j in zip(np.shape(gray), TEST_GRAY_DIM))


def test_plantcv_roi2mask():
    # Test cache directory
    cache_dir = os.path.join(TEST_TMPDIR, "test_plantcv_acute_vertex")
    os.mkdir(cache_dir)
    pcv.params.debug_outdir = cache_dir
    # Read in test data
    img = cv2.imread(os.path.join(TEST_DATA, TEST_VIS_SMALL))
    contours_npz = np.load(os.path.join(TEST_DATA, TEST_VIS_COMP_CONTOUR), encoding="latin1")
    obj_contour = contours_npz['arr_0']
    pcv.params.debug = None
    mask = pcv.roi.roi2mask(img=img, contour=obj_contour)
    assert np.shape(mask)[0:2] == np.shape(img)[0:2] and np.sum(mask) == 255


def test_plantcv_roi_objects():
    # Test cache directory
    cache_dir = os.path.join(TEST_TMPDIR, "test_plantcv_roi_objects")
    os.mkdir(cache_dir)
    pcv.params.debug_outdir = cache_dir
    # Read in test data
    img = cv2.imread(os.path.join(TEST_DATA, TEST_INPUT_COLOR))
    roi_contour_npz = np.load(os.path.join(TEST_DATA, TEST_INPUT_ROI_CONTOUR), encoding="latin1")
    roi_contour = [roi_contour_npz[arr_n] for arr_n in roi_contour_npz]
    roi_hierarchy_npz = np.load(os.path.join(TEST_DATA, TEST_INPUT_ROI_HIERARCHY), encoding="latin1")
    roi_hierarchy = roi_hierarchy_npz['arr_0']
    object_contours_npz = np.load(os.path.join(TEST_DATA, TEST_INPUT_OBJECT_CONTOURS), encoding="latin1")
    object_contours = [object_contours_npz[arr_n] for arr_n in object_contours_npz]
    object_hierarchy_npz = np.load(os.path.join(TEST_DATA, TEST_INPUT_OBJECT_HIERARCHY), encoding="latin1")
    object_hierarchy = object_hierarchy_npz['arr_0']
    # Test with debug = None
    pcv.params.debug = None
    _ = pcv.roi_objects(img=img, roi_contour=roi_contour, roi_hierarchy=roi_hierarchy,
                        object_contour=object_contours, obj_hierarchy=object_hierarchy, roi_type="largest")
    _ = pcv.roi_objects(img=img, roi_contour=roi_contour, roi_hierarchy=roi_hierarchy,
                        object_contour=object_contours, obj_hierarchy=object_hierarchy, roi_type="cutto")
    # Test with debug = None
    kept_contours, kept_hierarchy, mask, area = pcv.roi_objects(img=img, roi_contour=roi_contour,
                                                                roi_hierarchy=roi_hierarchy,
                                                                object_contour=object_contours,
                                                                obj_hierarchy=object_hierarchy, roi_type="partial")
    # Assert that the contours were filtered as expected
    assert len(kept_contours) == 1891


def test_plantcv_roi_objects_bad_input():
    # Read in test data
    img = cv2.imread(os.path.join(TEST_DATA, TEST_INPUT_COLOR))
    roi_contour_npz = np.load(os.path.join(TEST_DATA, TEST_INPUT_ROI_CONTOUR), encoding="latin1")
    roi_contour = [roi_contour_npz[arr_n] for arr_n in roi_contour_npz]
    roi_hierarchy_npz = np.load(os.path.join(TEST_DATA, TEST_INPUT_ROI_HIERARCHY), encoding="latin1")
    roi_hierarchy = roi_hierarchy_npz['arr_0']
    object_contours_npz = np.load(os.path.join(TEST_DATA, TEST_INPUT_OBJECT_CONTOURS), encoding="latin1")
    object_contours = [object_contours_npz[arr_n] for arr_n in object_contours_npz]
    object_hierarchy_npz = np.load(os.path.join(TEST_DATA, TEST_INPUT_OBJECT_HIERARCHY), encoding="latin1")
    object_hierarchy = object_hierarchy_npz['arr_0']
    pcv.params.debug = None
    with pytest.raises(RuntimeError):
        _ = pcv.roi_objects(img=img, roi_type="cut", roi_contour=roi_contour, roi_hierarchy=roi_hierarchy,
                            object_contour=object_contours, obj_hierarchy=object_hierarchy)


def test_plantcv_roi_objects_grayscale_input():
    # Test cache directory
    cache_dir = os.path.join(TEST_TMPDIR, "test_plantcv_roi_objects_grayscale_input")
    os.mkdir(cache_dir)
    pcv.params.debug_outdir = cache_dir
    # Read in test data
    img = cv2.imread(os.path.join(TEST_DATA, TEST_INPUT_COLOR), 0)
    roi_contour_npz = np.load(os.path.join(TEST_DATA, TEST_INPUT_ROI_CONTOUR), encoding="latin1")
    roi_contour = [roi_contour_npz[arr_n] for arr_n in roi_contour_npz]
    roi_hierarchy_npz = np.load(os.path.join(TEST_DATA, TEST_INPUT_ROI_HIERARCHY), encoding="latin1")
    roi_hierarchy = roi_hierarchy_npz['arr_0']
    object_contours_npz = np.load(os.path.join(TEST_DATA, TEST_INPUT_OBJECT_CONTOURS), encoding="latin1")
    object_contours = [object_contours_npz[arr_n] for arr_n in object_contours_npz]
    object_hierarchy_npz = np.load(os.path.join(TEST_DATA, TEST_INPUT_OBJECT_HIERARCHY), encoding="latin1")
    object_hierarchy = object_hierarchy_npz['arr_0']
    pcv.params.debug = None
    kept_contours, kept_hierarchy, mask, area = pcv.roi_objects(img=img, roi_type="partial", roi_contour=roi_contour,
                                                                roi_hierarchy=roi_hierarchy,
                                                                object_contour=object_contours,
                                                                obj_hierarchy=object_hierarchy)
    # Assert that the contours were filtered as expected
    assert len(kept_contours) == 1891


def test_plantcv_rotate():
    img = cv2.imread(os.path.join(TEST_DATA, TEST_INPUT_COLOR))
    rotated = pcv.rotate(img=img, rotation_deg=45, crop=True)
    imgavg = np.average(img)
    rotateavg = np.average(rotated)
    assert rotateavg != imgavg


def test_plantcv_transform_rotate():
    # Test cache directory
    cache_dir = os.path.join(TEST_TMPDIR, "test_plantcv_rotate_img")
    os.mkdir(cache_dir)
    pcv.params.debug_outdir = cache_dir
    # Read in test data
    img = cv2.imread(os.path.join(TEST_DATA, TEST_INPUT_COLOR))
    # Test with debug = "print"
    pcv.params.debug = "print"
    _ = pcv.transform.rotate(img=img, rotation_deg=45, crop=True)
    # Test with debug = "plot"
    pcv.params.debug = "plot"
    _ = pcv.transform.rotate(img=img, rotation_deg=45, crop=True)
    # Test with debug = None
    pcv.params.debug = None
    rotated = pcv.transform.rotate(img=img, rotation_deg=45, crop=True)
    imgavg = np.average(img)
    rotateavg = np.average(rotated)
    assert rotateavg != imgavg


def test_plantcv_transform_rotate_gray():
    img = cv2.imread(os.path.join(TEST_DATA, TEST_INPUT_GRAY), -1)
    # Test with debug = "plot"
    pcv.params.debug = "plot"
    _ = pcv.transform.rotate(img=img, rotation_deg=45, crop=False)
    # Test with debug = None
    pcv.params.debug = None
    rotated = pcv.transform.rotate(img=img, rotation_deg=45, crop=False)
    imgavg = np.average(img)
    rotateavg = np.average(rotated)
    assert rotateavg != imgavg


def test_plantcv_scale_features():
    # Test cache directory
    cache_dir = os.path.join(TEST_TMPDIR, "test_plantcv_scale_features")
    os.mkdir(cache_dir)
    pcv.params.debug_outdir = cache_dir
    # Read in test data
    mask = cv2.imread(os.path.join(TEST_DATA, TEST_MASK_SMALL), -1)
    contours_npz = np.load(os.path.join(TEST_DATA, TEST_VIS_COMP_CONTOUR), encoding="latin1")
    obj_contour = contours_npz['arr_0']
    # test with debug = 'plot' to cover plotting logic
    pcv.params.debug = 'plot'
    _ = pcv.scale_features(obj=obj_contour, mask=mask, points=TEST_ACUTE_RESULT, line_position='NA')
    # Test with debug = None
    pcv.params.debug = None
    points_rescaled, centroid_rescaled, bottomline_rescaled = pcv.scale_features(obj=obj_contour, mask=mask,
                                                                                 points=TEST_ACUTE_RESULT,
                                                                                 line_position=50)
    assert len(points_rescaled) == 23


def test_plantcv_scale_features_bad_input():
    mask = np.array([])
    obj_contour = np.array([])
    pcv.params.debug = None
    result = pcv.scale_features(obj=obj_contour, mask=mask, points=TEST_ACUTE_RESULT, line_position=50)
    assert all([i == j] for i, j in zip(result, [("NA", "NA"), ("NA", "NA"), ("NA", "NA")]))


def test_plantcv_scharr_filter():
    # Test cache directory
    cache_dir = os.path.join(TEST_TMPDIR, "test_plantcv_scharr_filter")
    os.mkdir(cache_dir)
    pcv.params.debug_outdir = cache_dir
    # Read in test data
    img = cv2.imread(os.path.join(TEST_DATA, TEST_INPUT_GRAY), -1)
    # Test with debug = None
    pcv.params.debug = None
    scharr_img = pcv.scharr_filter(img=img, dx=1, dy=0, scale=1)
    # Assert that the output image has the dimensions of the input image
    assert all([i == j] for i, j in zip(np.shape(scharr_img), TEST_GRAY_DIM))


def test_plantcv_shift_img():
    # Test cache directory
    cache_dir = os.path.join(TEST_TMPDIR, "test_plantcv_shift_img")
    os.mkdir(cache_dir)
    pcv.params.debug_outdir = cache_dir
    # Read in test data
    img = cv2.imread(os.path.join(TEST_DATA, TEST_INPUT_COLOR))
    mask = cv2.imread(os.path.join(TEST_DATA, TEST_INPUT_BINARY), -1)
    pcv.params.debug = None
    _ = pcv.shift_img(img=img, number=300, side="bottom")
    _ = pcv.shift_img(img=img, number=300, side="right")
    _ = pcv.shift_img(img=mask, number=300, side="left")
    rotated = pcv.shift_img(img=img, number=300, side="top")
    imgavg = np.average(img)
    shiftavg = np.average(rotated)
    assert shiftavg != imgavg


def test_plantcv_shift_img_bad_input():
    # Read in test data
    img = cv2.imread(os.path.join(TEST_DATA, TEST_INPUT_COLOR))
    with pytest.raises(RuntimeError):
        pcv.params.debug = None
        _ = pcv.shift_img(img=img, number=-300, side="top")


def test_plantcv_shift_img_bad_side_input():
    # Read in test data
    img = cv2.imread(os.path.join(TEST_DATA, TEST_INPUT_COLOR))
    with pytest.raises(RuntimeError):
        pcv.params.debug = None
        _ = pcv.shift_img(img=img, number=300, side="starboard")


def test_plantcv_sobel_filter():
    # Test cache directory
    cache_dir = os.path.join(TEST_TMPDIR, "test_plantcv_sobel_filter")
    os.mkdir(cache_dir)
    pcv.params.debug_outdir = cache_dir
    # Read in test data
    img = cv2.imread(os.path.join(TEST_DATA, TEST_INPUT_GRAY), -1)
    # Test with debug = None
    pcv.params.debug = None
    sobel_img = pcv.sobel_filter(gray_img=img, dx=1, dy=0, ksize=1)
    # Assert that the output image has the dimensions of the input image
    assert all([i == j] for i, j in zip(np.shape(sobel_img), TEST_GRAY_DIM))


def test_plantcv_stdev_filter():
    # Test cache directory
    cache_dir = os.path.join(TEST_TMPDIR, "test_plantcv_sobel_filter")
    os.mkdir(cache_dir)
    pcv.params.debug_outdir = cache_dir
    # Read in test data
    img = cv2.imread(os.path.join(TEST_DATA, TEST_INPUT_GRAY_SMALL), -1)
    pcv.params.debug = None
    filter_img = pcv.stdev_filter(img=img, ksize=11)
    assert (np.shape(filter_img) == np.shape(img))


def test_plantcv_watershed_segmentation():
    # Clear previous outputs
    pcv.outputs.clear()
    # Test cache directory
    cache_dir = os.path.join(TEST_TMPDIR, "test_plantcv_watershed_segmentation")
    os.mkdir(cache_dir)
    pcv.params.debug_outdir = cache_dir
    # Read in test data
    img = cv2.imread(os.path.join(TEST_DATA, TEST_INPUT_CROPPED))
    mask = cv2.imread(os.path.join(TEST_DATA, TEST_INPUT_CROPPED_MASK), -1)
    # Test with debug = None
    pcv.params.debug = None
    _ = pcv.watershed_segmentation(rgb_img=img, mask=mask, distance=10, label='prefix')
    assert pcv.outputs.observations['prefix']['estimated_object_count']['value'] > 9


def test_plantcv_white_balance_gray_16bit():
    # Test cache directory
    cache_dir = os.path.join(TEST_TMPDIR, "test_plantcv_white_balance_gray_16bit")
    os.mkdir(cache_dir)
    pcv.params.debug_outdir = cache_dir
    # Read in test data
    img = cv2.imread(os.path.join(TEST_DATA, TEST_INPUT_NIR_MASK), -1)
    # Test without an ROI
    pcv.params.debug = None
    _ = pcv.white_balance(img=img, mode='max', roi=None)
    # Test with debug = None
    white_balanced = pcv.white_balance(img=img, mode='hist', roi=(5, 5, 80, 80))
    imgavg = np.average(img)
    balancedavg = np.average(white_balanced)
    assert balancedavg != imgavg


def test_plantcv_white_balance_gray_8bit():
    # Test cache directory
    cache_dir = os.path.join(TEST_TMPDIR, "test_plantcv_white_balance_gray_8bit")
    os.mkdir(cache_dir)
    pcv.params.debug_outdir = cache_dir
    # Read in test data
    img = cv2.imread(os.path.join(TEST_DATA, TEST_INPUT_NIR_MASK))
    img = cv2.cvtColor(img, cv2.COLOR_BGR2GRAY)
    # Test without an ROI
    pcv.params.debug = None
    _ = pcv.white_balance(img=img, mode='max', roi=None)
    # Test with debug = None
    white_balanced = pcv.white_balance(img=img, mode='hist', roi=(5, 5, 80, 80))
    imgavg = np.average(img)
    balancedavg = np.average(white_balanced)
    assert balancedavg != imgavg


def test_plantcv_white_balance_rgb():
    # Test cache directory
    cache_dir = os.path.join(TEST_TMPDIR, "test_plantcv_white_balance_rgb")
    os.mkdir(cache_dir)
    pcv.params.debug_outdir = cache_dir
    # Read in test data
    img = cv2.imread(os.path.join(TEST_DATA, TEST_INPUT_MARKER))
    pcv.params.debug = None
    # Test without an ROI
    _ = pcv.white_balance(img=img, mode='max', roi=None)
    # Test with debug = None
    white_balanced = pcv.white_balance(img=img, mode='hist', roi=(5, 5, 80, 80))
    imgavg = np.average(img)
    balancedavg = np.average(white_balanced)
    assert balancedavg != imgavg


@pytest.mark.parametrize("mode, roi", [['hist', (5, 5, 5, 5, 5)],  # too many points
                                       ['hist', (5., 5, 5, 5)],  # not all integers
                                       ['histogram', (5, 5, 80, 80)]])  # bad mode
def test_plantcv_white_balance_bad_input(mode, roi):
    # Read in test data
    img = cv2.imread(os.path.join(TEST_DATA, TEST_INPUT_NIR_MASK), -1)
    # Test with debug = None
    with pytest.raises(RuntimeError):
        pcv.params.debug = None
        _ = pcv.white_balance(img=img, mode=mode, roi=roi)


def test_plantcv_x_axis_pseudolandmarks():
    # Test cache directory
    cache_dir = os.path.join(TEST_TMPDIR, "test_plantcv_x_axis_pseudolandmarks_debug")
    os.mkdir(cache_dir)
    pcv.params.debug_outdir = cache_dir
    img = cv2.imread(os.path.join(TEST_DATA, TEST_VIS_SMALL))
    mask = cv2.imread(os.path.join(TEST_DATA, TEST_MASK_SMALL), -1)
    contours_npz = np.load(os.path.join(TEST_DATA, TEST_VIS_COMP_CONTOUR), encoding="latin1")
    obj_contour = contours_npz['arr_0']
    # Test with debug = None
    pcv.params.debug = None
    _ = pcv.x_axis_pseudolandmarks(obj=obj_contour, mask=mask, img=img, label="prefix")
    _ = pcv.x_axis_pseudolandmarks(obj=np.array([[0, 0], [0, 0]]), mask=np.array([[0, 0], [0, 0]]), img=img)
    _ = pcv.x_axis_pseudolandmarks(obj=np.array(([[89, 222]], [[252, 39]], [[89, 207]])),
                                   mask=np.array(([[42, 161]], [[2, 47]], [[211, 222]])), img=img)

    _ = pcv.x_axis_pseudolandmarks(obj=(), mask=mask, img=img)
    top, bottom, center_v = pcv.x_axis_pseudolandmarks(obj=obj_contour, mask=mask, img=img)
    pcv.outputs.clear()
    assert all([all([i == j] for i, j in zip(np.shape(top), (20, 1, 2))),
                all([i == j] for i, j in zip(np.shape(bottom), (20, 1, 2))),
                all([i == j] for i, j in zip(np.shape(center_v), (20, 1, 2)))])


def test_plantcv_x_axis_pseudolandmarks_small_obj():
    img = cv2.imread(os.path.join(TEST_DATA, TEST_VIS_SMALL_PLANT))
    mask = cv2.imread(os.path.join(TEST_DATA, TEST_MASK_SMALL_PLANT), -1)
    contours_npz = np.load(os.path.join(TEST_DATA, TEST_VIS_COMP_CONTOUR_SMALL_PLANT), encoding="latin1")
    obj_contour = contours_npz['arr_0']
    # Test with debug = None
    pcv.params.debug = None
    _, _, _ = pcv.x_axis_pseudolandmarks(obj=obj_contour, mask=mask, img=img)
    _, _, _ = pcv.x_axis_pseudolandmarks(obj=[], mask=mask, img=img)
    top, bottom, center_v = pcv.x_axis_pseudolandmarks(obj=obj_contour, mask=mask, img=img)
    assert all([all([i == j] for i, j in zip(np.shape(top), (20, 1, 2))),
                all([i == j] for i, j in zip(np.shape(bottom), (20, 1, 2))),
                all([i == j] for i, j in zip(np.shape(center_v), (20, 1, 2)))])


def test_plantcv_x_axis_pseudolandmarks_bad_input():
    img = np.array([])
    mask = np.array([])
    obj_contour = np.array([])
    pcv.params.debug = None
    result = pcv.x_axis_pseudolandmarks(obj=obj_contour, mask=mask, img=img)
    assert all([i == j] for i, j in zip(result, [("NA", "NA"), ("NA", "NA"), ("NA", "NA")]))


def test_plantcv_x_axis_pseudolandmarks_bad_obj_input():
    img = cv2.imread(os.path.join(TEST_DATA, TEST_VIS_SMALL_PLANT))
    with pytest.raises(RuntimeError):
        _ = pcv.x_axis_pseudolandmarks(obj=np.array([[-2, -2], [-2, -2]]), mask=np.array([[-2, -2], [-2, -2]]), img=img)


def test_plantcv_y_axis_pseudolandmarks():
    # Test cache directory
    cache_dir = os.path.join(TEST_TMPDIR, "test_plantcv_y_axis_pseudolandmarks_debug")
    os.mkdir(cache_dir)
    pcv.params.debug_outdir = cache_dir
    img = cv2.imread(os.path.join(TEST_DATA, TEST_VIS_SMALL))
    mask = cv2.imread(os.path.join(TEST_DATA, TEST_MASK_SMALL), -1)
    contours_npz = np.load(os.path.join(TEST_DATA, TEST_VIS_COMP_CONTOUR), encoding="latin1")
    obj_contour = contours_npz['arr_0']
    # Test with debug = None
    pcv.params.debug = None
    _ = pcv.y_axis_pseudolandmarks(obj=[], mask=mask, img=img)
    _ = pcv.y_axis_pseudolandmarks(obj=(), mask=mask, img=img)
    _ = pcv.y_axis_pseudolandmarks(obj=np.array(([[89, 222]], [[252, 39]], [[89, 207]])),
                                   mask=np.array(([[42, 161]], [[2, 47]], [[211, 222]])), img=img)
    _ = pcv.y_axis_pseudolandmarks(obj=np.array(([[21, 11]], [[159, 155]], [[237, 11]])),
                                   mask=np.array(([[38, 54]], [[144, 169]], [[81, 137]])), img=img)
    left, right, center_h = pcv.y_axis_pseudolandmarks(obj=obj_contour, mask=mask, img=img)
    pcv.outputs.clear()
    assert all([all([i == j] for i, j in zip(np.shape(left), (20, 1, 2))),
                all([i == j] for i, j in zip(np.shape(right), (20, 1, 2))),
                all([i == j] for i, j in zip(np.shape(center_h), (20, 1, 2)))])


def test_plantcv_y_axis_pseudolandmarks_small_obj():
    cache_dir = os.path.join(TEST_TMPDIR, "test_plantcv_y_axis_pseudolandmarks_debug")
    os.mkdir(cache_dir)
    img = cv2.imread(os.path.join(TEST_DATA, TEST_VIS_SMALL_PLANT))
    mask = cv2.imread(os.path.join(TEST_DATA, TEST_MASK_SMALL_PLANT), -1)
    contours_npz = np.load(os.path.join(TEST_DATA, TEST_VIS_COMP_CONTOUR_SMALL_PLANT), encoding="latin1")
    obj_contour = contours_npz['arr_0']
    pcv.params.debug = None
    _, _, _ = pcv.y_axis_pseudolandmarks(obj=[], mask=mask, img=img)
    pcv.outputs.clear()
    left, right, center_h = pcv.y_axis_pseudolandmarks(obj=obj_contour, mask=mask, img=img)
    pcv.outputs.clear()
    assert all([all([i == j] for i, j in zip(np.shape(left), (20, 1, 2))),
                all([i == j] for i, j in zip(np.shape(right), (20, 1, 2))),
                all([i == j] for i, j in zip(np.shape(center_h), (20, 1, 2)))])


def test_plantcv_y_axis_pseudolandmarks_bad_input():
    cache_dir = os.path.join(TEST_TMPDIR, "test_plantcv_y_axis_pseudolandmarks_debug")
    os.mkdir(cache_dir)
    img = np.array([])
    mask = np.array([])
    obj_contour = np.array([])
    pcv.params.debug = None
    result = pcv.y_axis_pseudolandmarks(obj=obj_contour, mask=mask, img=img)
    pcv.outputs.clear()
    assert all([i == j] for i, j in zip(result, [("NA", "NA"), ("NA", "NA"), ("NA", "NA")]))


def test_plantcv_y_axis_pseudolandmarks_bad_obj_input():
    img = cv2.imread(os.path.join(TEST_DATA, TEST_VIS_SMALL_PLANT))
    with pytest.raises(RuntimeError):
        _ = pcv.y_axis_pseudolandmarks(obj=np.array([[-2, -2], [-2, -2]]), mask=np.array([[-2, -2], [-2, -2]]), img=img)


def test_plantcv_background_subtraction():
    # List to hold result of all tests.
    truths = []
    fg_img = cv2.imread(os.path.join(TEST_DATA, TEST_FOREGROUND))
    bg_img = cv2.imread(os.path.join(TEST_DATA, TEST_BACKGROUND))
    big_img = cv2.imread(os.path.join(TEST_DATA, TEST_INPUT_COLOR))
    # Testing if background subtraction is actually still working.
    # This should return an array whose sum is greater than one
    pcv.params.debug = None
    fgmask = pcv.background_subtraction(background_image=bg_img, foreground_image=fg_img)
    truths.append(np.sum(fgmask) > 0)
    fgmask = pcv.background_subtraction(background_image=big_img, foreground_image=bg_img)
    truths.append(np.sum(fgmask) > 0)
    # The same foreground subtracted from itself should be 0
    fgmask = pcv.background_subtraction(background_image=fg_img, foreground_image=fg_img)
    truths.append(np.sum(fgmask) == 0)
    # The same background subtracted from itself should be 0
    fgmask = pcv.background_subtraction(background_image=bg_img, foreground_image=bg_img)
    truths.append(np.sum(fgmask) == 0)
    # All of these should be true for the function to pass testing.
    assert (all(truths))


def test_plantcv_background_subtraction_bad_img_type():
    fg_color = cv2.imread(os.path.join(TEST_DATA, TEST_FOREGROUND))
    bg_gray = cv2.imread(os.path.join(TEST_DATA, TEST_BACKGROUND), 0)
    pcv.params.debug = None
    with pytest.raises(RuntimeError):
        _ = pcv.background_subtraction(background_image=bg_gray, foreground_image=fg_color)


def test_plantcv_background_subtraction_different_sizes():
    fg_img = cv2.imread(os.path.join(TEST_DATA, TEST_FOREGROUND))
    bg_img = cv2.imread(os.path.join(TEST_DATA, TEST_BACKGROUND))
    bg_shp = np.shape(bg_img)  # type: tuple
    bg_img_resized = cv2.resize(bg_img, (int(bg_shp[0] / 2), int(bg_shp[1] / 2)), interpolation=cv2.INTER_AREA)
    pcv.params.debug = None
    fgmask = pcv.background_subtraction(background_image=bg_img_resized, foreground_image=fg_img)
    assert np.sum(fgmask) > 0


@pytest.mark.parametrize("alg, min_size, max_size", [['DBSCAN', 10, None],
                                                     ['OPTICS', 100, 5000]]
                         )
def test_plantcv_spatial_clustering(alg, min_size, max_size):
    cache_dir = os.path.join(TEST_TMPDIR, "test_plantcv_spatial_clustering_dbscan")
    os.mkdir(cache_dir)
    pcv.params.debug_outdir = cache_dir
    img = cv2.imread(os.path.join(TEST_DATA, TEST_INPUT_MULTI_MASK), -1)
    pcv.params.debug = None
    spmask = pcv.spatial_clustering(img, algorithm=alg, min_cluster_size=min_size, max_distance=max_size)
    assert len(spmask[1]) == 2


def test_plantcv_spatial_clustering_badinput():
    img = cv2.imread(os.path.join(TEST_DATA, TEST_INPUT_MULTI_MASK), -1)
    pcv.params.debug = None
    with pytest.raises(NameError):
        _ = pcv.spatial_clustering(img, algorithm="Hydra", min_cluster_size=5, max_distance=100)


# ##############################
# Tests for the learn subpackage
# ##############################
def test_plantcv_learn_naive_bayes():
    # Test cache directory
    cache_dir = os.path.join(TEST_TMPDIR, "test_plantcv_learn_naive_bayes")
    os.mkdir(cache_dir)
    # Make image and mask directories in the cache directory
    imgdir = os.path.join(cache_dir, "images")
    maskdir = os.path.join(cache_dir, "masks")
    if not os.path.exists(imgdir):
        os.mkdir(imgdir)
    if not os.path.exists(maskdir):
        os.mkdir(maskdir)
    # Copy and image and mask to the image/mask directories
    shutil.copyfile(os.path.join(TEST_DATA, TEST_VIS_SMALL), os.path.join(imgdir, "image.png"))
    shutil.copyfile(os.path.join(TEST_DATA, TEST_MASK_SMALL), os.path.join(maskdir, "image.png"))
    # Run the naive Bayes training module
    outfile = os.path.join(cache_dir, "naive_bayes_pdfs.txt")
    plantcv.learn.naive_bayes(imgdir=imgdir, maskdir=maskdir, outfile=outfile, mkplots=True)
    assert os.path.exists(outfile)


def test_plantcv_learn_naive_bayes_multiclass():
    # Test cache directory
    cache_dir = os.path.join(TEST_TMPDIR, "test_plantcv_learn_naive_bayes_multiclass")
    os.mkdir(cache_dir)
    # Run the naive Bayes multiclass training module
    outfile = os.path.join(cache_dir, "naive_bayes_multiclass_pdfs.txt")
    plantcv.learn.naive_bayes_multiclass(samples_file=os.path.join(TEST_DATA, TEST_SAMPLED_RGB_POINTS), outfile=outfile,
                                         mkplots=True)
    assert os.path.exists(outfile)


# ####################################
# Tests for the morphology subpackage
# ####################################
def test_plantcv_morphology_segment_curvature():
    # Clear previous outputs
    pcv.outputs.clear()
    # Test cache directory
    cache_dir = os.path.join(TEST_TMPDIR, "test_plantcv_morphology_curvature")
    os.mkdir(cache_dir)
    pcv.params.debug_outdir = cache_dir
    skeleton = cv2.imread(os.path.join(TEST_DATA, TEST_INPUT_SKELETON_PRUNED), -1)
    pcv.params.debug = "print"
    segmented_img, seg_objects = pcv.morphology.segment_skeleton(skel_img=skeleton)
    pcv.outputs.clear()
    _ = pcv.morphology.segment_curvature(segmented_img, seg_objects, label="prefix")
    pcv.params.debug = "plot"
    pcv.outputs.clear()
    _ = pcv.morphology.segment_curvature(segmented_img, seg_objects)
    assert len(pcv.outputs.observations['default']['segment_curvature']['value']) == 22


def test_plantcv_morphology_check_cycles():
    # Clear previous outputs
    pcv.outputs.clear()
    # Test cache directory
    cache_dir = os.path.join(TEST_TMPDIR, "test_plantcv_morphology_branches")
    os.mkdir(cache_dir)
    pcv.params.debug_outdir = cache_dir
    mask = cv2.imread(os.path.join(TEST_DATA, TEST_INPUT_BINARY), -1)
    pcv.params.debug = "print"
    _ = pcv.morphology.check_cycles(mask, label="prefix")
    pcv.params.debug = "plot"
    _ = pcv.morphology.check_cycles(mask)
    pcv.params.debug = None
    _ = pcv.morphology.check_cycles(mask)
    assert pcv.outputs.observations['default']['num_cycles']['value'] == 1


def test_plantcv_morphology_find_branch_pts():
    # Test cache directory
    cache_dir = os.path.join(TEST_TMPDIR, "test_plantcv_morphology_branches")
    os.mkdir(cache_dir)
    pcv.params.debug_outdir = cache_dir
    mask = cv2.imread(os.path.join(TEST_DATA, TEST_INPUT_BINARY), -1)
    skeleton = cv2.imread(os.path.join(TEST_DATA, TEST_INPUT_SKELETON), -1)
    pcv.params.debug = "print"
    _ = pcv.morphology.find_branch_pts(skel_img=skeleton, mask=mask, label="prefix")
    pcv.params.debug = "plot"
    _ = pcv.morphology.find_branch_pts(skel_img=skeleton)
    pcv.params.debug = None
    branches = pcv.morphology.find_branch_pts(skel_img=skeleton)
    assert np.sum(branches) == 9435


def test_plantcv_morphology_find_tips():
    # Test cache directory
    cache_dir = os.path.join(TEST_TMPDIR, "test_plantcv_morphology_tips")
    os.mkdir(cache_dir)
    pcv.params.debug_outdir = cache_dir
    mask = cv2.imread(os.path.join(TEST_DATA, TEST_INPUT_BINARY), -1)
    skeleton = cv2.imread(os.path.join(TEST_DATA, TEST_INPUT_SKELETON), -1)
    pcv.params.debug = "print"
    _ = pcv.morphology.find_tips(skel_img=skeleton, mask=mask, label="prefix")
    pcv.params.debug = "plot"
    _ = pcv.morphology.find_tips(skel_img=skeleton)
    pcv.params.debug = None
    tips = pcv.morphology.find_tips(skel_img=skeleton)
    assert np.sum(tips) == 9435


def test_plantcv_morphology_prune():
    # Test cache directory
    cache_dir = os.path.join(TEST_TMPDIR, "test_plantcv_morphology_pruned")
    os.mkdir(cache_dir)
    pcv.params.debug_outdir = cache_dir
    skeleton = cv2.imread(os.path.join(TEST_DATA, TEST_INPUT_SKELETON), -1)
    pcv.params.debug = "print"
    _ = pcv.morphology.prune(skel_img=skeleton, size=1)
    pcv.params.debug = "plot"
    _ = pcv.morphology.prune(skel_img=skeleton, size=1, mask=skeleton)
    pcv.params.debug = None
    pruned_img, _, _ = pcv.morphology.prune(skel_img=skeleton, size=3)
    assert np.sum(pruned_img) < np.sum(skeleton)


def test_plantcv_morphology_prune_size0():
    # Test cache directory
    cache_dir = os.path.join(TEST_TMPDIR, "test_plantcv_morphology_pruned")
    os.mkdir(cache_dir)
    pcv.params.debug_outdir = cache_dir
    skeleton = cv2.imread(os.path.join(TEST_DATA, TEST_INPUT_SKELETON), -1)
    pruned_img, _, _ = pcv.morphology.prune(skel_img=skeleton, size=0)
    assert np.sum(pruned_img) == np.sum(skeleton)


def test_plantcv_morphology_iterative_prune():
    # Test cache directory
    cache_dir = os.path.join(TEST_TMPDIR, "test_plantcv_morphology_pruned")
    os.mkdir(cache_dir)
    pcv.params.debug_outdir = cache_dir
    skeleton = cv2.imread(os.path.join(TEST_DATA, TEST_INPUT_SKELETON), -1)
    pruned_img = pcv.morphology._iterative_prune(skel_img=skeleton, size=3)
    assert np.sum(pruned_img) < np.sum(skeleton)


def test_plantcv_morphology_segment_skeleton():
    # Test cache directory
    cache_dir = os.path.join(TEST_TMPDIR, "test_plantcv_morphology_segment_skeleton")
    os.mkdir(cache_dir)
    pcv.params.debug_outdir = cache_dir
    mask = cv2.imread(os.path.join(TEST_DATA, TEST_INPUT_BINARY), -1)
    skeleton = cv2.imread(os.path.join(TEST_DATA, TEST_INPUT_SKELETON), -1)
    pcv.params.debug = "print"
    _ = pcv.morphology.segment_skeleton(skel_img=skeleton, mask=mask)
    pcv.params.debug = "plot"
    segmented_img, segment_objects = pcv.morphology.segment_skeleton(skel_img=skeleton)
    assert len(segment_objects) == 73


def test_plantcv_morphology_fill_segments():
    # Clear previous outputs
    pcv.outputs.clear()
    mask = cv2.imread(os.path.join(TEST_DATA, TEST_INPUT_BINARY), -1)
    obj_dic = np.load(os.path.join(TEST_DATA, TEST_SKELETON_OBJECTS))
    obj = []
    for key, val in obj_dic.items():
        obj.append(val)
    pcv.params.debug = None
    _ = pcv.morphology.fill_segments(mask, obj)
    tests = [pcv.outputs.observations['default']['segment_area']['value'][42] == 5529,
             pcv.outputs.observations['default']['segment_area']['value'][20] == 5057,
             pcv.outputs.observations['default']['segment_area']['value'][49] == 3323]
    assert all(tests)


def test_plantcv_morphology_fill_segments_with_stem():
    # Clear previous outputs
    pcv.outputs.clear()
    mask = cv2.imread(os.path.join(TEST_DATA, TEST_INPUT_BINARY), -1)
    obj_dic = np.load(os.path.join(TEST_DATA, TEST_SKELETON_OBJECTS))
    obj = []
    for key, val in obj_dic.items():
        obj.append(val)

    stem_obj = obj[0:4]
    pcv.params.debug = None
    _ = pcv.morphology.fill_segments(mask, obj, stem_obj)
    num_objects = len(pcv.outputs.observations['default']['leaf_area']['value'])
    assert num_objects == 69


def test_plantcv_morphology_segment_angle():
    # Clear previous outputs
    pcv.outputs.clear()
    # Test cache directory
    cache_dir = os.path.join(TEST_TMPDIR, "test_plantcv_morphology_segment_angles")
    os.mkdir(cache_dir)
    pcv.params.debug_outdir = cache_dir
    skeleton = cv2.imread(os.path.join(TEST_DATA, TEST_INPUT_SKELETON_PRUNED), -1)
    pcv.params.debug = "print"
    segmented_img, segment_objects = pcv.morphology.segment_skeleton(skel_img=skeleton)
    _ = pcv.morphology.segment_angle(segmented_img=segmented_img, objects=segment_objects, label="prefix")
    pcv.params.debug = "plot"
    _ = pcv.morphology.segment_angle(segmented_img, segment_objects)
    assert len(pcv.outputs.observations['default']['segment_angle']['value']) == 22


def test_plantcv_morphology_segment_angle_overflow():
    # Clear previous outputs
    pcv.outputs.clear()
    # Don't prune, would usually give overflow error without extra if statement in segment_angle
    # Test cache directory
    cache_dir = os.path.join(TEST_TMPDIR, "test_plantcv_morphology_segment_angles")
    os.mkdir(cache_dir)
    pcv.params.debug_outdir = cache_dir
    skeleton = cv2.imread(os.path.join(TEST_DATA, TEST_INPUT_SKELETON), -1)
    segmented_img, segment_objects = pcv.morphology.segment_skeleton(skel_img=skeleton)
    _ = pcv.morphology.segment_angle(segmented_img, segment_objects)
    assert len(pcv.outputs.observations['default']['segment_angle']['value']) == 73


def test_plantcv_morphology_segment_euclidean_length():
    # Clear previous outputs
    pcv.outputs.clear()
    # Test cache directory
    cache_dir = os.path.join(TEST_TMPDIR, "test_plantcv_morphology_segment_eu_length")
    os.mkdir(cache_dir)
    pcv.params.debug_outdir = cache_dir
    skeleton = cv2.imread(os.path.join(TEST_DATA, TEST_INPUT_SKELETON_PRUNED), -1)
    pcv.params.debug = "print"
    segmented_img, segment_objects = pcv.morphology.segment_skeleton(skel_img=skeleton)
    _ = pcv.morphology.segment_euclidean_length(segmented_img, segment_objects, label="prefix")
    pcv.params.debug = "plot"
    _ = pcv.morphology.segment_euclidean_length(segmented_img, segment_objects)
    assert len(pcv.outputs.observations['default']['segment_eu_length']['value']) == 22


def test_plantcv_morphology_segment_euclidean_length_bad_input():
    mask = cv2.imread(os.path.join(TEST_DATA, TEST_INPUT_BINARY), -1)
    skel = pcv.morphology.skeletonize(mask=mask)
    pcv.params.debug = None
    segmented_img, segment_objects = pcv.morphology.segment_skeleton(skel_img=skel)
    with pytest.raises(RuntimeError):
        _ = pcv.morphology.segment_euclidean_length(segmented_img, segment_objects)


def test_plantcv_morphology_segment_path_length():
    # Clear previous outputs
    pcv.outputs.clear()
    # Test cache directory
    cache_dir = os.path.join(TEST_TMPDIR, "test_plantcv_morphology_segment_path_length")
    os.mkdir(cache_dir)
    pcv.params.debug_outdir = cache_dir
    skeleton = cv2.imread(os.path.join(TEST_DATA, TEST_INPUT_SKELETON_PRUNED), -1)
    pcv.params.debug = "print"
    segmented_img, segment_objects = pcv.morphology.segment_skeleton(skel_img=skeleton)
    _ = pcv.morphology.segment_path_length(segmented_img, segment_objects, label="prefix")
    pcv.params.debug = "plot"
    _ = pcv.morphology.segment_path_length(segmented_img, segment_objects)
    assert len(pcv.outputs.observations['default']['segment_path_length']['value']) == 22


def test_plantcv_morphology_skeletonize():
    # Test cache directory
    cache_dir = os.path.join(TEST_TMPDIR, "test_plantcv_morphology_skeletonize")
    os.mkdir(cache_dir)
    pcv.params.debug_outdir = cache_dir
    mask = cv2.imread(os.path.join(TEST_DATA, TEST_INPUT_BINARY), -1)
    input_skeleton = cv2.imread(os.path.join(TEST_DATA, TEST_INPUT_SKELETON), -1)
    pcv.params.debug = "print"
    _ = pcv.morphology.skeletonize(mask=mask)
    pcv.params.debug = "plot"
    _ = pcv.morphology.skeletonize(mask=mask)
    pcv.params.debug = None
    skeleton = pcv.morphology.skeletonize(mask=mask)
    arr = np.array(skeleton == input_skeleton)
    assert arr.all()


def test_plantcv_morphology_segment_sort():
    # Test cache directory
    cache_dir = os.path.join(TEST_TMPDIR, "test_plantcv_morphology_segment_sort")
    os.mkdir(cache_dir)
    pcv.params.debug_outdir = cache_dir
    skeleton = cv2.imread(os.path.join(TEST_DATA, TEST_INPUT_SKELETON), -1)
    segmented_img, seg_objects = pcv.morphology.segment_skeleton(skel_img=skeleton)
    pcv.params.debug = "print"
    _ = pcv.morphology.segment_sort(skeleton, seg_objects, mask=skeleton)
    pcv.params.debug = "plot"
    leaf_obj, stem_obj = pcv.morphology.segment_sort(skeleton, seg_objects)
    assert len(leaf_obj) == 36


def test_plantcv_morphology_segment_tangent_angle():
    # Clear previous outputs
    pcv.outputs.clear()
    # Test cache directory
    cache_dir = os.path.join(TEST_TMPDIR, "test_plantcv_morphology_segment_tangent_angle")
    os.mkdir(cache_dir)
    pcv.params.debug_outdir = cache_dir
    skel = cv2.imread(os.path.join(TEST_DATA, TEST_INPUT_SKELETON_PRUNED), -1)
    objects = np.load(os.path.join(TEST_DATA, TEST_SKELETON_OBJECTS), encoding="latin1")
    objs = [objects[arr_n] for arr_n in objects]
    pcv.params.debug = "print"
    _ = pcv.morphology.segment_tangent_angle(skel, objs, 2, label="prefix")
    pcv.params.debug = "plot"
    _ = pcv.morphology.segment_tangent_angle(skel, objs, 2)
    assert len(pcv.outputs.observations['default']['segment_tangent_angle']['value']) == 73


def test_plantcv_morphology_segment_id():
    # Test cache directory
    cache_dir = os.path.join(TEST_TMPDIR, "test_plantcv_morphology_segment_tangent_angle")
    os.mkdir(cache_dir)
    pcv.params.debug_outdir = cache_dir
    skel = cv2.imread(os.path.join(TEST_DATA, TEST_INPUT_SKELETON_PRUNED), -1)
    objects = np.load(os.path.join(TEST_DATA, TEST_SKELETON_OBJECTS), encoding="latin1")
    objs = [objects[arr_n] for arr_n in objects]
    pcv.params.debug = "print"
    _ = pcv.morphology.segment_id(skel, objs)
    pcv.params.debug = "plot"
    _, labeled_img = pcv.morphology.segment_id(skel, objs, mask=skel)
    assert np.sum(labeled_img) > np.sum(skel)


def test_plantcv_morphology_segment_insertion_angle():
    # Clear previous outputs
    pcv.outputs.clear()
    # Test cache directory
    cache_dir = os.path.join(TEST_TMPDIR, "test_plantcv_morphology_segment_insertion_angle")
    os.mkdir(cache_dir)
    pcv.params.debug_outdir = cache_dir
    skeleton = cv2.imread(os.path.join(TEST_DATA, TEST_INPUT_SKELETON), -1)
    pruned, _, _ = pcv.morphology.prune(skel_img=skeleton, size=6)
    segmented_img, seg_objects = pcv.morphology.segment_skeleton(skel_img=pruned)
    leaf_obj, stem_obj = pcv.morphology.segment_sort(pruned, seg_objects)
    pcv.params.debug = "plot"
    _ = pcv.morphology.segment_insertion_angle(pruned, segmented_img, leaf_obj, stem_obj, 3, label="prefix")
    pcv.params.debug = "print"
    _ = pcv.morphology.segment_insertion_angle(pruned, segmented_img, leaf_obj, stem_obj, 10)
    assert pcv.outputs.observations['default']['segment_insertion_angle']['value'][:6] == ['NA', 'NA', 'NA',
                                                                                           24.956918822001636,
                                                                                           50.7313343343401,
                                                                                           56.427712102130734]


def test_plantcv_morphology_segment_insertion_angle_bad_stem():
    # Test cache directory
    cache_dir = os.path.join(TEST_TMPDIR, "test_plantcv_morphology_segment_insertion_angle")
    os.mkdir(cache_dir)
    pcv.params.debug_outdir = cache_dir
    skeleton = cv2.imread(os.path.join(TEST_DATA, TEST_INPUT_SKELETON), -1)
    pruned, _, _ = pcv.morphology.prune(skel_img=skeleton, size=5)
    segmented_img, seg_objects = pcv.morphology.segment_skeleton(skel_img=pruned)
    leaf_obj, stem_obj = pcv.morphology.segment_sort(pruned, seg_objects)
    stem_obj = [leaf_obj[0], leaf_obj[10]]
    with pytest.raises(RuntimeError):
        _ = pcv.morphology.segment_insertion_angle(pruned, segmented_img, leaf_obj, stem_obj, 10)


def test_plantcv_morphology_segment_combine():
    skel = cv2.imread(os.path.join(TEST_DATA, TEST_INPUT_SKELETON_PRUNED), -1)
    segmented_img, seg_objects = pcv.morphology.segment_skeleton(skel_img=skel)
    pcv.params.debug = "plot"
    # Test with list of IDs input
    _, new_objects = pcv.morphology.segment_combine([0, 1], seg_objects, skel)
    assert len(new_objects) + 1 == len(seg_objects)


def test_plantcv_morphology_segment_combine_lists():
    # Test cache directory
    cache_dir = os.path.join(TEST_TMPDIR, "test_plantcv_morphology_segment_insertion_angle")
    os.mkdir(cache_dir)
    pcv.params.debug_outdir = cache_dir
    skel = cv2.imread(os.path.join(TEST_DATA, TEST_INPUT_SKELETON_PRUNED), -1)
    segmented_img, seg_objects = pcv.morphology.segment_skeleton(skel_img=skel)
    pcv.params.debug = "print"
    # Test with list of lists input
    _, new_objects = pcv.morphology.segment_combine([[0, 1, 2], [3, 4]], seg_objects, skel)
    assert len(new_objects) + 3 == len(seg_objects)


def test_plantcv_morphology_segment_combine_bad_input():
    skel = cv2.imread(os.path.join(TEST_DATA, TEST_INPUT_SKELETON_PRUNED), -1)
    segmented_img, seg_objects = pcv.morphology.segment_skeleton(skel_img=skel)
    pcv.params.debug = "plot"
    with pytest.raises(RuntimeError):
        _, new_objects = pcv.morphology.segment_combine([0.5, 1.5], seg_objects, skel)


def test_plantcv_morphology_analyze_stem():
    # Clear previous outputs
    pcv.outputs.clear()
    # Test cache directory
    cache_dir = os.path.join(TEST_TMPDIR, "test_plantcv_morphology_analyze_stem")
    os.mkdir(cache_dir)
    pcv.params.debug_outdir = cache_dir
    skeleton = cv2.imread(os.path.join(TEST_DATA, TEST_INPUT_SKELETON), -1)
    pruned, segmented_img, _ = pcv.morphology.prune(skel_img=skeleton, size=6)
    segmented_img, seg_objects = pcv.morphology.segment_skeleton(skel_img=pruned)
    leaf_obj, stem_obj = pcv.morphology.segment_sort(pruned, seg_objects)
    pcv.params.debug = "plot"
    _ = pcv.morphology.analyze_stem(rgb_img=segmented_img, stem_objects=stem_obj, label="prefix")
    pcv.params.debug = "print"
    _ = pcv.morphology.analyze_stem(rgb_img=segmented_img, stem_objects=stem_obj)
    assert pcv.outputs.observations['default']['stem_angle']['value'] == -12.531776428222656


def test_plantcv_morphology_analyze_stem_bad_angle():
    # Clear previous outputs
    pcv.outputs.clear()
    # Test cache directory
    cache_dir = os.path.join(TEST_TMPDIR, "test_plantcv_morphology_segment_insertion_angle")
    os.mkdir(cache_dir)
    pcv.params.debug_outdir = cache_dir
    skeleton = cv2.imread(os.path.join(TEST_DATA, TEST_INPUT_SKELETON), -1)
    pruned, _, _ = pcv.morphology.prune(skel_img=skeleton, size=5)
    segmented_img, seg_objects = pcv.morphology.segment_skeleton(skel_img=pruned)
    _, _ = pcv.morphology.segment_sort(pruned, seg_objects)
    # print([stem_obj[3]])
    # stem_obj = [stem_obj[3]]
    stem_obj = [[[[1116, 1728]], [[1116, 1]]]]
    _ = pcv.morphology.analyze_stem(rgb_img=segmented_img, stem_objects=stem_obj)
    assert pcv.outputs.observations['default']['stem_angle']['value'] == 22877334.0


# ########################################
# Tests for the hyperspectral subpackage
# ########################################
def test_plantcv_hyperspectral_read_data_default():
    cache_dir = os.path.join(TEST_TMPDIR, "test_plantcv_hyperspectral_read_data_default")
    os.mkdir(cache_dir)
    pcv.params.debug_outdir = cache_dir
    pcv.params.debug = "plot"
    spectral_filename = os.path.join(HYPERSPECTRAL_TEST_DATA, HYPERSPECTRAL_DATA)
    _ = pcv.hyperspectral.read_data(filename=spectral_filename)
    pcv.params.debug = "print"
    array_data = pcv.hyperspectral.read_data(filename=spectral_filename)
    assert np.shape(array_data.array_data) == (1, 1600, 978)


def test_plantcv_hyperspectral_read_data_no_default_bands():
    pcv.params.debug = "plot"
    spectral_filename = os.path.join(HYPERSPECTRAL_TEST_DATA, HYPERSPECTRAL_DATA_NO_DEFAULT)
    array_data = pcv.hyperspectral.read_data(filename=spectral_filename)
    assert np.shape(array_data.array_data) == (1, 1600, 978)


def test_plantcv_hyperspectral_read_data_approx_pseudorgb():
    pcv.params.debug = "plot"
    spectral_filename = os.path.join(HYPERSPECTRAL_TEST_DATA, HYPERSPECTRAL_DATA_APPROX_PSEUDO)
    array_data = pcv.hyperspectral.read_data(filename=spectral_filename)
    assert np.shape(array_data.array_data) == (1, 1600, 978)


def test_plantcv_hyperspectral_read_data_bad_interleave():
    spectral_filename = os.path.join(HYPERSPECTRAL_TEST_DATA, HYPERSPECTRAL_DATA_BAD_INTERLEAVE)
    with pytest.raises(RuntimeError):
        _ = pcv.hyperspectral.read_data(filename=spectral_filename)


def test_plantcv_spectral_index_ndvi():
    cache_dir = os.path.join(TEST_TMPDIR, "test_plantcv_hyperspectral_index_ndvi")
    os.mkdir(cache_dir)
    pcv.params.debug_outdir = cache_dir
    pcv.params.debug = None
    spectral_filename = os.path.join(HYPERSPECTRAL_TEST_DATA, HYPERSPECTRAL_DATA)
    array_data = pcv.hyperspectral.read_data(filename=spectral_filename)
    index_array = pcv.spectral_index.ndvi(hsi=array_data, distance=20)
    assert np.shape(index_array.array_data) == (1, 1600) and np.nanmax(index_array.pseudo_rgb) == 255


def test_plantcv_spectral_index_ndvi_bad_input():
    spectral_filename = os.path.join(HYPERSPECTRAL_TEST_DATA, HYPERSPECTRAL_DATA)
    pcv.params.debug = None
    array_data = pcv.hyperspectral.read_data(filename=spectral_filename)
    index_array = pcv.spectral_index.ndvi(hsi=array_data, distance=20)
    with pytest.raises(RuntimeError):
        _ = pcv.spectral_index.ndvi(hsi=index_array, distance=20)


def test_plantcv_spectral_index_gdvi():
    cache_dir = os.path.join(TEST_TMPDIR, "test_plantcv_hyperspectral_index_gdvi")
    os.mkdir(cache_dir)
    pcv.params.debug_outdir = cache_dir
    pcv.params.debug = None
    spectral_filename = os.path.join(HYPERSPECTRAL_TEST_DATA, HYPERSPECTRAL_DATA)
    array_data = pcv.hyperspectral.read_data(filename=spectral_filename)
    index_array = pcv.spectral_index.gdvi(hsi=array_data, distance=20)
    assert np.shape(index_array.array_data) == (1, 1600) and np.nanmax(index_array.pseudo_rgb) == 255


def test_plantcv_spectral_index_gdvi_bad_input():
    spectral_filename = os.path.join(HYPERSPECTRAL_TEST_DATA, HYPERSPECTRAL_DATA)
    pcv.params.debug = None
    array_data = pcv.hyperspectral.read_data(filename=spectral_filename)
    index_array = pcv.spectral_index.gdvi(hsi=array_data, distance=20)
    with pytest.raises(RuntimeError):
        _ = pcv.spectral_index.gdvi(hsi=index_array, distance=20)


def test_plantcv_spectral_index_savi():
    cache_dir = os.path.join(TEST_TMPDIR, "test_plantcv_hyperspectral_index_savi")
    os.mkdir(cache_dir)
    pcv.params.debug_outdir = cache_dir
    pcv.params.debug = None
    spectral_filename = os.path.join(HYPERSPECTRAL_TEST_DATA, HYPERSPECTRAL_DATA)
    array_data = pcv.hyperspectral.read_data(filename=spectral_filename)
    index_array = pcv.spectral_index.savi(hsi=array_data, distance=20)
    assert np.shape(index_array.array_data) == (1, 1600) and np.nanmax(index_array.pseudo_rgb) == 255


def test_plantcv_spectral_index_savi_bad_input():
    spectral_filename = os.path.join(HYPERSPECTRAL_TEST_DATA, HYPERSPECTRAL_DATA)
    pcv.params.debug = None
    array_data = pcv.hyperspectral.read_data(filename=spectral_filename)
    index_array = pcv.spectral_index.savi(hsi=array_data, distance=20)
    with pytest.raises(RuntimeError):
        _ = pcv.spectral_index.savi(hsi=index_array, distance=20)


def test_plantcv_spectral_index_pri():
    cache_dir = os.path.join(TEST_TMPDIR, "test_plantcv_hyperspectral_index_pri")
    os.mkdir(cache_dir)
    pcv.params.debug_outdir = cache_dir
    pcv.params.debug = None
    spectral_filename = os.path.join(HYPERSPECTRAL_TEST_DATA, HYPERSPECTRAL_DATA)
    array_data = pcv.hyperspectral.read_data(filename=spectral_filename)
    index_array = pcv.spectral_index.pri(hsi=array_data, distance=20)
    assert np.shape(index_array.array_data) == (1, 1600) and np.nanmax(index_array.pseudo_rgb) == 255


def test_plantcv_spectral_index_pri_bad_input():
    spectral_filename = os.path.join(HYPERSPECTRAL_TEST_DATA, HYPERSPECTRAL_DATA)
    pcv.params.debug = None
    array_data = pcv.hyperspectral.read_data(filename=spectral_filename)
    index_array = pcv.spectral_index.pri(hsi=array_data, distance=20)
    with pytest.raises(RuntimeError):
        _ = pcv.spectral_index.pri(hsi=index_array, distance=20)


def test_plantcv_spectral_index_ari():
    cache_dir = os.path.join(TEST_TMPDIR, "test_plantcv_hyperspectral_index_ari")
    os.mkdir(cache_dir)
    pcv.params.debug_outdir = cache_dir
    pcv.params.debug = None
    spectral_filename = os.path.join(HYPERSPECTRAL_TEST_DATA, HYPERSPECTRAL_DATA)
    array_data = pcv.hyperspectral.read_data(filename=spectral_filename)
    index_array = pcv.spectral_index.ari(hsi=array_data, distance=20)
    assert np.shape(index_array.array_data) == (1, 1600) and np.nanmax(index_array.pseudo_rgb) == 255


def test_plantcv_spectral_index_ari_bad_input():
    spectral_filename = os.path.join(HYPERSPECTRAL_TEST_DATA, HYPERSPECTRAL_DATA)
    pcv.params.debug = None
    array_data = pcv.hyperspectral.read_data(filename=spectral_filename)
    index_array = pcv.spectral_index.ari(hsi=array_data, distance=20)
    with pytest.raises(RuntimeError):
        _ = pcv.spectral_index.ari(hsi=index_array, distance=20)


def test_plantcv_spectral_index_ci_rededge():
    cache_dir = os.path.join(TEST_TMPDIR, "test_plantcv_hyperspectral_index_ci_rededge")
    os.mkdir(cache_dir)
    pcv.params.debug_outdir = cache_dir
    pcv.params.debug = None
    spectral_filename = os.path.join(HYPERSPECTRAL_TEST_DATA, HYPERSPECTRAL_DATA)
    array_data = pcv.hyperspectral.read_data(filename=spectral_filename)
    index_array = pcv.spectral_index.ci_rededge(hsi=array_data, distance=20)
    assert np.shape(index_array.array_data) == (1, 1600) and np.nanmax(index_array.pseudo_rgb) == 255


def test_plantcv_spectral_index_ci_rededge_bad_input():
    spectral_filename = os.path.join(HYPERSPECTRAL_TEST_DATA, HYPERSPECTRAL_DATA)
    pcv.params.debug = None
    array_data = pcv.hyperspectral.read_data(filename=spectral_filename)
    index_array = pcv.spectral_index.ci_rededge(hsi=array_data, distance=20)
    with pytest.raises(RuntimeError):
        _ = pcv.spectral_index.ci_rededge(hsi=index_array, distance=20)


def test_plantcv_spectral_index_cri550():
    cache_dir = os.path.join(TEST_TMPDIR, "test_plantcv_hyperspectral_index_cri550")
    os.mkdir(cache_dir)
    pcv.params.debug_outdir = cache_dir
    pcv.params.debug = None
    spectral_filename = os.path.join(HYPERSPECTRAL_TEST_DATA, HYPERSPECTRAL_DATA)
    array_data = pcv.hyperspectral.read_data(filename=spectral_filename)
    index_array = pcv.spectral_index.cri550(hsi=array_data, distance=20)
    assert np.shape(index_array.array_data) == (1, 1600) and np.nanmax(index_array.pseudo_rgb) == 255


def test_plantcv_spectral_index_cri550_bad_input():
    spectral_filename = os.path.join(HYPERSPECTRAL_TEST_DATA, HYPERSPECTRAL_DATA)
    pcv.params.debug = None
    array_data = pcv.hyperspectral.read_data(filename=spectral_filename)
    index_array = pcv.spectral_index.cri550(hsi=array_data, distance=20)
    with pytest.raises(RuntimeError):
        _ = pcv.spectral_index.cri550(hsi=index_array, distance=20)


def test_plantcv_spectral_index_cri700():
    cache_dir = os.path.join(TEST_TMPDIR, "test_plantcv_hyperspectral_index_cri700")
    os.mkdir(cache_dir)
    pcv.params.debug_outdir = cache_dir
    pcv.params.debug = None
    spectral_filename = os.path.join(HYPERSPECTRAL_TEST_DATA, HYPERSPECTRAL_DATA)
    array_data = pcv.hyperspectral.read_data(filename=spectral_filename)
    index_array = pcv.spectral_index.cri700(hsi=array_data, distance=20)
    assert np.shape(index_array.array_data) == (1, 1600) and np.nanmax(index_array.pseudo_rgb) == 255


def test_plantcv_spectral_index_cri700_bad_input():
    spectral_filename = os.path.join(HYPERSPECTRAL_TEST_DATA, HYPERSPECTRAL_DATA)
    pcv.params.debug = None
    array_data = pcv.hyperspectral.read_data(filename=spectral_filename)
    index_array = pcv.spectral_index.cri700(hsi=array_data, distance=20)
    with pytest.raises(RuntimeError):
        _ = pcv.spectral_index.cri700(hsi=index_array, distance=20)


def test_plantcv_spectral_index_egi():
    cache_dir = os.path.join(TEST_TMPDIR, "test_plantcv_hyperspectral_index_egi")
    os.mkdir(cache_dir)
    pcv.params.debug_outdir = cache_dir
    pcv.params.debug = None
    rgb_img = cv2.imread(os.path.join(TEST_DATA, TEST_INPUT_COLOR))
    index_array = pcv.spectral_index.egi(rgb_img=rgb_img)
    assert np.shape(index_array.array_data) == (2056, 2454) and np.nanmax(index_array.pseudo_rgb) == 255


def test_plantcv_spectral_index_evi():
    cache_dir = os.path.join(TEST_TMPDIR, "test_plantcv_hyperspectral_index_evi")
    os.mkdir(cache_dir)
    pcv.params.debug_outdir = cache_dir
    pcv.params.debug = None
    spectral_filename = os.path.join(HYPERSPECTRAL_TEST_DATA, HYPERSPECTRAL_DATA)
    array_data = pcv.hyperspectral.read_data(filename=spectral_filename)
    index_array = pcv.spectral_index.evi(hsi=array_data, distance=20)
    assert np.shape(index_array.array_data) == (1, 1600) and np.nanmax(index_array.pseudo_rgb) == 255


def test_plantcv_spectral_index_evi_bad_input():
    spectral_filename = os.path.join(HYPERSPECTRAL_TEST_DATA, HYPERSPECTRAL_DATA)
    pcv.params.debug = None
    array_data = pcv.hyperspectral.read_data(filename=spectral_filename)
    index_array = pcv.spectral_index.evi(hsi=array_data, distance=20)
    with pytest.raises(RuntimeError):
        _ = pcv.spectral_index.evi(hsi=index_array, distance=20)


def test_plantcv_spectral_index_mari():
    cache_dir = os.path.join(TEST_TMPDIR, "test_plantcv_hyperspectral_index_mari")
    os.mkdir(cache_dir)
    pcv.params.debug_outdir = cache_dir
    pcv.params.debug = None
    spectral_filename = os.path.join(HYPERSPECTRAL_TEST_DATA, HYPERSPECTRAL_DATA)
    array_data = pcv.hyperspectral.read_data(filename=spectral_filename)
    index_array = pcv.spectral_index.mari(hsi=array_data, distance=20)
    assert np.shape(index_array.array_data) == (1, 1600) and np.nanmax(index_array.pseudo_rgb) == 255


def test_plantcv_spectral_index_mari_bad_input():
    spectral_filename = os.path.join(HYPERSPECTRAL_TEST_DATA, HYPERSPECTRAL_DATA)
    pcv.params.debug = None
    array_data = pcv.hyperspectral.read_data(filename=spectral_filename)
    index_array = pcv.spectral_index.mari(hsi=array_data, distance=20)
    with pytest.raises(RuntimeError):
        _ = pcv.spectral_index.mari(hsi=index_array, distance=20)


def test_plantcv_spectral_index_mcari():
    cache_dir = os.path.join(TEST_TMPDIR, "test_plantcv_hyperspectral_index_mcari")
    os.mkdir(cache_dir)
    pcv.params.debug_outdir = cache_dir
    pcv.params.debug = None
    spectral_filename = os.path.join(HYPERSPECTRAL_TEST_DATA, HYPERSPECTRAL_DATA)
    array_data = pcv.hyperspectral.read_data(filename=spectral_filename)
    index_array = pcv.spectral_index.mcari(hsi=array_data, distance=20)
    assert np.shape(index_array.array_data) == (1, 1600) and np.nanmax(index_array.pseudo_rgb) == 255


def test_plantcv_spectral_index_mcari_bad_input():
    spectral_filename = os.path.join(HYPERSPECTRAL_TEST_DATA, HYPERSPECTRAL_DATA)
    pcv.params.debug = None
    array_data = pcv.hyperspectral.read_data(filename=spectral_filename)
    index_array = pcv.spectral_index.mcari(hsi=array_data, distance=20)
    with pytest.raises(RuntimeError):
        _ = pcv.spectral_index.mcari(hsi=index_array, distance=20)


def test_plantcv_spectral_index_mtci():
    cache_dir = os.path.join(TEST_TMPDIR, "test_plantcv_hyperspectral_index_mtci")
    os.mkdir(cache_dir)
    pcv.params.debug_outdir = cache_dir
    pcv.params.debug = None
    spectral_filename = os.path.join(HYPERSPECTRAL_TEST_DATA, HYPERSPECTRAL_DATA)
    array_data = pcv.hyperspectral.read_data(filename=spectral_filename)
    index_array = pcv.spectral_index.mtci(hsi=array_data, distance=20)
    assert np.shape(index_array.array_data) == (1, 1600) and np.nanmax(index_array.pseudo_rgb) == 255


def test_plantcv_spectral_index_mtci_bad_input():
    spectral_filename = os.path.join(HYPERSPECTRAL_TEST_DATA, HYPERSPECTRAL_DATA)
    pcv.params.debug = None
    array_data = pcv.hyperspectral.read_data(filename=spectral_filename)
    index_array = pcv.spectral_index.mtci(hsi=array_data, distance=20)
    with pytest.raises(RuntimeError):
        _ = pcv.spectral_index.mtci(hsi=index_array, distance=20)


def test_plantcv_spectral_index_ndre():
    cache_dir = os.path.join(TEST_TMPDIR, "test_plantcv_hyperspectral_index_ndre")
    os.mkdir(cache_dir)
    pcv.params.debug_outdir = cache_dir
    pcv.params.debug = None
    spectral_filename = os.path.join(HYPERSPECTRAL_TEST_DATA, HYPERSPECTRAL_DATA)
    array_data = pcv.hyperspectral.read_data(filename=spectral_filename)
    index_array = pcv.spectral_index.ndre(hsi=array_data, distance=20)
    assert np.shape(index_array.array_data) == (1, 1600) and np.nanmax(index_array.pseudo_rgb) == 255


def test_plantcv_spectral_index_ndre_bad_input():
    spectral_filename = os.path.join(HYPERSPECTRAL_TEST_DATA, HYPERSPECTRAL_DATA)
    pcv.params.debug = None
    array_data = pcv.hyperspectral.read_data(filename=spectral_filename)
    index_array = pcv.spectral_index.ndre(hsi=array_data, distance=20)
    with pytest.raises(RuntimeError):
        _ = pcv.spectral_index.ndre(hsi=index_array, distance=20)


def test_plantcv_spectral_index_psnd_chla():
    cache_dir = os.path.join(TEST_TMPDIR, "test_plantcv_hyperspectral_index_psnd_chla")
    os.mkdir(cache_dir)
    pcv.params.debug_outdir = cache_dir
    pcv.params.debug = None
    spectral_filename = os.path.join(HYPERSPECTRAL_TEST_DATA, HYPERSPECTRAL_DATA)
    array_data = pcv.hyperspectral.read_data(filename=spectral_filename)
    index_array = pcv.spectral_index.psnd_chla(hsi=array_data, distance=20)
    assert np.shape(index_array.array_data) == (1, 1600) and np.nanmax(index_array.pseudo_rgb) == 255


def test_plantcv_spectral_index_psnd_chla_bad_input():
    spectral_filename = os.path.join(HYPERSPECTRAL_TEST_DATA, HYPERSPECTRAL_DATA)
    pcv.params.debug = None
    array_data = pcv.hyperspectral.read_data(filename=spectral_filename)
    index_array = pcv.spectral_index.psnd_chla(hsi=array_data, distance=20)
    with pytest.raises(RuntimeError):
        _ = pcv.spectral_index.psnd_chla(hsi=index_array, distance=20)


def test_plantcv_spectral_index_psnd_chlb():
    cache_dir = os.path.join(TEST_TMPDIR, "test_plantcv_hyperspectral_index_psnd_chlb")
    os.mkdir(cache_dir)
    pcv.params.debug_outdir = cache_dir
    pcv.params.debug = None
    spectral_filename = os.path.join(HYPERSPECTRAL_TEST_DATA, HYPERSPECTRAL_DATA)
    array_data = pcv.hyperspectral.read_data(filename=spectral_filename)
    index_array = pcv.spectral_index.psnd_chlb(hsi=array_data, distance=20)
    assert np.shape(index_array.array_data) == (1, 1600) and np.nanmax(index_array.pseudo_rgb) == 255


def test_plantcv_spectral_index_psnd_chlb_bad_input():
    spectral_filename = os.path.join(HYPERSPECTRAL_TEST_DATA, HYPERSPECTRAL_DATA)
    pcv.params.debug = None
    array_data = pcv.hyperspectral.read_data(filename=spectral_filename)
    index_array = pcv.spectral_index.psnd_chlb(hsi=array_data, distance=20)
    with pytest.raises(RuntimeError):
        _ = pcv.spectral_index.psnd_chlb(hsi=index_array, distance=20)


def test_plantcv_spectral_index_psnd_car():
    cache_dir = os.path.join(TEST_TMPDIR, "test_plantcv_hyperspectral_index_psnd_car")
    os.mkdir(cache_dir)
    pcv.params.debug_outdir = cache_dir
    pcv.params.debug = None
    spectral_filename = os.path.join(HYPERSPECTRAL_TEST_DATA, HYPERSPECTRAL_DATA)
    array_data = pcv.hyperspectral.read_data(filename=spectral_filename)
    index_array = pcv.spectral_index.psnd_car(hsi=array_data, distance=20)
    assert np.shape(index_array.array_data) == (1, 1600) and np.nanmax(index_array.pseudo_rgb) == 255


def test_plantcv_spectral_index_psnd_car_bad_input():
    spectral_filename = os.path.join(HYPERSPECTRAL_TEST_DATA, HYPERSPECTRAL_DATA)
    pcv.params.debug = None
    array_data = pcv.hyperspectral.read_data(filename=spectral_filename)
    index_array = pcv.spectral_index.psnd_car(hsi=array_data, distance=20)
    with pytest.raises(RuntimeError):
        _ = pcv.spectral_index.psnd_car(hsi=index_array, distance=20)


def test_plantcv_spectral_index_psri():
    cache_dir = os.path.join(TEST_TMPDIR, "test_plantcv_hyperspectral_index_psri")
    os.mkdir(cache_dir)
    pcv.params.debug_outdir = cache_dir
    pcv.params.debug = None
    spectral_filename = os.path.join(HYPERSPECTRAL_TEST_DATA, HYPERSPECTRAL_DATA)
    array_data = pcv.hyperspectral.read_data(filename=spectral_filename)
    index_array = pcv.spectral_index.psri(hsi=array_data, distance=20)
    assert np.shape(index_array.array_data) == (1, 1600) and np.nanmax(index_array.pseudo_rgb) == 255


def test_plantcv_spectral_index_psri_bad_input():
    spectral_filename = os.path.join(HYPERSPECTRAL_TEST_DATA, HYPERSPECTRAL_DATA)
    pcv.params.debug = None
    array_data = pcv.hyperspectral.read_data(filename=spectral_filename)
    index_array = pcv.spectral_index.psri(hsi=array_data, distance=20)
    with pytest.raises(RuntimeError):
        _ = pcv.spectral_index.psri(hsi=index_array, distance=20)


def test_plantcv_spectral_index_pssr_chla():
    cache_dir = os.path.join(TEST_TMPDIR, "test_plantcv_hyperspectral_index_pssr_chla")
    os.mkdir(cache_dir)
    pcv.params.debug_outdir = cache_dir
    pcv.params.debug = None
    spectral_filename = os.path.join(HYPERSPECTRAL_TEST_DATA, HYPERSPECTRAL_DATA)
    array_data = pcv.hyperspectral.read_data(filename=spectral_filename)
    index_array = pcv.spectral_index.pssr_chla(hsi=array_data, distance=20)
    assert np.shape(index_array.array_data) == (1, 1600) and np.nanmax(index_array.pseudo_rgb) == 255


def test_plantcv_spectral_index_pssr_chla_bad_input():
    spectral_filename = os.path.join(HYPERSPECTRAL_TEST_DATA, HYPERSPECTRAL_DATA)
    pcv.params.debug = None
    array_data = pcv.hyperspectral.read_data(filename=spectral_filename)
    index_array = pcv.spectral_index.pssr_chla(hsi=array_data, distance=20)
    with pytest.raises(RuntimeError):
        _ = pcv.spectral_index.pssr_chla(hsi=index_array, distance=20)


def test_plantcv_spectral_index_pssr_chlb():
    cache_dir = os.path.join(TEST_TMPDIR, "test_plantcv_hyperspectral_index_pssr_chlb")
    os.mkdir(cache_dir)
    pcv.params.debug_outdir = cache_dir
    pcv.params.debug = None
    spectral_filename = os.path.join(HYPERSPECTRAL_TEST_DATA, HYPERSPECTRAL_DATA)
    array_data = pcv.hyperspectral.read_data(filename=spectral_filename)
    index_array = pcv.spectral_index.pssr_chlb(hsi=array_data, distance=20)
    assert np.shape(index_array.array_data) == (1, 1600) and np.nanmax(index_array.pseudo_rgb) == 255


def test_plantcv_spectral_index_pssr_chlb_bad_input():
    spectral_filename = os.path.join(HYPERSPECTRAL_TEST_DATA, HYPERSPECTRAL_DATA)
    pcv.params.debug = None
    array_data = pcv.hyperspectral.read_data(filename=spectral_filename)
    index_array = pcv.spectral_index.pssr_chlb(hsi=array_data, distance=20)
    with pytest.raises(RuntimeError):
        _ = pcv.spectral_index.pssr_chlb(hsi=index_array, distance=20)


def test_plantcv_spectral_index_pssr_car():
    cache_dir = os.path.join(TEST_TMPDIR, "test_plantcv_hyperspectral_index_pssr_car")
    os.mkdir(cache_dir)
    pcv.params.debug_outdir = cache_dir
    pcv.params.debug = None
    spectral_filename = os.path.join(HYPERSPECTRAL_TEST_DATA, HYPERSPECTRAL_DATA)
    array_data = pcv.hyperspectral.read_data(filename=spectral_filename)
    index_array = pcv.spectral_index.pssr_car(hsi=array_data, distance=20)
    assert np.shape(index_array.array_data) == (1, 1600) and np.nanmax(index_array.pseudo_rgb) == 255


def test_plantcv_spectral_index_pssr_car_bad_input():
    spectral_filename = os.path.join(HYPERSPECTRAL_TEST_DATA, HYPERSPECTRAL_DATA)
    pcv.params.debug = None
    array_data = pcv.hyperspectral.read_data(filename=spectral_filename)
    index_array = pcv.spectral_index.pssr_car(hsi=array_data, distance=20)
    with pytest.raises(RuntimeError):
        _ = pcv.spectral_index.pssr_car(hsi=index_array, distance=20)


def test_plantcv_spectral_index_rgri():
    cache_dir = os.path.join(TEST_TMPDIR, "test_plantcv_hyperspectral_index_rgri")
    os.mkdir(cache_dir)
    pcv.params.debug_outdir = cache_dir
    pcv.params.debug = None
    spectral_filename = os.path.join(HYPERSPECTRAL_TEST_DATA, HYPERSPECTRAL_DATA)
    array_data = pcv.hyperspectral.read_data(filename=spectral_filename)
    index_array = pcv.spectral_index.rgri(hsi=array_data, distance=20)
    assert np.shape(index_array.array_data) == (1, 1600) and np.nanmax(index_array.pseudo_rgb) == 255


def test_plantcv_spectral_index_rgri_bad_input():
    spectral_filename = os.path.join(HYPERSPECTRAL_TEST_DATA, HYPERSPECTRAL_DATA)
    pcv.params.debug = None
    array_data = pcv.hyperspectral.read_data(filename=spectral_filename)
    index_array = pcv.spectral_index.rgri(hsi=array_data, distance=20)
    with pytest.raises(RuntimeError):
        _ = pcv.spectral_index.rgri(hsi=index_array, distance=20)


def test_plantcv_spectral_index_rvsi():
    cache_dir = os.path.join(TEST_TMPDIR, "test_plantcv_hyperspectral_index_rvsi")
    os.mkdir(cache_dir)
    pcv.params.debug_outdir = cache_dir
    pcv.params.debug = None
    spectral_filename = os.path.join(HYPERSPECTRAL_TEST_DATA, HYPERSPECTRAL_DATA)
    array_data = pcv.hyperspectral.read_data(filename=spectral_filename)
    index_array = pcv.spectral_index.rvsi(hsi=array_data, distance=20)
    assert np.shape(index_array.array_data) == (1, 1600) and np.nanmax(index_array.pseudo_rgb) == 255


def test_plantcv_spectral_index_rvsi_bad_input():
    spectral_filename = os.path.join(HYPERSPECTRAL_TEST_DATA, HYPERSPECTRAL_DATA)
    pcv.params.debug = None
    array_data = pcv.hyperspectral.read_data(filename=spectral_filename)
    index_array = pcv.spectral_index.rvsi(hsi=array_data, distance=20)
    with pytest.raises(RuntimeError):
        _ = pcv.spectral_index.rvsi(hsi=index_array, distance=20)


def test_plantcv_spectral_index_sipi():
    cache_dir = os.path.join(TEST_TMPDIR, "test_plantcv_hyperspectral_index_sipi")
    os.mkdir(cache_dir)
    pcv.params.debug_outdir = cache_dir
    pcv.params.debug = None
    spectral_filename = os.path.join(HYPERSPECTRAL_TEST_DATA, HYPERSPECTRAL_DATA)
    array_data = pcv.hyperspectral.read_data(filename=spectral_filename)
    index_array = pcv.spectral_index.sipi(hsi=array_data, distance=20)
    assert np.shape(index_array.array_data) == (1, 1600) and np.nanmax(index_array.pseudo_rgb) == 255


def test_plantcv_spectral_index_sipi_bad_input():
    spectral_filename = os.path.join(HYPERSPECTRAL_TEST_DATA, HYPERSPECTRAL_DATA)
    pcv.params.debug = None
    array_data = pcv.hyperspectral.read_data(filename=spectral_filename)
    index_array = pcv.spectral_index.sipi(hsi=array_data, distance=20)
    with pytest.raises(RuntimeError):
        _ = pcv.spectral_index.sipi(hsi=index_array, distance=20)


def test_plantcv_spectral_index_sr():
    cache_dir = os.path.join(TEST_TMPDIR, "test_plantcv_hyperspectral_index_sr")
    os.mkdir(cache_dir)
    pcv.params.debug_outdir = cache_dir
    pcv.params.debug = None
    spectral_filename = os.path.join(HYPERSPECTRAL_TEST_DATA, HYPERSPECTRAL_DATA)
    array_data = pcv.hyperspectral.read_data(filename=spectral_filename)
    index_array = pcv.spectral_index.sr(hsi=array_data, distance=20)
    assert np.shape(index_array.array_data) == (1, 1600) and np.nanmax(index_array.pseudo_rgb) == 255


def test_plantcv_spectral_index_sr_bad_input():
    spectral_filename = os.path.join(HYPERSPECTRAL_TEST_DATA, HYPERSPECTRAL_DATA)
    pcv.params.debug = None
    array_data = pcv.hyperspectral.read_data(filename=spectral_filename)
    index_array = pcv.spectral_index.sr(hsi=array_data, distance=20)
    with pytest.raises(RuntimeError):
        _ = pcv.spectral_index.sr(hsi=index_array, distance=20)


def test_plantcv_spectral_index_vari():
    cache_dir = os.path.join(TEST_TMPDIR, "test_plantcv_hyperspectral_index_vari")
    os.mkdir(cache_dir)
    pcv.params.debug_outdir = cache_dir
    pcv.params.debug = None
    spectral_filename = os.path.join(HYPERSPECTRAL_TEST_DATA, HYPERSPECTRAL_DATA)
    array_data = pcv.hyperspectral.read_data(filename=spectral_filename)
    index_array = pcv.spectral_index.vari(hsi=array_data, distance=20)
    assert np.shape(index_array.array_data) == (1, 1600) and np.nanmax(index_array.pseudo_rgb) == 255


def test_plantcv_spectral_index_vari_bad_input():
    spectral_filename = os.path.join(HYPERSPECTRAL_TEST_DATA, HYPERSPECTRAL_DATA)
    pcv.params.debug = None
    array_data = pcv.hyperspectral.read_data(filename=spectral_filename)
    index_array = pcv.spectral_index.vari(hsi=array_data, distance=20)
    with pytest.raises(RuntimeError):
        _ = pcv.spectral_index.vari(hsi=index_array, distance=20)


def test_plantcv_spectral_index_vi_green():
    cache_dir = os.path.join(TEST_TMPDIR, "test_plantcv_hyperspectral_index_vi_green")
    os.mkdir(cache_dir)
    pcv.params.debug_outdir = cache_dir
    pcv.params.debug = None
    spectral_filename = os.path.join(HYPERSPECTRAL_TEST_DATA, HYPERSPECTRAL_DATA)
    array_data = pcv.hyperspectral.read_data(filename=spectral_filename)
    index_array = pcv.spectral_index.vi_green(hsi=array_data, distance=20)
    assert np.shape(index_array.array_data) == (1, 1600) and np.nanmax(index_array.pseudo_rgb) == 255


def test_plantcv_spectral_index_vi_green_bad_input():
    spectral_filename = os.path.join(HYPERSPECTRAL_TEST_DATA, HYPERSPECTRAL_DATA)
    pcv.params.debug = None
    array_data = pcv.hyperspectral.read_data(filename=spectral_filename)
    index_array = pcv.spectral_index.vi_green(hsi=array_data, distance=20)
    with pytest.raises(RuntimeError):
        _ = pcv.spectral_index.vi_green(hsi=index_array, distance=20)


def test_plantcv_spectral_index_wi():
    cache_dir = os.path.join(TEST_TMPDIR, "test_plantcv_hyperspectral_index_wi")
    os.mkdir(cache_dir)
    pcv.params.debug_outdir = cache_dir
    pcv.params.debug = None
    spectral_filename = os.path.join(HYPERSPECTRAL_TEST_DATA, HYPERSPECTRAL_DATA)
    array_data = pcv.hyperspectral.read_data(filename=spectral_filename)
    index_array = pcv.spectral_index.wi(hsi=array_data, distance=20)
    assert np.shape(index_array.array_data) == (1, 1600) and np.nanmax(index_array.pseudo_rgb) == 255


def test_plantcv_spectral_index_wi_bad_input():
    spectral_filename = os.path.join(HYPERSPECTRAL_TEST_DATA, HYPERSPECTRAL_DATA)
    pcv.params.debug = None
    array_data = pcv.hyperspectral.read_data(filename=spectral_filename)
    index_array = pcv.spectral_index.wi(hsi=array_data, distance=20)
    with pytest.raises(RuntimeError):
        _ = pcv.spectral_index.wi(hsi=index_array, distance=20)


def test_plantcv_hyperspectral_analyze_spectral():
    # Clear previous outputs
    pcv.outputs.clear()
    cache_dir = os.path.join(TEST_TMPDIR, "test_plantcv_hyperspectral_analyze_spectral")
    os.mkdir(cache_dir)
    pcv.params.debug_outdir = cache_dir
    pcv.params.debug = None
    spectral_filename = os.path.join(HYPERSPECTRAL_TEST_DATA, HYPERSPECTRAL_DATA)
    mask = cv2.imread(os.path.join(HYPERSPECTRAL_TEST_DATA, HYPERSPECTRAL_MASK), -1)
    array_data = pcv.hyperspectral.read_data(filename=spectral_filename)
    # pcv.params.debug = "plot"
    # _ = pcv.hyperspectral.analyze_spectral(array=array_data, mask=mask, histplot=True)
    # pcv.params.debug = "print"
    # _ = pcv.hyperspectral.analyze_spectral(array=array_data, mask=mask, histplot=True, label="prefix")
    pcv.params.debug = None
    _ = pcv.hyperspectral.analyze_spectral(array=array_data, mask=mask, histplot=True, label="prefix")
    assert len(pcv.outputs.observations['prefix']['spectral_frequencies']['value']) == 978


def test_plantcv_hyperspectral_analyze_index():
    # Clear previous outputs
    pcv.outputs.clear()
    cache_dir = os.path.join(TEST_TMPDIR, "test_plantcv_hyperspectral_analyze_index")
    os.mkdir(cache_dir)
    pcv.params.debug_outdir = cache_dir
    spectral_filename = os.path.join(HYPERSPECTRAL_TEST_DATA, HYPERSPECTRAL_DATA)
    array_data = pcv.hyperspectral.read_data(filename=spectral_filename)
    index_array = pcv.spectral_index.savi(hsi=array_data, distance=801)
    mask_img = np.ones(np.shape(index_array.array_data), dtype=np.uint8) * 255
    # pcv.params.debug = "print"
    # pcv.hyperspectral.analyze_index(index_array=index_array, mask=mask_img, histplot=True)
    # pcv.params.debug = "plot"
    # pcv.hyperspectral.analyze_index(index_array=index_array, mask=mask_img, histplot=True)

    pcv.params.debug = None
    pcv.hyperspectral.analyze_index(index_array=index_array, mask=mask_img, histplot=True)

    assert pcv.outputs.observations['default']['mean_index_savi']['value'] > 0


def test_plantcv_hyperspectral_analyze_index_set_range():
    # Clear previous outputs
    pcv.outputs.clear()
    cache_dir = os.path.join(TEST_TMPDIR, "test_plantcv_hyperspectral_analyze_index_set_range")
    os.mkdir(cache_dir)
    pcv.params.debug_outdir = cache_dir
    spectral_filename = os.path.join(HYPERSPECTRAL_TEST_DATA, HYPERSPECTRAL_DATA)
    array_data = pcv.hyperspectral.read_data(filename=spectral_filename)
    index_array = pcv.spectral_index.savi(hsi=array_data, distance=801)
    mask_img = np.ones(np.shape(index_array.array_data), dtype=np.uint8) * 255
    pcv.params.debug = None
    pcv.hyperspectral.analyze_index(index_array=index_array, mask=mask_img, histplot=True, min_bin=0, max_bin=1)
    assert pcv.outputs.observations['default']['mean_index_savi']['value'] > 0


def test_plantcv_hyperspectral_analyze_index_auto_range():
    # Clear previous outputs
    pcv.outputs.clear()
    cache_dir = os.path.join(TEST_TMPDIR, "test_plantcv_hyperspectral_analyze_index_auto_range")
    os.mkdir(cache_dir)
    pcv.params.debug_outdir = cache_dir
    spectral_filename = os.path.join(HYPERSPECTRAL_TEST_DATA, HYPERSPECTRAL_DATA)
    array_data = pcv.hyperspectral.read_data(filename=spectral_filename)
    index_array = pcv.spectral_index.savi(hsi=array_data, distance=801)
    mask_img = np.ones(np.shape(index_array.array_data), dtype=np.uint8) * 255
    pcv.params.debug = None
    pcv.hyperspectral.analyze_index(index_array=index_array, mask=mask_img, min_bin="auto", max_bin="auto")
    assert pcv.outputs.observations['default']['mean_index_savi']['value'] > 0


def test_plantcv_hyperspectral_analyze_index_outside_range_warning():
    import io
    from contextlib import redirect_stdout
    cache_dir = os.path.join(TEST_TMPDIR, "test_plantcv_hyperspectral_analyze_index_auto_range")
    os.mkdir(cache_dir)
    pcv.params.debug_outdir = cache_dir
    spectral_filename = os.path.join(HYPERSPECTRAL_TEST_DATA, HYPERSPECTRAL_DATA)
    array_data = pcv.hyperspectral.read_data(filename=spectral_filename)
    index_array = pcv.spectral_index.savi(hsi=array_data, distance=801)
    mask_img = np.ones(np.shape(index_array.array_data), dtype=np.uint8) * 255
    f = io.StringIO()
    with redirect_stdout(f):
        pcv.params.debug = None
        pcv.hyperspectral.analyze_index(index_array=index_array, mask=mask_img, min_bin=.5, max_bin=.55, label="i")
    out = f.getvalue()
    # assert os.listdir(cache_dir) is 0
    assert out[0:10] == 'WARNING!!!'


def test_plantcv_hyperspectral_analyze_index_bad_input_mask():
    pcv.params.debug = None
    spectral_filename = os.path.join(HYPERSPECTRAL_TEST_DATA, HYPERSPECTRAL_DATA)
    array_data = pcv.hyperspectral.read_data(filename=spectral_filename)
    index_array = pcv.spectral_index.savi(hsi=array_data, distance=801)
    mask_img = cv2.imread(os.path.join(HYPERSPECTRAL_TEST_DATA, HYPERSPECTRAL_MASK))
    with pytest.raises(RuntimeError):
        pcv.hyperspectral.analyze_index(index_array=index_array, mask=mask_img)


def test_plantcv_hyperspectral_analyze_index_bad_input_index():
    pcv.params.debug = None
    spectral_filename = os.path.join(HYPERSPECTRAL_TEST_DATA, HYPERSPECTRAL_DATA)
    array_data = pcv.hyperspectral.read_data(filename=spectral_filename)
    index_array = pcv.spectral_index.savi(hsi=array_data, distance=801)
    mask_img = cv2.imread(os.path.join(HYPERSPECTRAL_TEST_DATA, HYPERSPECTRAL_MASK), -1)
    index_array.array_data = cv2.imread(os.path.join(HYPERSPECTRAL_TEST_DATA, HYPERSPECTRAL_MASK))
    with pytest.raises(RuntimeError):
        pcv.hyperspectral.analyze_index(index_array=index_array, mask=mask_img)


def test_plantcv_hyperspectral_analyze_index_bad_input_datatype():
    pcv.params.debug = None
    spectral_filename = os.path.join(HYPERSPECTRAL_TEST_DATA, HYPERSPECTRAL_DATA)
    array_data = pcv.hyperspectral.read_data(filename=spectral_filename)
    mask_img = cv2.imread(os.path.join(HYPERSPECTRAL_TEST_DATA, HYPERSPECTRAL_MASK), -1)
    with pytest.raises(RuntimeError):
        pcv.hyperspectral.analyze_index(index_array=array_data, mask=mask_img)


def test_plantcv_hyperspectral_calibrate():
    # Test cache directory
    cache_dir = os.path.join(TEST_TMPDIR, "test_plantcv_hyperspectral_calibrate")
    os.mkdir(cache_dir)
    raw = os.path.join(HYPERSPECTRAL_TEST_DATA, HYPERSPECTRAL_DATA)
    white = os.path.join(HYPERSPECTRAL_TEST_DATA, HYPERSPECTRAL_WHITE)
    dark = os.path.join(HYPERSPECTRAL_TEST_DATA, HYPERSPECTRAL_DARK)
    raw = pcv.hyperspectral.read_data(filename=raw)
    white = pcv.hyperspectral.read_data(filename=white)
    dark = pcv.hyperspectral.read_data(filename=dark)
    pcv.params.debug = "plot"
    _ = pcv.hyperspectral.calibrate(raw_data=raw, white_reference=white, dark_reference=dark)
    pcv.params.debug = "print"
    calibrated = pcv.hyperspectral.calibrate(raw_data=raw, white_reference=white, dark_reference=dark)
    assert np.shape(calibrated.array_data) == (1, 1600, 978)


def test_plantcv_hyperspectral_extract_wavelength():
    # Test cache directory
    cache_dir = os.path.join(TEST_TMPDIR, "test_plantcv_hyperspectral_extract_wavelength")
    os.mkdir(cache_dir)
    spectral = os.path.join(HYPERSPECTRAL_TEST_DATA, HYPERSPECTRAL_DATA)
    spectral = pcv.hyperspectral.read_data(filename=spectral)
    pcv.params.debug = "plot"
    _ = pcv.hyperspectral.extract_wavelength(spectral_data=spectral, wavelength=500)
    pcv.params.debug = "print"
    new = pcv.hyperspectral.extract_wavelength(spectral_data=spectral, wavelength=500)
    assert np.shape(new.array_data) == (1, 1600)


def test_plantcv_hyperspectral_avg_reflectance():
    spectral = os.path.join(HYPERSPECTRAL_TEST_DATA, HYPERSPECTRAL_DATA)
    mask_img = cv2.imread(os.path.join(HYPERSPECTRAL_TEST_DATA, HYPERSPECTRAL_MASK), -1)
    spectral = pcv.hyperspectral.read_data(filename=spectral)
    avg_reflect = pcv.hyperspectral._avg_reflectance(spectral, mask=mask_img)
    assert len(avg_reflect) == 978


def test_plantcv_hyperspectral_inverse_covariance():
    spectral = os.path.join(HYPERSPECTRAL_TEST_DATA, HYPERSPECTRAL_DATA)
    spectral = pcv.hyperspectral.read_data(filename=spectral)
    inv_cov = pcv.hyperspectral._inverse_covariance(spectral)
    assert np.shape(inv_cov) == (978, 978)


# ########################################
# Tests for the photosynthesis subpackage
# ########################################
def psii_walz(var):
    """Create and return synthetic psii dataarrays from walz"""
    # create darkadapted
    if var == 'darkadapted':
        i = 0
        fmin = np.ones((10, 10), dtype='uint8') * ((i+15)*2)
        fmax = np.ones((10, 10), dtype='uint8') * (200-i*15)
        data = np.stack([fmin, fmax], axis=2)

        frame_nums = range(0, 2)
        indf = ['F0','Fm']
        ps_da = xr.DataArray(
            data=data[..., None],
            dims=('x', 'y', 'frame_label', 'measurement'),
            coords={'frame_label': indf,
                    'frame_num': ('frame_label', frame_nums),
                    'measurement': ['t0']},
            name='darkadapted'
        )

    # create lightadapted
    elif var == 'lightadapted':
        da_list = []
        measurement = []

        for i in np.arange(1, 3):
            indf = ['Fp', 'Fmp']
            fmin = np.ones((10, 10), dtype='uint8') * ((i+15)*2)
            fmax = np.ones((10, 10), dtype='uint8') * (200-i*15)
            data = np.stack([fmin, fmax], axis=2)

            lightadapted = xr.DataArray(
                data=data[..., None],
                dims=('x', 'y', 'frame_label', 'measurement'),
                coords={'frame_label': indf,
                        'frame_num': ('frame_label', range(0, 2))}
            )

            measurement.append((f't{i*40}'))
            da_list.append(lightadapted)

        prop_idx = pd.Index(measurement)
        ps_da = xr.concat(da_list, 'measurement')
        ps_da.name = 'lightadapted'
        ps_da.coords['measurement'] = prop_idx

    return(ps_da)


def test_plantcv_classes_psii_data():
    psii = pcv.PSII_data()
    psii.add_data(psii_cropreporter('darkadapted'))
    assert repr(psii) == "PSII variables defined:\ndarkadapted"


def test_plantcv_photosynthesis_read_cropreporter():
    # Test with debug = None
    pcv.params.debug = None
    fluor_filename = os.path.join(PHOTOSYNTHESIS_TEST_DATA, PHOTOSYNTHESIS_NPQ_IMG_INF)
    ps = pcv.photosynthesis.read_cropreporter(filename=fluor_filename)
    assert isinstance(ps, pcv.PSII_data) and ps.darkadapted.shape == (966, 1296, 21, 1)


def test_plantcv_photosynthesis_read_cropreporter_spc_only(tmpdir):
    # Create a test tmp directory
    cache_dir = tmpdir.mkdir("sub")
    # Create dataset with only SPC
    shutil.copyfile(os.path.join(PHOTOSYNTHESIS_TEST_DATA, PHOTOSYNTHESIS_NPQ_IMG_INF),
                    os.path.join(cache_dir, PHOTOSYNTHESIS_NPQ_IMG_INF))
    PHOTOSYNTHESIS_SPC_IMG_DAT = PHOTOSYNTHESIS_NPQ_IMG_INF.replace("HDR", "SPC")
    PHOTOSYNTHESIS_SPC_IMG_DAT = PHOTOSYNTHESIS_SPC_IMG_DAT.replace("INF", "DAT")
    shutil.copyfile(os.path.join(PHOTOSYNTHESIS_TEST_DATA, PHOTOSYNTHESIS_SPC_IMG_DAT),
                    os.path.join(cache_dir, PHOTOSYNTHESIS_SPC_IMG_DAT))
    # Test with debug = None
    pcv.params.debug = None
    fluor_filename = os.path.join(cache_dir, PHOTOSYNTHESIS_NPQ_IMG_INF)
    ps = pcv.photosynthesis.read_cropreporter(filename=fluor_filename)
    assert isinstance(ps, pcv.PSII_data) and ps.spectral.array_data.shape == (966, 1296, 3)


@pytest.mark.parametrize("mda, mlabels",
                         # test darkadapted control seq
                         [[psii_cropreporter("darkadapted"), None],
                          # test lightadapted control seq and measurement_labels arg
                          [psii_cropreporter("lightadapted"), ["Fq/Fm"]],
                          # test darkadapted walz
                          [psii_walz("darkadapted"), ["Fv/Fm"]],
                          # test lightadapted walz
                          [psii_walz("lightadapted"), [f't{i*40}' for i in np.arange(1, 3)]]
                          ]
                        )
def test_plantcv_photosynthesis_analyze_yii(mda, mlabels):
    # Test with debug = None
    pcv.params.debug = None
    _ = pcv.photosynthesis.analyze_yii(ps_da=mda, mask=ps_mask(), bins=100,
                                       measurement_labels=mlabels, label="default")
    if mlabels is None:
        med = pcv.outputs.observations["default"]["yii_median_t0"]["value"]
        pcv.outputs.clear()
        assert med == 0.8
    elif "Fq/Fm" in mlabels:
        med = pcv.outputs.observations["default"]["yii_median_Fq/Fm"]["value"]
        pcv.outputs.clear()
        assert med == 0.75
    elif "Fv/Fm" in mlabels:
        med = pcv.outputs.observations["default"]["yii_median_Fv/Fm"]["value"]
        pcv.outputs.clear()
        assert med == float(np.around((200 - 30) / 200, decimals=4))
    elif "t40" in mlabels:
        med = pcv.outputs.observations["default"]["yii_median_t40"]["value"]
        pcv.outputs.clear()
        assert med == float(np.around((185 - 32) / 185, decimals=4))


@pytest.mark.parametrize("mlabels, tmask",
                         # test wrong mask shape
                         [[None, np.ones((2, 2))],
                          # test non binary mask
                          [None, np.random.random(ps_mask().shape)],
                          # test bad measurement_labels
                          [['f', 'm'], ps_mask()]])
def test_plantcv_photosynthesis_analyze_yii_fatalerror(mlabels, tmask):
    # Test with debug = None
    pcv.params.debug = None

    with pytest.raises(RuntimeError):
        _ = pcv.photosynthesis.analyze_yii(ps_da=psii_cropreporter('darkadapted'), mask=tmask,
                                           bins=100, measurement_labels=mlabels, label="default")


@pytest.mark.parametrize("mda_light, mda_dark, mlabels",
                         [
                            # test cropreporter with measurement_labels
                            [psii_cropreporter('lightadapted'), psii_cropreporter('darkadapted'), ["Fq/Fm"]],
                            # test walz
                            [psii_walz('lightadapted'), psii_walz('darkadapted'), None]
                         ]
                        )
def test_plantcv_photosynthesis_analyze_npq(mda_dark, mda_light, mlabels):
    # Test with debug = None
    pcv.params.debug = None
    _ = pcv.photosynthesis.analyze_npq(ps_da_light=mda_light, ps_da_dark=mda_dark,
                                       mask=ps_mask(), bins=100, measurement_labels=mlabels, label="prefix")
    if mlabels is not None:
        med = pcv.outputs.observations["prefix"]["npq_median_Fq/Fm"]["value"]
        pcv.outputs.clear()
        assert med == 0.25
    else:
        med = pcv.outputs.observations["prefix"]["npq_median_t40"]["value"]
        pcv.outputs.clear()
        assert med == float(np.around(200 / 185 - 1, decimals=4))


@pytest.mark.parametrize("mlabels, tmask",
                         # test wrong mask shape
                         [[None, np.ones((2, 2))],
                          # test non binary mask or not uint8
                          [None, np.random.random(ps_mask().shape)],
                          # test bad measurement_labels
                          ['fm', ps_mask()]])
def test_plantcv_photosynthesis_analyze_npq_fatalerror(mlabels, tmask):
    # Test with debug = None
    pcv.params.debug = None

    with pytest.raises(RuntimeError):
        _ = pcv.photosynthesis.analyze_npq(ps_da_dark=psii_cropreporter('darkadapted'), ps_da_light=psii_cropreporter(
            'lightadapted'), mask=tmask, bins=100, measurement_labels=mlabels, label="default")


@pytest.mark.parametrize("da",
                         [
                            # test darkadapted
                            psii_cropreporter("darkadapted"),
                            # test lightadapted
                            psii_cropreporter("lightadapted")
                         ]
                         )
def test_plantcv_photosynthesis_reassign_frame_labels(da):
    # Test with debug = None
    pcv.params.debug = None
    _ = pcv.photosynthesis.reassign_frame_labels(ps_da=da, mask=ps_mask())


@pytest.mark.parametrize("da, tmask",
                         [
                             # test not PSII_data
                             [pcv.PSII_data(), ps_mask()],
                             # test input is dataarray
                            ['nope', ps_mask()],
                            # test input is dataarray with correct name
                            [psii_cropreporter('darkadapted').rename('test'), ps_mask()],
                            # test mask shape
                            [psii_cropreporter('darkadapted'), np.ones((2, 2))],
                            # test mask is binary
                            [psii_cropreporter('lightadapted'), np.random.random(ps_mask().shape)]
                         ]
                         )
def test_plantcv_photosynthesis_reassign_frame_labels_fatalerror(da, tmask):
    # Test with debug = None
    pcv.params.debug = None
    with pytest.raises(RuntimeError):
        _, _ = pcv.photosynthesis.reassign_frame_labels(ps_da=da, mask=tmask)


# ##############################
# Tests for the roi subpackage
# ##############################
def test_plantcv_roi_from_binary_image():
    # Test cache directory
    cache_dir = os.path.join(TEST_TMPDIR, "test_plantcv_roi_from_binary_image")
    os.mkdir(cache_dir)
    # Read in test RGB image
    rgb_img = cv2.imread(os.path.join(TEST_DATA, TEST_INPUT_COLOR))
    # Create a binary image
    bin_img = np.zeros(np.shape(rgb_img)[0:2], dtype=np.uint8)
    cv2.rectangle(bin_img, (100, 100), (1000, 1000), 255, -1)
    # Test with debug = "print"
    pcv.params.debug = "print"
    pcv.params.debug_outdir = cache_dir
    _, _ = pcv.roi.from_binary_image(bin_img=bin_img, img=rgb_img)
    # Test with debug = "plot"
    pcv.params.debug = "plot"
    _, _ = pcv.roi.from_binary_image(bin_img=bin_img, img=rgb_img)
    # Test with debug = None
    pcv.params.debug = None
    roi_contour, roi_hierarchy = pcv.roi.from_binary_image(bin_img=bin_img, img=rgb_img)
    # Assert the contours and hierarchy lists contain only the ROI
    assert np.shape(roi_contour) == (1, 3600, 1, 2)


def test_plantcv_roi_from_binary_image_grayscale_input():
    # Read in a test grayscale image
    gray_img = cv2.imread(os.path.join(TEST_DATA, TEST_INPUT_GRAY), -1)
    # Create a binary image
    bin_img = np.zeros(np.shape(gray_img)[0:2], dtype=np.uint8)
    cv2.rectangle(bin_img, (100, 100), (1000, 1000), 255, -1)
    # Test with debug = "plot"
    pcv.params.debug = "plot"
    roi_contour, roi_hierarchy = pcv.roi.from_binary_image(bin_img=bin_img, img=gray_img)
    # Assert the contours and hierarchy lists contain only the ROI
    assert np.shape(roi_contour) == (1, 3600, 1, 2)


def test_plantcv_roi_from_binary_image_bad_binary_input():
    # Read in test RGB image
    rgb_img = cv2.imread(os.path.join(TEST_DATA, TEST_INPUT_COLOR))
    # Binary input is required but an RGB input is provided
    with pytest.raises(RuntimeError):
        _, _ = pcv.roi.from_binary_image(bin_img=rgb_img, img=rgb_img)


def test_plantcv_roi_rectangle():
    # Test cache directory
    cache_dir = os.path.join(TEST_TMPDIR, "test_plantcv_roi_rectangle")
    os.mkdir(cache_dir)
    # Read in test RGB image
    rgb_img = cv2.imread(os.path.join(TEST_DATA, TEST_INPUT_COLOR))
    # Test with debug = "print"
    pcv.params.debug = "print"
    pcv.params.debug_outdir = cache_dir
    _, _ = pcv.roi.rectangle(x=100, y=100, h=500, w=500, img=rgb_img)
    # Test with debug = "plot"
    pcv.params.debug = "plot"
    _, _ = pcv.roi.rectangle(x=100, y=100, h=500, w=500, img=rgb_img)
    # Test with debug = None
    pcv.params.debug = None
    roi_contour, roi_hierarchy = pcv.roi.rectangle(x=100, y=100, h=500, w=500, img=rgb_img)
    # Assert the contours and hierarchy lists contain only the ROI
    assert np.shape(roi_contour) == (1, 4, 1, 2)


def test_plantcv_roi_rectangle_grayscale_input():
    # Read in a test grayscale image
    gray_img = cv2.imread(os.path.join(TEST_DATA, TEST_INPUT_GRAY), -1)
    # Test with debug = "plot"
    pcv.params.debug = "plot"
    roi_contour, roi_hierarchy = pcv.roi.rectangle(x=100, y=100, h=500, w=500, img=gray_img)
    # Assert the contours and hierarchy lists contain only the ROI
    assert np.shape(roi_contour) == (1, 4, 1, 2)


def test_plantcv_roi_rectangle_out_of_frame():
    # Read in test RGB image
    rgb_img = cv2.imread(os.path.join(TEST_DATA, TEST_INPUT_COLOR))
    # The resulting rectangle needs to be within the dimensions of the image
    with pytest.raises(RuntimeError):
        _, _ = pcv.roi.rectangle(x=100, y=100, h=500, w=3000, img=rgb_img)


def test_plantcv_roi_circle():
    # Test cache directory
    cache_dir = os.path.join(TEST_TMPDIR, "test_plantcv_roi_circle")
    os.mkdir(cache_dir)
    # Read in test RGB image
    rgb_img = cv2.imread(os.path.join(TEST_DATA, TEST_INPUT_COLOR))
    # Test with debug = "print"
    pcv.params.debug = "print"
    pcv.params.debug_outdir = cache_dir
    _, _ = pcv.roi.circle(x=100, y=100, r=50, img=rgb_img)
    # Test with debug = "plot"
    pcv.params.debug = "plot"
    _, _ = pcv.roi.circle(x=100, y=100, r=50, img=rgb_img)
    # Test with debug = None
    pcv.params.debug = None
    roi_contour, roi_hierarchy = pcv.roi.circle(x=200, y=225, r=75, img=rgb_img)
    # Assert the contours and hierarchy lists contain only the ROI
    assert np.shape(roi_contour) == (1, 424, 1, 2)


def test_plantcv_roi_circle_grayscale_input():
    # Read in a test grayscale image
    gray_img = cv2.imread(os.path.join(TEST_DATA, TEST_INPUT_GRAY), -1)
    # Test with debug = "plot"
    pcv.params.debug = "plot"
    roi_contour, roi_hierarchy = pcv.roi.circle(x=200, y=225, r=75, img=gray_img)
    # Assert the contours and hierarchy lists contain only the ROI
    assert np.shape(roi_contour) == (1, 424, 1, 2)


def test_plantcv_roi_circle_out_of_frame():
    # Read in test RGB image
    rgb_img = cv2.imread(os.path.join(TEST_DATA, TEST_INPUT_COLOR))
    # The resulting rectangle needs to be within the dimensions of the image
    with pytest.raises(RuntimeError):
        _, _ = pcv.roi.circle(x=50, y=225, r=75, img=rgb_img)


def test_plantcv_roi_ellipse():
    # Test cache directory
    cache_dir = os.path.join(TEST_TMPDIR, "test_plantcv_roi_ellipse")
    os.mkdir(cache_dir)
    # Read in test RGB image
    rgb_img = cv2.imread(os.path.join(TEST_DATA, TEST_INPUT_COLOR))
    # Test with debug = "print"
    pcv.params.debug = "print"
    pcv.params.debug_outdir = cache_dir
    _, _ = pcv.roi.ellipse(x=200, y=200, r1=75, r2=50, angle=0, img=rgb_img)
    # Test with debug = "plot"
    pcv.params.debug = "plot"
    _, _ = pcv.roi.ellipse(x=200, y=200, r1=75, r2=50, angle=0, img=rgb_img)
    # Test with debug = None
    pcv.params.debug = None
    roi_contour, roi_hierarchy = pcv.roi.ellipse(x=200, y=200, r1=75, r2=50, angle=0, img=rgb_img)
    # Assert the contours and hierarchy lists contain only the ROI
    assert np.shape(roi_contour) == (1, 360, 1, 2)


def test_plantcv_roi_ellipse_grayscale_input():
    # Read in a test grayscale image
    gray_img = cv2.imread(os.path.join(TEST_DATA, TEST_INPUT_GRAY), -1)
    # Test with debug = "plot"
    pcv.params.debug = "plot"
    roi_contour, roi_hierarchy = pcv.roi.ellipse(x=200, y=200, r1=75, r2=50, angle=0, img=gray_img)
    # Assert the contours and hierarchy lists contain only the ROI
    assert np.shape(roi_contour) == (1, 360, 1, 2)


def test_plantcv_roi_ellipse_out_of_frame():
    # Read in test RGB image
    rgb_img = cv2.imread(os.path.join(TEST_DATA, TEST_INPUT_COLOR))
    # The resulting rectangle needs to be within the dimensions of the image
    with pytest.raises(RuntimeError):
        _, _ = pcv.roi.ellipse(x=50, y=225, r1=75, r2=50, angle=0, img=rgb_img)


def test_plantcv_roi_multi():
    # Read in test RGB image
    rgb_img = cv2.imread(os.path.join(TEST_DATA, TEST_INPUT_COLOR))
    # Test with debug = "plot"
    pcv.params.debug = "plot"
    _ = pcv.roi.multi(rgb_img, coord=[(25, 120), (100, 100)], radius=20)
    # Test with debug = None
    pcv.params.debug = None
    rois1, roi_hierarchy1 = pcv.roi.multi(rgb_img, coord=(25, 120), radius=20, spacing=(10, 10), nrows=3, ncols=6)
    # Assert the contours has 18 ROIs
    assert len(rois1) == 18


def test_plantcv_roi_multi_bad_input():
    # Read in test RGB image
    rgb_img = cv2.imread(os.path.join(TEST_DATA, TEST_INPUT_COLOR))
    # The user must input a list of custom coordinates OR inputs to make a grid. Not both
    with pytest.raises(RuntimeError):
        _, _ = pcv.roi.multi(rgb_img, coord=[(25, 120), (100, 100)], radius=20, spacing=(10, 10), nrows=3, ncols=6)


def test_plantcv_roi_multi_bad_input_oob():
    # Read in test RGB image
    rgb_img = cv2.imread(os.path.join(TEST_DATA, TEST_INPUT_COLOR))
    # nputs to make a grid make ROIs that go off the screen
    with pytest.raises(RuntimeError):
        _, _ = pcv.roi.multi(rgb_img, coord=(25000, 12000), radius=2, spacing=(1, 1), nrows=3, ncols=6)


def test_plantcv_roi_multi_bad_input_oob_list():
    # Read in test RGB image
    rgb_img = cv2.imread(os.path.join(TEST_DATA, TEST_INPUT_COLOR))
    # All vertices in the list of centers must draw roi's that are inside the image
    with pytest.raises(RuntimeError):
        _, _ = pcv.roi.multi(rgb_img, coord=[(25000, 25000), (25000, 12000), (12000, 12000)], radius=20)


def test_plantcv_roi_custom():
    # Read in test RGB image
    img = cv2.imread(os.path.join(TEST_DATA, TEST_INPUT_COLOR))
    pcv.params.debug = "plot"
    cnt, hier = pcv.roi.custom(img=img, vertices=[[226, 1], [313, 184], [240, 202], [220, 229], [161, 171]])
    assert np.shape(cnt) == (1, 5, 2)


def test_plantcv_roi_custom_bad_input():
    # Read in test RGB image
    img = cv2.imread(os.path.join(TEST_DATA, TEST_INPUT_COLOR))
    # ROI goes out of bounds
    with pytest.raises(RuntimeError):
        _ = pcv.roi.custom(img=img, vertices=[[226, -1], [3130, 1848], [2404, 2029], [2205, 2298], [1617, 1761]])


# ##############################
# Tests for the transform subpackage
# ##############################
def test_plantcv_transform_get_color_matrix():
    # load in target_matrix
    matrix_file = np.load(os.path.join(TEST_DATA, TEST_TARGET_MATRIX), encoding="latin1")
    matrix_compare = matrix_file['arr_0']
    # Read in rgb_img and gray-scale mask
    rgb_img = cv2.imread(os.path.join(TEST_DATA, TEST_TARGET_IMG))
    mask = cv2.imread(os.path.join(TEST_DATA, TEST_TARGET_MASK), -1)
    # The result should be a len(np.unique(mask))-1 x 4 matrix
    headers, matrix = pcv.transform.get_color_matrix(rgb_img, mask)
    assert np.array_equal(matrix, matrix_compare)


def test_plantcv_transform_get_color_matrix_img():
    # Read in two gray-scale images
    rgb_img = cv2.imread(os.path.join(TEST_DATA, TEST_TARGET_MASK), -1)
    mask = cv2.imread(os.path.join(TEST_DATA, TEST_TARGET_MASK), -1)
    # The input for rgb_img needs to be an RGB image
    with pytest.raises(RuntimeError):
        _, _ = pcv.transform.get_color_matrix(rgb_img, mask)


def test_plantcv_transform_get_color_matrix_mask():
    # Read in two gray-scale images
    rgb_img = cv2.imread(os.path.join(TEST_DATA, TEST_TARGET_IMG))
    mask = cv2.imread(os.path.join(TEST_DATA, TEST_TARGET_MASK))
    # The input for rgb_img needs to be an RGB image
    with pytest.raises(RuntimeError):
        _, _ = pcv.transform.get_color_matrix(rgb_img, mask)


def test_plantcv_transform_get_matrix_m():
    # load in comparison matrices
    matrix_m_file = np.load(os.path.join(TEST_DATA, TEST_MATRIX_M1), encoding="latin1")
    matrix_compare_m = matrix_m_file['arr_0']
    matrix_b_file = np.load(os.path.join(TEST_DATA, TEST_MATRIX_B1), encoding="latin1")
    matrix_compare_b = matrix_b_file['arr_0']
    # read in matrices
    t_matrix_file = np.load(os.path.join(TEST_DATA, TEST_TARGET_MATRIX), encoding="latin1")
    t_matrix = t_matrix_file['arr_0']
    s_matrix_file = np.load(os.path.join(TEST_DATA, TEST_SOURCE1_MATRIX), encoding="latin1")
    s_matrix = s_matrix_file['arr_0']
    # apply matrices to function
    matrix_a, matrix_m, matrix_b = pcv.transform.get_matrix_m(t_matrix, s_matrix)
    matrix_compare_m = np.rint(matrix_compare_m)
    matrix_compare_b = np.rint(matrix_compare_b)
    matrix_m = np.rint(matrix_m)
    matrix_b = np.rint(matrix_b)
    assert np.array_equal(matrix_m, matrix_compare_m) and np.array_equal(matrix_b, matrix_compare_b)


def test_plantcv_transform_get_matrix_m_unequal_data():
    # load in comparison matrices
    matrix_m_file = np.load(os.path.join(TEST_DATA, TEST_MATRIX_M2), encoding="latin1")
    matrix_compare_m = matrix_m_file['arr_0']
    matrix_b_file = np.load(os.path.join(TEST_DATA, TEST_MATRIX_B2), encoding="latin1")
    matrix_compare_b = matrix_b_file['arr_0']
    # read in matrices
    t_matrix_file = np.load(os.path.join(TEST_DATA, TEST_TARGET_MATRIX), encoding="latin1")
    t_matrix = t_matrix_file['arr_0']
    s_matrix_file = np.load(os.path.join(TEST_DATA, TEST_SOURCE2_MATRIX), encoding="latin1")
    s_matrix = s_matrix_file['arr_0']
    # apply matrices to function
    matrix_a, matrix_m, matrix_b = pcv.transform.get_matrix_m(t_matrix, s_matrix)
    matrix_compare_m = np.rint(matrix_compare_m)
    matrix_compare_b = np.rint(matrix_compare_b)
    matrix_m = np.rint(matrix_m)
    matrix_b = np.rint(matrix_b)
    assert np.array_equal(matrix_m, matrix_compare_m) and np.array_equal(matrix_b, matrix_compare_b)


def test_plantcv_transform_calc_transformation_matrix():
    # load in comparison matrices
    matrix_file = np.load(os.path.join(TEST_DATA, TEST_TRANSFORM1), encoding="latin1")
    matrix_compare = matrix_file['arr_0']
    # read in matrices
    matrix_m_file = np.load(os.path.join(TEST_DATA, TEST_MATRIX_M1), encoding="latin1")
    matrix_m = matrix_m_file['arr_0']
    matrix_b_file = np.load(os.path.join(TEST_DATA, TEST_MATRIX_B1), encoding="latin1")
    matrix_b = matrix_b_file['arr_0']
    # apply to function
    _, matrix_t = pcv.transform.calc_transformation_matrix(matrix_m, matrix_b)
    matrix_t = np.rint(matrix_t)
    matrix_compare = np.rint(matrix_compare)
    assert np.array_equal(matrix_t, matrix_compare)


def test_plantcv_transform_calc_transformation_matrix_b_incorrect():
    # read in matrices
    matrix_m_file = np.load(os.path.join(TEST_DATA, TEST_MATRIX_M1), encoding="latin1")
    matrix_m = matrix_m_file['arr_0']
    matrix_b_file = np.load(os.path.join(TEST_DATA, TEST_MATRIX_B1), encoding="latin1")
    matrix_b = matrix_b_file['arr_0']
    matrix_b = np.asmatrix(matrix_b, float)
    with pytest.raises(RuntimeError):
        _, _ = pcv.transform.calc_transformation_matrix(matrix_m, matrix_b.T)


def test_plantcv_transform_calc_transformation_matrix_not_mult():
    # read in matrices
    matrix_m_file = np.load(os.path.join(TEST_DATA, TEST_MATRIX_M1), encoding="latin1")
    matrix_m = matrix_m_file['arr_0']
    matrix_b_file = np.load(os.path.join(TEST_DATA, TEST_MATRIX_B1), encoding="latin1")
    matrix_b = matrix_b_file['arr_0']
    with pytest.raises(RuntimeError):
        _, _ = pcv.transform.calc_transformation_matrix(matrix_m, matrix_b[:3])


def test_plantcv_transform_calc_transformation_matrix_not_mat():
    # read in matrices
    matrix_m_file = np.load(os.path.join(TEST_DATA, TEST_MATRIX_M1), encoding="latin1")
    matrix_m = matrix_m_file['arr_0']
    matrix_b_file = np.load(os.path.join(TEST_DATA, TEST_MATRIX_B1), encoding="latin1")
    matrix_b = matrix_b_file['arr_0']
    with pytest.raises(RuntimeError):
        _, _ = pcv.transform.calc_transformation_matrix(matrix_m[:, 1], matrix_b[:, 1])


def test_plantcv_transform_apply_transformation():
    # load corrected image to compare
    corrected_compare = cv2.imread(os.path.join(TEST_DATA, TEST_S1_CORRECTED))
    # Test cache directory
    cache_dir = os.path.join(TEST_TMPDIR, "test_plantcv_transform")
    os.mkdir(cache_dir)
    # Make image and mask directories in the cache directory
    imgdir = os.path.join(cache_dir, "images")
    # read in matrices
    matrix_t_file = np.load(os.path.join(TEST_DATA, TEST_TRANSFORM1), encoding="latin1")
    matrix_t = matrix_t_file['arr_0']
    # read in images
    target_img = cv2.imread(os.path.join(TEST_DATA, TEST_TARGET_IMG))
    source_img = cv2.imread(os.path.join(TEST_DATA, TEST_SOURCE1_IMG))
    # Test with debug = "print"
    pcv.params.debug = "print"
    pcv.params.debug_outdir = imgdir
    _ = pcv.transform.apply_transformation_matrix(source_img, target_img, matrix_t)
    # Test with debug = "plot"
    pcv.params.debug = "plot"
    _ = pcv.transform.apply_transformation_matrix(source_img, target_img, matrix_t)
    # Test with debug = None
    pcv.params.debug = None
    corrected_img = pcv.transform.apply_transformation_matrix(source_img, target_img, matrix_t)
    # assert source and corrected have same shape
    assert np.array_equal(corrected_img, corrected_compare)


def test_plantcv_transform_apply_transformation_incorrect_t():
    # read in matrices
    matrix_t_file = np.load(os.path.join(TEST_DATA, TEST_MATRIX_B1), encoding="latin1")
    matrix_t = matrix_t_file['arr_0']
    # read in images
    target_img = cv2.imread(os.path.join(TEST_DATA, TEST_TARGET_IMG))
    source_img = cv2.imread(os.path.join(TEST_DATA, TEST_SOURCE1_IMG))
    with pytest.raises(RuntimeError):
        _ = pcv.transform.apply_transformation_matrix(source_img, target_img, matrix_t)


def test_plantcv_transform_apply_transformation_incorrect_img():
    # read in matrices
    matrix_t_file = np.load(os.path.join(TEST_DATA, TEST_TRANSFORM1), encoding="latin1")
    matrix_t = matrix_t_file['arr_0']
    # read in images
    target_img = cv2.imread(os.path.join(TEST_DATA, TEST_TARGET_IMG))
    source_img = cv2.imread(os.path.join(TEST_DATA, TEST_TARGET_MASK), -1)
    with pytest.raises(RuntimeError):
        _ = pcv.transform.apply_transformation_matrix(source_img, target_img, matrix_t)


def test_plantcv_transform_save_matrix():
    # Test cache directory
    cache_dir = os.path.join(TEST_TMPDIR, "test_plantcv_transform")
    os.mkdir(cache_dir)
    # read in matrix
    matrix_t_file = np.load(os.path.join(TEST_DATA, TEST_TRANSFORM1), encoding="latin1")
    matrix_t = matrix_t_file['arr_0']
    # .npz filename
    filename = os.path.join(cache_dir, 'test.npz')
    pcv.transform.save_matrix(matrix_t, filename)
    assert os.path.exists(filename) is True


def test_plantcv_transform_save_matrix_incorrect_filename():
    # Test cache directory
    cache_dir = os.path.join(TEST_TMPDIR, "test_plantcv_transform")
    os.mkdir(cache_dir)
    # read in matrix
    matrix_t_file = np.load(os.path.join(TEST_DATA, TEST_TRANSFORM1), encoding="latin1")
    matrix_t = matrix_t_file['arr_0']
    # .npz filename
    filename = "test"
    with pytest.raises(RuntimeError):
        pcv.transform.save_matrix(matrix_t, filename)


def test_plantcv_transform_load_matrix():
    # read in matrix_t
    matrix_t_file = np.load(os.path.join(TEST_DATA, TEST_TRANSFORM1), encoding="latin1")
    matrix_t = matrix_t_file['arr_0']
    # test load function with matrix_t
    matrix_t_loaded = pcv.transform.load_matrix(os.path.join(TEST_DATA, TEST_TRANSFORM1))
    assert np.array_equal(matrix_t, matrix_t_loaded)


def test_plantcv_transform_correct_color():
    # Test cache directory
    cache_dir = os.path.join(TEST_TMPDIR, "test_plantcv_transform")
    os.mkdir(cache_dir)
    # load corrected image to compare
    corrected_compare = cv2.imread(os.path.join(TEST_DATA, TEST_S1_CORRECTED))
    # Test cache directory
    cache_dir = os.path.join(TEST_TMPDIR, "test_plantcv_transform_correct_color")
    os.mkdir(cache_dir)
    # Make image and mask directories in the cache directory
    imgdir = os.path.join(cache_dir, "images")
    matdir = os.path.join(cache_dir, "saved_matrices")
    # Read in target, source, and gray-scale mask
    target_img = cv2.imread(os.path.join(TEST_DATA, TEST_TARGET_IMG))
    source_img = cv2.imread(os.path.join(TEST_DATA, TEST_SOURCE1_IMG))
    mask = cv2.imread(os.path.join(TEST_DATA, TEST_TARGET_MASK), -1)
    output_path = os.path.join(matdir)
    # Test with debug = "print"
    pcv.params.debug = "print"
    pcv.params.debug_outdir = imgdir
    _, _, _, _ = pcv.transform.correct_color(target_img, mask, source_img, mask, cache_dir)
    # Test with debug = "plot"
    pcv.params.debug = "plot"
    _, _, _, _ = pcv.transform.correct_color(target_img, mask, source_img, mask, output_path)
    # Test with debug = None
    pcv.params.debug = None
    _, _, matrix_t, corrected_img = pcv.transform.correct_color(target_img, mask, source_img, mask, output_path)
    # assert source and corrected have same shape
    assert all([np.array_equal(corrected_img, corrected_compare),
                os.path.exists(os.path.join(output_path, "target_matrix.npz")) is True,
                os.path.exists(os.path.join(output_path, "source_matrix.npz")) is True,
                os.path.exists(os.path.join(output_path, "transformation_matrix.npz")) is True])


def test_plantcv_transform_correct_color_output_dne():
    # load corrected image to compare
    corrected_compare = cv2.imread(os.path.join(TEST_DATA, TEST_S1_CORRECTED))
    # Test cache directory
    cache_dir = os.path.join(TEST_TMPDIR, "test_plantcv_transform_correct_color_output_dne")
    os.mkdir(cache_dir)
    # Make image and mask directories in the cache directory
    imgdir = os.path.join(cache_dir, "images")
    # Read in target, source, and gray-scale mask
    target_img = cv2.imread(os.path.join(TEST_DATA, TEST_TARGET_IMG))
    source_img = cv2.imread(os.path.join(TEST_DATA, TEST_SOURCE1_IMG))
    mask = cv2.imread(os.path.join(TEST_DATA, TEST_TARGET_MASK), -1)
    output_path = os.path.join(cache_dir, "saved_matrices_1")  # output_directory that does not currently exist
    # Test with debug = "print"
    pcv.params.debug = "print"
    pcv.params.debug_outdir = imgdir
    _, _, _, _ = pcv.transform.correct_color(target_img, mask, source_img, mask, output_path)
    # Test with debug = "plot"
    pcv.params.debug = "plot"
    _, _, _, _ = pcv.transform.correct_color(target_img, mask, source_img, mask, output_path)
    # Test with debug = None
    pcv.params.debug = None
    _, _, matrix_t, corrected_img = pcv.transform.correct_color(target_img, mask, source_img, mask, output_path)
    # assert source and corrected have same shape
    assert all([np.array_equal(corrected_img, corrected_compare),
                os.path.exists(os.path.join(output_path, "target_matrix.npz")) is True,
                os.path.exists(os.path.join(output_path, "source_matrix.npz")) is True,
                os.path.exists(os.path.join(output_path, "transformation_matrix.npz")) is True])


def test_plantcv_transform_create_color_card_mask():
    # Load target image
    rgb_img = cv2.imread(os.path.join(TEST_DATA, TEST_TARGET_IMG))
    # Test cache directory
    cache_dir = os.path.join(TEST_TMPDIR, "test_plantcv_transform_create_color_card_mask")
    os.mkdir(cache_dir)
    pcv.params.debug_outdir = cache_dir
    # Test with debug = "print"
    pcv.params.debug = "print"
    _ = pcv.transform.create_color_card_mask(rgb_img=rgb_img, radius=6, start_coord=(166, 166),
                                             spacing=(21, 21), nrows=6, ncols=4, exclude=[20, 0])
    # Test with debug = "plot"
    pcv.params.debug = "plot"
    _ = pcv.transform.create_color_card_mask(rgb_img=rgb_img, radius=6, start_coord=(166, 166),
                                             spacing=(21, 21), nrows=6, ncols=4, exclude=[20, 0])
    # Test with debug = None
    pcv.params.debug = None
    mask = pcv.transform.create_color_card_mask(rgb_img=rgb_img, radius=6, start_coord=(166, 166),
                                                spacing=(21, 21), nrows=6, ncols=4, exclude=[20, 0])
    assert all([i == j] for i, j in zip(np.unique(mask), np.array([0, 10, 20, 30, 40, 50, 60, 70, 80, 90, 100, 110,
                                                                   120, 130, 140, 150, 160, 170, 180, 190, 200, 210,
                                                                   220], dtype=np.uint8)))


def test_plantcv_transform_quick_color_check():
    # Load target image
    t_matrix = np.load(os.path.join(TEST_DATA, TEST_TARGET_MATRIX), encoding="latin1")
    target_matrix = t_matrix['arr_0']
    s_matrix = np.load(os.path.join(TEST_DATA, TEST_SOURCE1_MATRIX), encoding="latin1")
    source_matrix = s_matrix['arr_0']
    # Test cache directory
    cache_dir = os.path.join(TEST_TMPDIR, "test_plantcv_transform_quick_color_check")
    os.mkdir(cache_dir)
    pcv.params.debug_outdir = cache_dir
    # Test with debug = "print"
    pcv.params.debug = "print"
    pcv.transform.quick_color_check(target_matrix, source_matrix, num_chips=22)
    # Test with debug = "plot"
    pcv.params.debug = "plot"
    pcv.transform.quick_color_check(target_matrix, source_matrix, num_chips=22)
    # Test with debug = None
    pcv.params.debug = None
    pcv.transform.quick_color_check(target_matrix, source_matrix, num_chips=22)
    assert os.path.exists(os.path.join(cache_dir, "color_quick_check.png"))


def test_plantcv_transform_find_color_card():
    # Load rgb image
    rgb_img = cv2.imread(os.path.join(TEST_DATA, TEST_TARGET_IMG))
    # Test cache directory
    cache_dir = os.path.join(TEST_TMPDIR, "test_plantcv_transform_find_color_card")
    os.mkdir(cache_dir)
    pcv.params.debug_outdir = cache_dir
    df, start, space = pcv.transform.find_color_card(rgb_img=rgb_img, threshold_type='adaptgauss', blurry=False,
                                                     threshvalue=90)
    # Test with debug = "print"
    pcv.params.debug = "print"
    _ = pcv.transform.create_color_card_mask(rgb_img=rgb_img, radius=6, start_coord=start,
                                             spacing=space, nrows=6, ncols=4, exclude=[20, 0])
    # Test with debug = "plot"
    pcv.params.debug = "plot"
    _ = pcv.transform.create_color_card_mask(rgb_img=rgb_img, radius=6, start_coord=start,
                                             spacing=space, nrows=6, ncols=4, exclude=[20, 0])
    # Test with debug = None
    pcv.params.debug = None
    mask = pcv.transform.create_color_card_mask(rgb_img=rgb_img, radius=6, start_coord=start,
                                                spacing=space, nrows=6, ncols=4, exclude=[20, 0])
    assert all([i == j] for i, j in zip(np.unique(mask), np.array([0, 10, 20, 30, 40, 50, 60, 70, 80, 90, 100, 110,
                                                                   120, 130, 140, 150, 160, 170, 180, 190, 200, 210,
                                                                   220], dtype=np.uint8)))


def test_plantcv_transform_find_color_card_optional_parameters():
    # Clear previous outputs
    pcv.outputs.clear()
    # Load rgb image
    rgb_img = cv2.imread(os.path.join(TEST_DATA, TEST_TARGET_IMG_COLOR_CARD))
    # Test cache directory
    cache_dir = os.path.join(TEST_TMPDIR, "test_plantcv_transform_find_color_card")
    os.mkdir(cache_dir)
    pcv.params.debug_outdir = cache_dir
    # Test with threshold ='normal'
    df1, start1, space1 = pcv.transform.find_color_card(rgb_img=rgb_img, threshold_type='normal', blurry=True,
                                                        background='light', threshvalue=90, label="prefix")
    assert pcv.outputs.observations["prefix"]["color_chip_size"]["value"] > 15000


def test_plantcv_transform_find_color_card_otsu():
    # Clear previous outputs
    pcv.outputs.clear()
    # Load rgb image
    rgb_img = cv2.imread(os.path.join(TEST_DATA, TEST_TARGET_IMG_COLOR_CARD))
    # Test cache directory
    cache_dir = os.path.join(TEST_TMPDIR, "test_plantcv_transform_find_color_card_otsu")
    os.mkdir(cache_dir)
    pcv.params.debug_outdir = cache_dir
    # Test with threshold ='normal'
    df1, start1, space1 = pcv.transform.find_color_card(rgb_img=rgb_img, threshold_type='otsu', blurry=True,
                                                        background='light', threshvalue=90, label="prefix")
    assert pcv.outputs.observations["prefix"]["color_chip_size"]["value"] > 15000


def test_plantcv_transform_find_color_card_optional_size_parameters():
    # Clear previous outputs
    pcv.outputs.clear()
    # Load rgb image
    rgb_img = cv2.imread(os.path.join(TEST_DATA, TEST_TARGET_IMG_COLOR_CARD))
    # Test cache directory
    cache_dir = os.path.join(TEST_TMPDIR, "test_plantcv_transform_find_color_card")
    os.mkdir(cache_dir)
    pcv.params.debug_outdir = cache_dir
    _, _, _ = pcv.transform.find_color_card(rgb_img=rgb_img, record_chip_size="mean")
    assert pcv.outputs.observations["default"]["color_chip_size"]["value"] > 15000


def test_plantcv_transform_find_color_card_optional_size_parameters_none():
    # Clear previous outputs
    pcv.outputs.clear()
    # Load rgb image
    rgb_img = cv2.imread(os.path.join(TEST_DATA, TEST_TARGET_IMG_COLOR_CARD))
    # Test cache directory
    cache_dir = os.path.join(TEST_TMPDIR, "test_plantcv_transform_find_color_card")
    os.mkdir(cache_dir)
    pcv.params.debug_outdir = cache_dir
    _, _, _ = pcv.transform.find_color_card(rgb_img=rgb_img, record_chip_size=None)
    assert pcv.outputs.observations.get("default") is None


def test_plantcv_transform_find_color_card_bad_record_chip_size():
    # Clear previous outputs
    pcv.outputs.clear()
    # Load rgb image
    rgb_img = cv2.imread(os.path.join(TEST_DATA, TEST_TARGET_IMG))
    pcv.params.debug = None
    _, _, _ = pcv.transform.find_color_card(rgb_img=rgb_img, record_chip_size='averageeeed')
    assert pcv.outputs.observations["default"]["color_chip_size"]["value"] is None


def test_plantcv_transform_find_color_card_bad_thresh_input():
    # Load rgb image
    rgb_img = cv2.imread(os.path.join(TEST_DATA, TEST_TARGET_IMG))
    with pytest.raises(RuntimeError):
        pcv.params.debug = None
        _, _, _ = pcv.transform.find_color_card(rgb_img=rgb_img, threshold_type='gaussian')


def test_plantcv_transform_find_color_card_bad_background_input():
    # Load rgb image
    rgb_img = cv2.imread(os.path.join(TEST_DATA, TEST_TARGET_IMG))
    with pytest.raises(RuntimeError):
        pcv.params.debug = None
        _, _, _ = pcv.transform.find_color_card(rgb_img=rgb_img, background='lite')


def test_plantcv_transform_find_color_card_bad_colorcard():
    # Load rgb image
    rgb_img = cv2.imread(os.path.join(TEST_DATA, TEST_TARGET_IMG_WITH_HEXAGON))
    with pytest.raises(RuntimeError):
        pcv.params.debug = None
        _, _, _ = pcv.transform.find_color_card(rgb_img=rgb_img)


def test_plantcv_transform_rescale():
    # Test cache directory
    cache_dir = os.path.join(TEST_TMPDIR, "test_plantcv_transform_rescale")
    os.mkdir(cache_dir)
    pcv.params.debug_outdir = cache_dir
    gray_img = cv2.imread(os.path.join(TEST_DATA, TEST_INPUT_GRAY), -1)
    # Test with debug = "print"
    pcv.params.debug = "print"
    _ = pcv.transform.rescale(gray_img=gray_img, min_value=0, max_value=100)
    pcv.params.debug = "plot"
    rescaled_img = pcv.transform.rescale(gray_img=gray_img, min_value=0, max_value=100)
    assert max(np.unique(rescaled_img)) == 100


def test_plantcv_transform_rescale_bad_input():
    # Load rgb image
    rgb_img = cv2.imread(os.path.join(TEST_DATA, TEST_TARGET_IMG))
    with pytest.raises(RuntimeError):
        _ = pcv.transform.rescale(gray_img=rgb_img)


def test_plantcv_transform_resize():
    # Test cache directory
    cache_dir = os.path.join(TEST_TMPDIR, "test_plantcv_trancform_resize")
    os.mkdir(cache_dir)
    pcv.params.debug_outdir = cache_dir
    gray_img = cv2.imread(os.path.join(TEST_DATA, TEST_INPUT_GRAY_SMALL), -1)
    size = (100, 100)
    # Test with debug "print"
    pcv.params.debug = "print"
    _ = pcv.transform.resize(img=gray_img, size=size, interpolation="auto")
    # Test with debug "plot"
    pcv.params.debug = "plot"
    resized_img = pcv.transform.resize(img=gray_img, size=size, interpolation="auto")
    assert resized_img.shape == size


def test_plantcv_transform_resize_unsupported_method():
    gray_img = cv2.imread(os.path.join(TEST_DATA, TEST_INPUT_GRAY_SMALL), -1)
    with pytest.raises(RuntimeError):
        _ = pcv.transform.resize(img=gray_img, size=(100, 100), interpolation="mymethod")


def test_plantcv_transform_resize_crop():
    gray_img = cv2.imread(os.path.join(TEST_DATA, TEST_INPUT_GRAY_SMALL), -1)
    size = (20, 20)
    resized_im = pcv.transform.resize(img=gray_img, size=size, interpolation=None)
    assert resized_im.shape == size


def test_plantcv_transform_resize_pad():
    gray_img = cv2.imread(os.path.join(TEST_DATA, TEST_INPUT_GRAY_SMALL), -1)
    size = (100, 100)
    resized_im = pcv.transform.resize(img=gray_img, size=size, interpolation=None)
    assert resized_im.shape == size


def test_plantcv_transform_resize_pad_crop_color():
    color_img = cv2.imread(os.path.join(TEST_DATA, TEST_INPUT_GRAY_SMALL))
    size = (100, 100)
    resized_im = pcv.transform.resize(img=color_img, size=size, interpolation=None)
    assert resized_im.shape == (size[1], size[0], 3)


def test_plantcv_transform_resize_factor():
    # Test cache directory
    cache_dir = os.path.join(TEST_TMPDIR, "test_plantcv_trancform_resize_factor")
    os.mkdir(cache_dir)
    pcv.params.debug_outdir = cache_dir
    gray_img = cv2.imread(os.path.join(TEST_DATA, TEST_INPUT_GRAY_SMALL), -1)
    # Resizing factors
    factor_x = 0.5
    factor_y = 0.2
    # Test with debug "print"
    pcv.params.debug = "print"
    _ = pcv.transform.resize_factor(img=gray_img, factors=(factor_x, factor_y), interpolation="auto")
    # Test with debug "plot"
    pcv.params.debug = "plot"
    resized_img = pcv.transform.resize_factor(img=gray_img, factors=(factor_x, factor_y), interpolation="auto")
    output_size = resized_img.shape
    expected_size = (int(gray_img.shape[0] * factor_y), int(gray_img.shape[1] * factor_x))
    assert output_size == expected_size


def test_plantcv_transform_resize_factor_bad_input():
    gray_img = cv2.imread(os.path.join(TEST_DATA, TEST_INPUT_GRAY_SMALL), -1)
    with pytest.raises(RuntimeError):
        _ = pcv.transform.resize_factor(img=gray_img, factors=(0, 2), interpolation="auto")


def test_plantcv_transform_nonuniform_illumination_rgb():
    # Test cache directory
    cache_dir = os.path.join(TEST_TMPDIR, "test_plantcv_transform_nonuniform_illumination")
    os.mkdir(cache_dir)
    pcv.params.debug_outdir = cache_dir
    # Load rgb image
    rgb_img = cv2.imread(os.path.join(TEST_DATA, TEST_TARGET_IMG))
    pcv.params.debug = "plot"
    _ = pcv.transform.nonuniform_illumination(img=rgb_img, ksize=11)
    pcv.params.debug = "print"
    corrected = pcv.transform.nonuniform_illumination(img=rgb_img, ksize=11)
    assert np.mean(corrected) < np.mean(rgb_img)


def test_plantcv_transform_nonuniform_illumination_gray():
    # Test cache directory
    cache_dir = os.path.join(TEST_TMPDIR, "test_plantcv_transform_nonuniform_illumination")
    os.mkdir(cache_dir)
    pcv.params.debug_outdir = cache_dir
    # Load rgb image
    gray_img = cv2.imread(os.path.join(TEST_DATA, TEST_INPUT_GRAY), -1)
    pcv.params.debug = "plot"
    _ = pcv.transform.nonuniform_illumination(img=gray_img, ksize=11)
    pcv.params.debug = "print"
    corrected = pcv.transform.nonuniform_illumination(img=gray_img, ksize=11)
    assert np.shape(corrected) == np.shape(gray_img)


def test_plantcv_transform_warp_default():
    pcv.params.debug = "plot"
    img = create_test_img((12, 10, 3))
    refimg = create_test_img((12, 10, 3))
    pts = [(0, 0), (1, 0), (0, 3), (4, 4)]
    refpts = [(0, 0), (1, 0), (0, 3), (4, 4)]
    warped_img, mat = pcv.transform.warp(img, refimg, pts, refpts, method="default")
    assert mat.shape == (3, 3)


def test_plantcv_transform_warp_lmeds():
    pcv.params.debug = "plot"
    img = create_test_img((10, 10, 3))
    refimg = create_test_img((11, 11))
    pts = [(0, 0), (1, 0), (0, 3), (4, 4)]
    refpts = [(0, 0), (1, 0), (0, 3), (4, 4)]
    warped_img, mat = pcv.transform.warp(img, refimg, pts, refpts, method="lmeds")
    assert mat.shape == (3, 3)


def test_plantcv_transform_warp_rho():
    pcv.params.debug = "plot"
    img = create_test_img_bin((10, 10))
    refimg = create_test_img((11, 11))
    pts = [(0, 0), (1, 0), (0, 3), (4, 4)]
    refpts = [(0, 0), (1, 0), (0, 3), (4, 4)]
    warped_img, mat = pcv.transform.warp(img, refimg, pts, refpts, method="rho")
    assert mat.shape == (3, 3)


def test_plantcv_transform_warp_ransac():
    pcv.params.debug = "plot"
    img = create_test_img((100, 150))
    refimg = create_test_img((10, 15))
    pts = [(0, 0), (149, 0), (99, 149), (0, 99), (3, 3)]
    refpts = [(0, 0), (0, 14), (9, 14), (0, 9), (3, 3)]
    warped_img, mat = pcv.transform.warp(img, refimg, pts, refpts, method="ransac")
    assert mat.shape == (3, 3)


@pytest.mark.parametrize("pts, refpts", [
    [[(0, 0)], [(0, 0), (0, 1)]],  # different # of points provided for img and refimg
    [[(0, 0)], [(0, 0)]],  # not enough pairs of points provided
    [[(0, 0), (0, 14), (9, 14), (0, 9), (3, 3)],
     [(0, 0), (149, 0), (99, 149), (0, 99), (3, 3)]]  # homography not able to be calculated (cannot converge)
])
def test_plantcv_transform_warp_err(pts, refpts):
    img = create_test_img((10, 15))
    refimg = create_test_img((100, 150))
    method = "rho"
    with pytest.raises(RuntimeError):
        pcv.transform.warp(img, refimg, pts, refpts, method=method)


def test_plantcv_transform_warp_align():
    img = create_test_img((10, 10, 3))
    refimg = create_test_img((11, 11))
    mat = np.array([[1.00000000e+00,  1.04238500e-15, -7.69185075e-16],
                    [1.44375646e-16,  1.00000000e+00,  0.00000000e+00],
                    [-5.41315251e-16,  1.78930521e-15,  1.00000000e+00]])
    warp_img = pcv.transform.warp_align(img=img, mat=mat, refimg=refimg)
    assert warp_img.shape == (11, 11, 3)


def test_plantcv_transform_gamma_correct():
    # Read in test data
    img = cv2.imread(os.path.join(TEST_DATA, TEST_INPUT_MARKER))
    # Test
    gamma_corrected = pcv.transform.gamma_correct(img=img, gamma=2, gain=1)
    imgavg = np.average(img)
    correctedavg = np.average(gamma_corrected)
    assert correctedavg != imgavg


# ##############################
# Tests for the threshold subpackage
# ##############################
@pytest.mark.parametrize("objtype", ["dark", "light"])
def test_plantcv_threshold_binary(objtype):
    # Read in test data
    gray_img = cv2.imread(os.path.join(TEST_DATA, TEST_INPUT_GRAY), -1)
    # Test with object type = dark
    pcv.params.debug = None
    binary_img = pcv.threshold.binary(gray_img=gray_img, threshold=25, max_value=255, object_type=objtype)
    # Assert that the output image has the dimensions of the input image
    if all([i == j] for i, j in zip(np.shape(binary_img), TEST_GRAY_DIM)):
        # Assert that the image is binary
        if all([i == j] for i, j in zip(np.unique(binary_img), [0, 255])):
            assert 1
        else:
            assert 0
    else:
        assert 0


def test_plantcv_threshold_binary_incorrect_object_type():
    gray_img = cv2.imread(os.path.join(TEST_DATA, TEST_INPUT_GRAY), -1)
    with pytest.raises(RuntimeError):
        pcv.params.debug = None
        _ = pcv.threshold.binary(gray_img=gray_img, threshold=25, max_value=255, object_type="lite")


@pytest.mark.parametrize("objtype", ["dark", "light"])
def test_plantcv_threshold_gaussian(objtype):
    # Read in test data
    gray_img = cv2.imread(os.path.join(TEST_DATA, TEST_INPUT_GRAY), -1)
    # Test with object type = dark
    pcv.params.debug = None
    binary_img = pcv.threshold.gaussian(gray_img=gray_img, max_value=255, object_type=objtype)
    # Assert that the output image has the dimensions of the input image
    if all([i == j] for i, j in zip(np.shape(binary_img), TEST_GRAY_DIM)):
        # Assert that the image is binary
        if all([i == j] for i, j in zip(np.unique(binary_img), [0, 255])):
            assert 1
        else:
            assert 0
    else:
        assert 0


def test_plantcv_threshold_gaussian_incorrect_object_type():
    gray_img = cv2.imread(os.path.join(TEST_DATA, TEST_INPUT_GRAY), -1)
    with pytest.raises(RuntimeError):
        pcv.params.debug = None
        _ = pcv.threshold.gaussian(gray_img=gray_img, max_value=255, object_type="lite")


@pytest.mark.parametrize("objtype", ["dark", "light"])
def test_plantcv_threshold_mean(objtype):
    # Read in test data
    gray_img = cv2.imread(os.path.join(TEST_DATA, TEST_INPUT_GRAY), -1)
    # Test with object type = dark
    pcv.params.debug = None
    binary_img = pcv.threshold.mean(gray_img=gray_img, max_value=255, object_type=objtype)
    # Assert that the output image has the dimensions of the input image
    if all([i == j] for i, j in zip(np.shape(binary_img), TEST_GRAY_DIM)):
        # Assert that the image is binary
        if all([i == j] for i, j in zip(np.unique(binary_img), [0, 255])):
            assert 1
        else:
            assert 0
    else:
        assert 0


def test_plantcv_threshold_mean_incorrect_object_type():
    gray_img = cv2.imread(os.path.join(TEST_DATA, TEST_INPUT_GRAY), -1)
    with pytest.raises(RuntimeError):
        pcv.params.debug = None
        _ = pcv.threshold.mean(gray_img=gray_img, max_value=255, object_type="lite")


@pytest.mark.parametrize("objtype", ["dark", "light"])
def test_plantcv_threshold_otsu(objtype):
    # Read in test data
    gray_img = cv2.imread(os.path.join(TEST_DATA, TEST_INPUT_GREENMAG), -1)
    # Test with object set to light
    pcv.params.debug = None
    binary_img = pcv.threshold.otsu(gray_img=gray_img, max_value=255, object_type=objtype)
    # Assert that the output image has the dimensions of the input image
    if all([i == j] for i, j in zip(np.shape(binary_img), TEST_GRAY_DIM)):
        # Assert that the image is binary
        if all([i == j] for i, j in zip(np.unique(binary_img), [0, 255])):
            assert 1
        else:
            assert 0
    else:
        assert 0


def test_plantcv_threshold_otsu_incorrect_object_type():
    gray_img = cv2.imread(os.path.join(TEST_DATA, TEST_INPUT_GRAY), -1)
    with pytest.raises(RuntimeError):
        pcv.params.debug = None
        _ = pcv.threshold.otsu(gray_img=gray_img, max_value=255, object_type="lite")


@pytest.mark.parametrize("channel,lower_thresh,upper_thresh", [["HSV", [0, 0, 0], [255, 255, 255]],
                                                               ["LAB", [0, 0, 0], [255, 255, 255]],
                                                               ["RGB", [0, 0, 0], [255, 255, 255]],
                                                               ["GRAY", [0], [255]]])
def test_plantcv_threshold_custom_range_rgb(channel, lower_thresh, upper_thresh):
    # Read in test data
    img = cv2.imread(os.path.join(TEST_DATA, TEST_INPUT_COLOR))
    # Test with debug = None
    pcv.params.debug = None
    mask, binary_img = pcv.threshold.custom_range(img, lower_thresh=lower_thresh, upper_thresh=upper_thresh,
                                                  channel=channel)
    # Assert that the output image has the dimensions of the input image
    if all([i == j] for i, j in zip(np.shape(binary_img), TEST_GRAY_DIM)):
        # Assert that the image is binary
        if all([i == j] for i, j in zip(np.unique(binary_img), [0, 255])):
            assert 1
        else:
            assert 0
    else:
        assert 0


def test_plantcv_threshold_custom_range_grayscale():
    # Read in test data
    gray_img = cv2.imread(os.path.join(TEST_DATA, TEST_INPUT_GRAY), -1)
    # Test with debug = None
    pcv.params.debug = None
    # # Test channel='gray'
    mask, binary_img = pcv.threshold.custom_range(gray_img, lower_thresh=[0], upper_thresh=[255], channel='gray')
    # Assert that the output image has the dimensions of the input image
    if all([i == j] for i, j in zip(np.shape(binary_img), TEST_GRAY_DIM)):
        # Assert that the image is binary
        if all([i == j] for i, j in zip(np.unique(binary_img), [0, 255])):
            assert 1
        else:
            assert 0
    else:
        assert 0


def test_plantcv_threshold_custom_range_bad_input_hsv():
    # Read in test data
    img = cv2.imread(os.path.join(TEST_DATA, TEST_INPUT_COLOR))
    with pytest.raises(RuntimeError):
        _, _ = pcv.threshold.custom_range(img, lower_thresh=[0, 0], upper_thresh=[2, 2, 2, 2], channel='HSV')


def test_plantcv_threshold_custom_range_bad_input_rgb():
    # Read in test data
    pcv.params.debug = None
    img = cv2.imread(os.path.join(TEST_DATA, TEST_INPUT_COLOR))
    with pytest.raises(RuntimeError):
        _, _ = pcv.threshold.custom_range(img, lower_thresh=[0, 0], upper_thresh=[2, 2, 2, 2], channel='RGB')


def test_plantcv_threshold_custom_range_bad_input_lab():
    # Read in test data
    img = cv2.imread(os.path.join(TEST_DATA, TEST_INPUT_COLOR))
    with pytest.raises(RuntimeError):
        _, _ = pcv.threshold.custom_range(img, lower_thresh=[0, 0], upper_thresh=[2, 2, 2], channel='LAB')


def test_plantcv_threshold_custom_range_bad_input_gray():
    # Read in test data
    img = cv2.imread(os.path.join(TEST_DATA, TEST_INPUT_COLOR))
    with pytest.raises(RuntimeError):
        _, _ = pcv.threshold.custom_range(img, lower_thresh=[0, 0], upper_thresh=[2], channel='gray')


def test_plantcv_threshold_custom_range_bad_input_channel():
    # Read in test data
    img = cv2.imread(os.path.join(TEST_DATA, TEST_INPUT_COLOR))
    with pytest.raises(RuntimeError):
        _, _ = pcv.threshold.custom_range(img, lower_thresh=[0], upper_thresh=[2], channel='CMYK')


@pytest.mark.parametrize("channel", ["all", "any"])
def test_plantcv_threshold_saturation(channel):
    # Read in test data
    rgb_img = cv2.imread(os.path.join(TEST_DATA, TEST_INPUT_COLOR))
    # Test with debug = None
    pcv.params.debug = None
    thresh = pcv.threshold.saturation(rgb_img=rgb_img, threshold=254, channel=channel)
    assert len(np.unique(thresh)) == 2


def test_plantcv_threshold_saturation_bad_input():
    # Read in test data
    rgb_img = cv2.imread(os.path.join(TEST_DATA, TEST_INPUT_COLOR))
    with pytest.raises(RuntimeError):
        _ = pcv.threshold.saturation(rgb_img=rgb_img, threshold=254, channel="red")


def test_plantcv_threshold_triangle():
    # Test cache directory
    cache_dir = os.path.join(TEST_TMPDIR, "test_plantcv_threshold_triangle")
    os.mkdir(cache_dir)
    pcv.params.debug_outdir = cache_dir
    # Read in test data
    gray_img = cv2.imread(os.path.join(TEST_DATA, TEST_INPUT_GRAY), -1)

    pcv.params.debug = None
    _ = pcv.threshold.triangle(gray_img=gray_img, max_value=255, object_type="dark", xstep=10)
    pcv.params.debug = "plot"
    _ = pcv.threshold.triangle(gray_img=gray_img, max_value=255, object_type="light", xstep=10)
    pcv.params.debug = "print"
    binary_img = pcv.threshold.triangle(gray_img=gray_img, max_value=255, object_type="light", xstep=10)
    # Assert that the output image has the dimensions of the input image
    if all([i == j] for i, j in zip(np.shape(binary_img), TEST_GRAY_DIM)):
        # Assert that the image is binary
        if all([i == j] for i, j in zip(np.unique(binary_img), [0, 255])):
            assert 1
        else:
            assert 0
    else:
        assert 0


def test_plantcv_threshold_triangle_incorrect_object_type():
    gray_img = cv2.imread(os.path.join(TEST_DATA, TEST_INPUT_GRAY), -1)
    with pytest.raises(RuntimeError):
        pcv.params.debug = None
        _ = pcv.threshold.triangle(gray_img=gray_img, max_value=255, object_type="lite", xstep=10)


def test_plantcv_threshold_texture():
    # Test with debug = None
    pcv.params.debug = None
    gray_img = cv2.imread(os.path.join(TEST_DATA, TEST_INPUT_GRAY_SMALL), -1)
    binary_img = pcv.threshold.texture(gray_img, ksize=6, threshold=7, offset=3, texture_method='dissimilarity',
                                       borders='nearest', max_value=255)
    # Assert that the output image has the dimensions of the input image
    if all([i == j] for i, j in zip(np.shape(binary_img), TEST_GRAY_DIM)):
        # Assert that the image is binary
        if all([i == j] for i, j in zip(np.unique(binary_img), [0, 255])):
            assert 1
        else:
            assert 0
    else:
        assert 0


def create_test_img(sz_img):
    img = np.random.randint(np.prod(sz_img), size=sz_img) * 255
    img = img.astype(np.uint8)
    return img


def create_test_img_bin(sz_img):
    img = np.zeros(sz_img)
    img[3:7, 2:8] = 1
    return img


@pytest.mark.parametrize("bad_type", ["native", "nan", "inf"])
def test_plantcv_threshold_mask_bad(bad_type):
    # Create a synthetic bad image
    bad_img = np.reshape(np.random.rand(25), (5, 5))
    bad_img[2, 2] = np.inf
    bad_img[2, 3] = np.nan
    sz = np.shape(bad_img)
    pcv.params.debug = None
    mask = pcv.threshold.mask_bad(bad_img, bad_type=bad_type)
    assert((np.shape(mask) == sz) and (len(np.unique(mask)) == 2))


def test_plantcv_threshold_mask_bad_native_bad_input():
    # Create a synthetic bad image
    bad_img = np.reshape(np.random.rand(25), (5, 5))
    sz = np.shape(bad_img)
    mask10 = pcv.threshold.mask_bad(bad_img, bad_type='native')

    assert mask10.all() == np.zeros(sz, dtype='uint8').all()


def test_plantcv_threshold_mask_bad_nan_bad_input():
    # Create a synthetic bad image
    bad_img = np.reshape(np.random.rand(25), (5, 5))
    bad_img[2, 2] = np.inf
    sz = np.shape(bad_img)
    mask11 = pcv.threshold.mask_bad(bad_img, bad_type='nan')

    assert mask11.all() == np.zeros(sz, dtype='uint8').all()


def test_plantcv_threshold_mask_bad_input_color_img():
    # Read in test data
    bad_img = cv2.imread(os.path.join(TEST_DATA, TEST_INPUT_COLOR))
    with pytest.raises(RuntimeError):
        pcv.threshold.mask_bad(bad_img, bad_type='nan')


# ###################################
# Tests for the visualize subpackage
# ###################################
def test_plantcv_visualize_auto_threshold_methods_bad_input():
    # Test with debug = None
    pcv.params.debug = None
    img = cv2.imread(os.path.join(TEST_DATA, TEST_INPUT_COLOR))
    with pytest.raises(RuntimeError):
        _ = pcv.visualize.auto_threshold_methods(gray_img=img)


def test_plantcv_visualize_auto_threshold_methods():
    # Test with debug = None
    pcv.params.debug = None
    img = cv2.imread(os.path.join(TEST_DATA, TEST_INPUT_GRAY), -1)
    labeled_imgs = pcv.visualize.auto_threshold_methods(gray_img=img)
    assert len(labeled_imgs) == 5 and np.shape(labeled_imgs[0])[0] == np.shape(img)[0]


@pytest.mark.parametrize("debug,axes", [["print", True], ["plot", False]])
def test_plantcv_visualize_pseudocolor(debug, axes, tmpdir):
    # Create a tmp directory
    cache_dir = tmpdir.mkdir("sub")
    pcv.params.debug_outdir = cache_dir
    # Input image
    img = cv2.imread(os.path.join(TEST_DATA, TEST_INPUT_BINARY), -1)
    r, c = img.shape
    # generate 200 "bad" pixels
    mask_bad = np.zeros((r, c), dtype=np.uint8)
    mask_bad = np.reshape(mask_bad, (-1, 1))
    mask_bad[0:100] = 255
    mask_bad = np.reshape(mask_bad, (r, c))
    # Debug mode
    pcv.params.debug = debug
    pseudo_img = pcv.visualize.pseudocolor(gray_img=img, mask=None, title="Pseudocolored image", axes=axes,
                                           bad_mask=mask_bad)
    # Assert that the output image has the dimensions of the input image
    assert all([i == j] for i, j in zip(np.shape(pseudo_img), TEST_BINARY_DIM))


@pytest.mark.parametrize("bkgrd,axes,pad", [["image", True, "auto"], ["white", False, 1], ["black", True, "auto"]])
def test_plantcv_visualize_pseudocolor_mask(bkgrd, axes, pad):
    # Test with debug = None
    pcv.params.debug = None
    # Input image
    img = cv2.imread(os.path.join(TEST_DATA, TEST_INPUT_BINARY), -1)
    # Input mask
    mask = cv2.imread(os.path.join(TEST_DATA, TEST_INPUT_BINARY), -1)
    # Input contours
    contours_npz = np.load(os.path.join(TEST_DATA, TEST_INPUT_CONTOURS), encoding="latin1")
    obj_contour = contours_npz['arr_0']
    r, c = img.shape
    # generate 200 "bad" pixels
    mask_bad = np.zeros((r, c), dtype=np.uint8)
    mask_bad = np.reshape(mask_bad, (-1, 1))
    mask_bad[0:100] = 255
    mask_bad = np.reshape(mask_bad, (r, c))
    pseudo_img = pcv.visualize.pseudocolor(gray_img=img, obj=obj_contour, mask=mask, background=bkgrd,
                                           bad_mask=mask_bad, title="Pseudocolored image", axes=axes, obj_padding=pad)
    # Assert that the output image has the dimensions of the input image
    if all([i == j] for i, j in zip(np.shape(pseudo_img), TEST_BINARY_DIM)):
        assert 1
    else:
        assert 0


def test_plantcv_visualize_pseudocolor_bad_input():
    cache_dir = os.path.join(TEST_TMPDIR, "test_plantcv_pseudocolor")
    os.mkdir(cache_dir)
    pcv.params.debug_outdir = cache_dir
    img = cv2.imread(os.path.join(TEST_DATA, TEST_INPUT_COLOR))
    with pytest.raises(RuntimeError):
        _ = pcv.visualize.pseudocolor(gray_img=img)


def test_plantcv_visualize_pseudocolor_bad_background():
    cache_dir = os.path.join(TEST_TMPDIR, "test_plantcv_pseudocolor_bad_background")
    os.mkdir(cache_dir)
    pcv.params.debug_outdir = cache_dir
    img = cv2.imread(os.path.join(TEST_DATA, TEST_INPUT_BINARY), -1)
    mask = cv2.imread(os.path.join(TEST_DATA, TEST_INPUT_BINARY), -1)
    with pytest.raises(RuntimeError):
        _ = pcv.visualize.pseudocolor(gray_img=img, mask=mask, background="pink")


def test_plantcv_visualize_pseudocolor_bad_padding():
    cache_dir = os.path.join(TEST_TMPDIR, "test_plantcv_pseudocolor_bad_background")
    os.mkdir(cache_dir)
    pcv.params.debug_outdir = cache_dir
    img = cv2.imread(os.path.join(TEST_DATA, TEST_INPUT_BINARY), -1)
    mask = cv2.imread(os.path.join(TEST_DATA, TEST_INPUT_BINARY), -1)
    contours_npz = np.load(os.path.join(TEST_DATA, TEST_INPUT_CONTOURS), encoding="latin1")
    obj_contour = contours_npz['arr_0']
    with pytest.raises(RuntimeError):
        _ = pcv.visualize.pseudocolor(gray_img=img, mask=mask, obj=obj_contour, obj_padding="pink")


def test_plantcv_visualize_pseudocolor_bad_mask():
    # Test with debug = None
    pcv.params.debug = None


@pytest.mark.parametrize('colors', [['red', 'blue'], [(0, 0, 255), (255, 0, 0)]])
def test_plantcv_visualize_colorize_masks(colors):
    # Test with debug = None
    pcv.params.debug = None
    # Create test data
    mask1 = np.zeros((100, 100), dtype=np.uint8)
    mask2 = np.copy(mask1)
    mask1[0:50, 0:50] = 255
    mask2[50:100, 50:100] = 255
    colored_img = pcv.visualize.colorize_masks(masks=[mask1, mask2], colors=colors)
    # Assert that the output image has the dimensions of the input image
    assert not np.average(colored_img) == 0


def test_plantcv_visualize_colorize_masks_bad_input_empty():
    with pytest.raises(RuntimeError):
        _ = pcv.visualize.colorize_masks(masks=[], colors=[])


def test_plantcv_visualize_colorize_masks_bad_input_mismatch_number():
    # Create test data
    mask1 = np.zeros((100, 100), dtype=np.uint8)
    mask2 = np.copy(mask1)
    mask1[0:50, 0:50] = 255
    mask2[50:100, 50:100] = 255
    with pytest.raises(RuntimeError):
        _ = pcv.visualize.colorize_masks(masks=[mask1, mask2], colors=['red', 'green', 'blue'])


def test_plantcv_visualize_colorize_masks_bad_color_input():
    # Create test data
    mask1 = np.zeros((100, 100), dtype=np.uint8)
    mask2 = np.copy(mask1)
    mask1[0:50, 0:50] = 255
    mask2[50:100, 50:100] = 255
    with pytest.raises(RuntimeError):
        _ = pcv.visualize.colorize_masks(masks=[mask1, mask2], colors=['red', 1.123])


def test_plantcv_visualize_colorize_label_img():
    label_img = np.array([[1, 2, 3], [4, 5, 6], [7, 8, 9]])
    pcv.params.debug = None
    colored_img = pcv.visualize.colorize_label_img(label_img)
    assert (colored_img.shape[0:-1] == label_img.shape) and colored_img.shape[-1] == 3


@pytest.mark.parametrize("bins,lb,ub,title", [[200, 0, 255, "Include Title"], [100, None, None, None]])
def test_plantcv_visualize_histogram(bins, lb, ub, title):
    # Test with debug = None
    pcv.params.debug = None
    # Read test data
    img = cv2.imread(os.path.join(TEST_DATA, TEST_INPUT_GRAY), -1)
    mask = cv2.imread(os.path.join(TEST_DATA, TEST_INPUT_BINARY), -1)
    fig_hist, hist_df = pcv.visualize.histogram(img=img, mask=mask, bins=bins, lower_bound=lb, upper_bound=ub,
                                                title=title, hist_data=True)
    assert all([isinstance(fig_hist, ggplot), isinstance(hist_df, pd.core.frame.DataFrame)])


def test_plantcv_visualize_histogram_no_mask():
    # Test with debug = None
    pcv.params.debug = None
    # Read test data
    img = cv2.imread(os.path.join(TEST_DATA, TEST_INPUT_GRAY), -1)
    fig_hist = pcv.visualize.histogram(img=img, mask=None)
    assert isinstance(fig_hist, ggplot)


def test_plantcv_visualize_histogram_rgb_img():
    # Test with debug = None
    pcv.params.debug = None
    # Test RGB input image
    img_rgb = cv2.imread(os.path.join(TEST_DATA, TEST_INPUT_COLOR))
    fig_hist = pcv.visualize.histogram(img=img_rgb)
    assert isinstance(fig_hist, ggplot)


def test_plantcv_visualize_histogram_multispectral_img():
    # Test with debug = None
    pcv.params.debug = None
    # Test multi-spectral image
    img_rgb = cv2.imread(os.path.join(TEST_DATA, TEST_INPUT_COLOR))
    img_multi = np.concatenate((img_rgb, img_rgb), axis=2)
    fig_hist = pcv.visualize.histogram(img=img_multi)
    assert isinstance(fig_hist, ggplot)


def test_plantcv_visualize_histogram_no_img():
    with pytest.raises(RuntimeError):
        _ = pcv.visualize.histogram(img=None)


def test_plantcv_visualize_histogram_array():
    # Read test data
    img = cv2.imread(os.path.join(TEST_DATA, TEST_INPUT_GRAY), -1)
    with pytest.raises(RuntimeError):
        _ = pcv.visualize.histogram(img=img[0, :])


@pytest.mark.parametrize("wavelengths", [[], [390, 500, 640, 992, 990]])
def test_plantcv_visualize_hyper_histogram(wavelengths):
    # Test with debug = None
    pcv.params.debug = None

    # Read in test data
    spectral_filename = os.path.join(HYPERSPECTRAL_TEST_DATA, HYPERSPECTRAL_DATA)
    array = pcv.hyperspectral.read_data(filename=spectral_filename)
    mask = np.ones((array.lines, array.samples))

    fig_hist = pcv.visualize.hyper_histogram(array, mask, wvlengths=wavelengths, title="Hyper Histogram Test")
    assert isinstance(fig_hist, ggplot)


def test_plantcv_visualize_hyper_histogram_wv_out_range():
    spectral_filename = os.path.join(HYPERSPECTRAL_TEST_DATA, HYPERSPECTRAL_DATA)
    array = pcv.hyperspectral.read_data(filename=spectral_filename)
    with pytest.raises(RuntimeError):
        _ = pcv.visualize.hyper_histogram(array, wvlengths=[200,  550])


def test_plantcv_visualize_hyper_histogram_extreme_wvs():
    # Test with debug = None
    pcv.params.debug = None

    # Read in test data
    spectral_filename = os.path.join(HYPERSPECTRAL_TEST_DATA, HYPERSPECTRAL_DATA)
    array = pcv.hyperspectral.read_data(filename=spectral_filename)
    mask = np.ones((array.lines, array.samples))

    wv_keys = list(array.wavelength_dict.keys())
    wavelengths = [250, 270, 1800, 2500]
    # change first 4 keys
    for (k_, k) in zip(wv_keys[0:5], wavelengths):
        array.wavelength_dict[k] = array.wavelength_dict.pop(k_)
    array.min_wavelength, array.max_wavelength = min(array.wavelength_dict), max(array.wavelength_dict)
    fig_hist = pcv.visualize.hyper_histogram(array, mask, wvlengths=wavelengths)
    assert isinstance(fig_hist, ggplot)


def test_plantcv_visualize_clustered_contours():
    # Test cache directory
    cache_dir = os.path.join(TEST_TMPDIR, "test_plantcv_plot_hist")
    os.mkdir(cache_dir)
    pcv.params.debug_outdir = cache_dir
    # Read in test data
    img = cv2.imread(os.path.join(TEST_DATA, TEST_INPUT_GRAY), -1)
    img1 = cv2.imread(os.path.join(TEST_DATA, TEST_INPUT_VISUALIZE_BACKGROUND), -1)
    roi_objects = np.load(os.path.join(TEST_DATA, TEST_INPUT_VISUALIZE_CONTOUR), encoding="latin1")
    hierarchy = np.load(os.path.join(TEST_DATA, TEST_INPUT_VISUALIZE_HIERARCHY), encoding="latin1")
    cluster_i = np.load(os.path.join(TEST_DATA, TEST_INPUT_VISUALIZE_CLUSTERS), encoding="latin1")
    objs = [roi_objects[arr_n] for arr_n in roi_objects]
    obj_hierarchy = hierarchy['arr_0']
    cluster = [cluster_i[arr_n] for arr_n in cluster_i]
    # Test in plot mode
    pcv.params.debug = "plot"
    # Reset the saved color scale (can be saved between tests)
    pcv.params.saved_color_scale = None
    _ = pcv.visualize.clustered_contours(img=img1, grouped_contour_indices=cluster, roi_objects=objs,
                                         roi_obj_hierarchy=obj_hierarchy, bounding=False)
    # Test in print mode
    pcv.params.debug = "print"
    # Reset the saved color scale (can be saved between tests)
    pcv.params.saved_color_scale = None
    cluster_img = pcv.visualize.clustered_contours(img=img, grouped_contour_indices=cluster, roi_objects=objs,
                                                   roi_obj_hierarchy=obj_hierarchy, nrow=2, ncol=2, bounding=True)
    assert np.sum(cluster_img) > np.sum(img)


def test_plantcv_visualize_colorspaces():
    # Test cache directory
    cache_dir = os.path.join(TEST_TMPDIR, "test_plantcv_plot_hist")
    os.mkdir(cache_dir)
    pcv.params.debug_outdir = cache_dir
    # Read in test data
    img = cv2.imread(os.path.join(TEST_DATA, TEST_INPUT_COLOR))
    pcv.params.debug = "plot"
    vis_img_small = pcv.visualize.colorspaces(rgb_img=img, original_img=False)
    pcv.params.debug = "print"
    vis_img = pcv.visualize.colorspaces(rgb_img=img)
    assert np.shape(vis_img)[1] > (np.shape(img)[1]) and np.shape(vis_img_small)[1] > (np.shape(img)[1])


def test_plantcv_visualize_colorspaces_bad_input():
    # Test cache directory
    cache_dir = os.path.join(TEST_TMPDIR, "test_plantcv_plot_hist")
    os.mkdir(cache_dir)
    pcv.params.debug_outdir = cache_dir
    # Read in test data
    img = cv2.imread(os.path.join(TEST_DATA, TEST_INPUT_GRAY), -1)
    with pytest.raises(RuntimeError):
        _ = pcv.visualize.colorspaces(rgb_img=img)


def test_plantcv_visualize_overlay_two_imgs():
    pcv.params.debug = None
    cache_dir = os.path.join(TEST_TMPDIR, "test_plantcv_visualize_overlay_two_imgs")
    os.mkdir(cache_dir)
    img1 = cv2.imread(os.path.join(TEST_DATA, TEST_INPUT_COLOR))
    img2 = cv2.imread(os.path.join(TEST_DATA, TEST_INPUT_BINARY))

    pcv.params.debug = None
    out_img = pcv.visualize.overlay_two_imgs(img1=img1, img2=img2)
    sample_pt1 = img1[1445, 1154]
    sample_pt2 = img2[1445, 1154]
    sample_pt3 = out_img[1445, 1154]
    pred_rgb = (sample_pt1 * 0.5) + (sample_pt2 * 0.5)
    pred_rgb = pred_rgb.astype(np.uint8)
    assert np.array_equal(sample_pt3, pred_rgb)


def test_plantcv_visualize_overlay_two_imgs_grayscale():
    pcv.params.debug = None
    cache_dir = os.path.join(TEST_TMPDIR, "test_plantcv_visualize_overlay_two_imgs_grayscale")
    os.mkdir(cache_dir)
    img1 = cv2.imread(os.path.join(TEST_DATA, TEST_INPUT_BINARY), -1)
    img2 = cv2.imread(os.path.join(TEST_DATA, TEST_INPUT_BINARY), -1)
    out_img = pcv.visualize.overlay_two_imgs(img1=img1, img2=img2)
    sample_pt1 = np.array([255, 255, 255], dtype=np.uint8)
    sample_pt2 = np.array([255, 255, 255], dtype=np.uint8)
    sample_pt3 = out_img[1445, 1154]
    pred_rgb = (sample_pt1 * 0.5) + (sample_pt2 * 0.5)
    pred_rgb = pred_rgb.astype(np.uint8)
    assert np.array_equal(sample_pt3, pred_rgb)


def test_plantcv_visualize_overlay_two_imgs_bad_alpha():
    pcv.params.debug = None
    cache_dir = os.path.join(TEST_TMPDIR, "test_plantcv_visualize_overlay_two_imgs_bad_alpha")
    os.mkdir(cache_dir)
    img1 = cv2.imread(os.path.join(TEST_DATA, TEST_INPUT_COLOR))
    img2 = cv2.imread(os.path.join(TEST_DATA, TEST_INPUT_BINARY))
    alpha = -1
    with pytest.raises(RuntimeError):
        _ = pcv.visualize.overlay_two_imgs(img1=img1, img2=img2, alpha=alpha)


def test_plantcv_visualize_overlay_two_imgs_size_mismatch():
    pcv.params.debug = None
    cache_dir = os.path.join(TEST_TMPDIR, "test_plantcv_visualize_overlay_two_imgs_size_mismatch")
    os.mkdir(cache_dir)
    img1 = cv2.imread(os.path.join(TEST_DATA, TEST_INPUT_COLOR))
    img2 = cv2.imread(os.path.join(TEST_DATA, TEST_INPUT_CROPPED))
    with pytest.raises(RuntimeError):
        _ = pcv.visualize.overlay_two_imgs(img1=img1, img2=img2)


@pytest.mark.parametrize("num,expected", [[100, 35], [30, 33]])
def test_plantcv_visualize_size(num, expected):
    pcv.params.debug = None
    img = cv2.imread(os.path.join(TEST_DATA, TEST_INPUT_LEAF_MASK), -1)
    visualization = pcv.visualize.obj_sizes(img=img, mask=img, num_objects=num)
    # Output unique colors are the 32 objects, the gray text, the black background, and white unlabeled leaves
    assert len(np.unique(visualization.reshape(-1, visualization.shape[2]), axis=0)) == expected


@pytest.mark.parametrize("title", ["Include Title", None])
def test_plantcv_visualize_obj_size_ecdf(title):
    pcv.params.debug = None
    mask = cv2.imread(os.path.join(TEST_DATA, TEST_INPUT_MASK), -1)
    fig_ecdf = plantcv.plantcv.visualize.obj_size_ecdf(mask=mask, title=title)
    assert isinstance(fig_ecdf, ggplot)


# ##############################
# Tests for the utils subpackage
# ##############################

def test_plantcv_utils_json2csv():
    # Test cache directory
    cache_dir = os.path.join(TEST_TMPDIR, "test_plantcv_utils_json2csv")
    os.mkdir(cache_dir)
    plantcv.utils.json2csv(json_file=os.path.join(TEST_DATA, "merged_output.json"),
                           csv_file=os.path.join(cache_dir, "exports"))
    assert all([os.path.exists(os.path.join(cache_dir, "exports-single-value-traits.csv")),
                os.path.exists(os.path.join(cache_dir, "exports-multi-value-traits.csv"))])


def test_plantcv_utils_json2csv_no_json():
    # Test cache directory
    cache_dir = os.path.join(TEST_TMPDIR, "test_plantcv_utils_json2csv_no_json")
    os.mkdir(cache_dir)
    with pytest.raises(IOError):
        plantcv.utils.json2csv(json_file=os.path.join(TEST_DATA, "not_a_file.json"),
                               csv_file=os.path.join(cache_dir, "exports"))


def test_plantcv_utils_json2csv_bad_json():
    # Test cache directory
    cache_dir = os.path.join(TEST_TMPDIR, "test_plantcv_utils_json2csv_bad_json")
    os.mkdir(cache_dir)
    with pytest.raises(ValueError):
        plantcv.utils.json2csv(json_file=os.path.join(TEST_DATA, "incorrect_json_data.txt"),
                               csv_file=os.path.join(cache_dir, "exports"))


def test_plantcv_utils_sample_images_snapshot():
    # Test cache directory
    cache_dir = os.path.join(TEST_TMPDIR, "test_plantcv_utils_sample_images")
    os.mkdir(cache_dir)
    snapshot_dir = os.path.join(PARALLEL_TEST_DATA, TEST_SNAPSHOT_DIR)
    img_outdir = os.path.join(cache_dir, "snapshot")
    plantcv.utils.sample_images(source_path=snapshot_dir, dest_path=img_outdir, num=3)
    assert os.path.exists(os.path.join(cache_dir, "snapshot"))


def test_plantcv_utils_sample_images_flatdir():
    # Test cache directory
    cache_dir = os.path.join(TEST_TMPDIR, "test_plantcv_utils_sample_images")
    os.mkdir(cache_dir)
    flat_dir = os.path.join(TEST_DATA)
    img_outdir = os.path.join(cache_dir, "images")
    plantcv.utils.sample_images(source_path=flat_dir, dest_path=img_outdir, num=30)
    random_images = os.listdir(img_outdir)
    assert all([len(random_images) == 30, len(np.unique(random_images)) == 30])


def test_plantcv_utils_sample_images_bad_source():
    # Test cache directory
    cache_dir = os.path.join(TEST_TMPDIR, "test_plantcv_utils_sample_images")
    os.mkdir(cache_dir)
    fake_dir = os.path.join(TEST_DATA, "snapshot")
    img_outdir = os.path.join(cache_dir, "images")
    with pytest.raises(IOError):
        plantcv.utils.sample_images(source_path=fake_dir, dest_path=img_outdir, num=3)


def test_plantcv_utils_sample_images_bad_flat_num():
    # Test cache directory
    cache_dir = os.path.join(TEST_TMPDIR, "test_plantcv_utils_sample_images")
    os.mkdir(cache_dir)
    flat_dir = os.path.join(TEST_DATA)
    img_outdir = os.path.join(cache_dir, "images")
    with pytest.raises(RuntimeError):
        plantcv.utils.sample_images(source_path=flat_dir, dest_path=img_outdir, num=300)


def test_plantcv_utils_sample_images_bad_phenofront_num():
    # Test cache directory
    cache_dir = os.path.join(TEST_TMPDIR, "test_plantcv_utils_sample_images")
    os.mkdir(cache_dir)
    snapshot_dir = os.path.join(PARALLEL_TEST_DATA, TEST_SNAPSHOT_DIR)
    img_outdir = os.path.join(cache_dir, "images")
    with pytest.raises(RuntimeError):
        plantcv.utils.sample_images(source_path=snapshot_dir, dest_path=img_outdir, num=300)


def test_plantcv_utils_tabulate_bayes_classes():
    # Test cache directory
    cache_dir = os.path.join(TEST_TMPDIR, "test_plantcv_utils_tabulate_bayes_classes")
    os.mkdir(cache_dir)
    outfile = os.path.join(cache_dir, "rgb_table.txt")
    plantcv.utils.tabulate_bayes_classes(input_file=os.path.join(TEST_DATA, PIXEL_VALUES), output_file=outfile)
    table = pd.read_csv(outfile, sep="\t")
    assert table.shape == (228, 2)


def test_plantcv_utils_tabulate_bayes_classes_missing_input():
    # Test cache directory
    cache_dir = os.path.join(TEST_TMPDIR, "test_plantcv_utils_tabulate_bayes_classes_missing_input")
    os.mkdir(cache_dir)
    outfile = os.path.join(cache_dir, "rgb_table.txt")
    with pytest.raises(IOError):
        plantcv.utils.tabulate_bayes_classes(input_file=os.path.join(PIXEL_VALUES), output_file=outfile)


# ##############################
# Clean up test files
# ##############################
def teardown_function():
    shutil.rmtree(TEST_TMPDIR)<|MERGE_RESOLUTION|>--- conflicted
+++ resolved
@@ -1406,11 +1406,6 @@
     mask = cv2.imread(os.path.join(TEST_DATA, TEST_INPUT_BINARY), -1)
     with pytest.raises(RuntimeError):
         _ = pcv.analyze_color(rgb_img=img_binary, mask=mask, hist_plot_type=None)
-<<<<<<< HEAD
-=======
-#
-#
->>>>>>> f0b4a245
 
 
 def test_plantcv_analyze_color_bad_hist_type():
