#!/usr/bin/env python

import pytest
import os
import shutil
import json
import numpy as np
import cv2
import sys
import pandas as pd
from plotnine import ggplot
from plantcv import plantcv as pcv
import plantcv.learn
import plantcv.parallel
import plantcv.utils
# Import matplotlib and use a null Template to block plotting to screen
# This will let us test debug = "plot"
import matplotlib
<<<<<<< HEAD
import pickle as pkl
=======
import dask
from dask.distributed import Client
>>>>>>> 3a28d22a

PARALLEL_TEST_DATA = os.path.join(os.path.dirname(os.path.abspath(__file__)), "parallel_data")
TEST_TMPDIR = os.path.join(os.path.dirname(os.path.abspath(__file__)), "..", ".cache")
TEST_IMG_DIR = "images"
TEST_IMG_DIR2 = "images_w_date"
TEST_SNAPSHOT_DIR = "snapshots"
TEST_PIPELINE = os.path.join(PARALLEL_TEST_DATA, "plantcv-script.py")
META_FIELDS = {"imgtype": 0, "camera": 1, "frame": 2, "zoom": 3, "lifter": 4, "gain": 5, "exposure": 6, "id": 7}
VALID_META = {
    # Camera settings
    "camera": {
        "label": "camera identifier",
        "datatype": "<class 'str'>",
        "value": "none"
    },
    "imgtype": {
        "label": "image type",
        "datatype": "<class 'str'>",
        "value": "none"
    },
    "zoom": {
        "label": "camera zoom setting",
        "datatype": "<class 'str'>",
        "value": "none"
    },
    "exposure": {
        "label": "camera exposure setting",
        "datatype": "<class 'str'>",
        "value": "none"
    },
    "gain": {
        "label": "camera gain setting",
        "datatype": "<class 'str'>",
        "value": "none"
    },
    "frame": {
        "label": "image series frame identifier",
        "datatype": "<class 'str'>",
        "value": "none"
    },
    "lifter": {
        "label": "imaging platform height setting",
        "datatype": "<class 'str'>",
        "value": "none"
    },
    # Date-Time
    "timestamp": {
        "label": "datetime of image",
        "datatype": "<class 'datetime.datetime'>",
        "value": None
    },
    # Sample attributes
    "id": {
        "label": "image identifier",
        "datatype": "<class 'str'>",
        "value": "none"
    },
    "plantbarcode": {
        "label": "plant barcode identifier",
        "datatype": "<class 'str'>",
        "value": "none"
    },
    "treatment": {
        "label": "treatment identifier",
        "datatype": "<class 'str'>",
        "value": "none"
    },
    "cartag": {
        "label": "plant carrier identifier",
        "datatype": "<class 'str'>",
        "value": "none"
    },
    # Experiment attributes
    "measurementlabel": {
        "label": "experiment identifier",
        "datatype": "<class 'str'>",
        "value": "none"
    },
    # Other
    "other": {
        "label": "other identifier",
        "datatype": "<class 'str'>",
        "value": "none"
    }
}

METADATA_COPROCESS = {
    'VIS_SV_0_z1_h1_g0_e82_117770.jpg': {
        'path': os.path.join(PARALLEL_TEST_DATA, 'snapshots', 'snapshot57383', 'VIS_SV_0_z1_h1_g0_e82_117770.jpg'),
        'camera': 'SV',
        'imgtype': 'VIS',
        'zoom': 'z1',
        'exposure': 'e82',
        'gain': 'g0',
        'frame': '0',
        'lifter': 'h1',
        'timestamp': '2014-10-22 17:49:35.187',
        'id': '117770',
        'plantbarcode': 'Ca031AA010564',
        'treatment': 'none',
        'cartag': '2143',
        'measurementlabel': 'C002ch_092214_biomass',
        'other': 'none',
        'coimg': 'NIR_SV_0_z1_h1_g0_e65_117779.jpg'
    },
    'NIR_SV_0_z1_h1_g0_e65_117779.jpg': {
        'path': os.path.join(PARALLEL_TEST_DATA, 'snapshots', 'snapshot57383', 'NIR_SV_0_z1_h1_g0_e65_117779.jpg'),
        'camera': 'SV',
        'imgtype': 'NIR',
        'zoom': 'z1',
        'exposure': 'e65',
        'gain': 'g0',
        'frame': '0',
        'lifter': 'h1',
        'timestamp': '2014-10-22 17:49:35.187',
        'id': '117779',
        'plantbarcode': 'Ca031AA010564',
        'treatment': 'none',
        'cartag': '2143',
        'measurementlabel': 'C002ch_092214_biomass',
        'other': 'none'
    }
}
METADATA_VIS_ONLY = {
    'VIS_SV_0_z1_h1_g0_e82_117770.jpg': {
        'path': os.path.join(PARALLEL_TEST_DATA, 'snapshots', 'snapshot57383', 'VIS_SV_0_z1_h1_g0_e82_117770.jpg'),
        'camera': 'SV',
        'imgtype': 'VIS',
        'zoom': 'z1',
        'exposure': 'e82',
        'gain': 'g0',
        'frame': '0',
        'lifter': 'h1',
        'timestamp': '2014-10-22 17:49:35.187',
        'id': '117770',
        'plantbarcode': 'Ca031AA010564',
        'treatment': 'none',
        'cartag': '2143',
        'measurementlabel': 'C002ch_092214_biomass',
        'other': 'none'
    }
}
METADATA_NIR_ONLY = {
    'NIR_SV_0_z1_h1_g0_e65_117779.jpg': {
        'path': os.path.join(PARALLEL_TEST_DATA, 'snapshots', 'snapshot57383', 'NIR_SV_0_z1_h1_g0_e65_117779.jpg'),
        'camera': 'SV',
        'imgtype': 'NIR',
        'zoom': 'z1',
        'exposure': 'e65',
        'gain': 'g0',
        'frame': '0',
        'lifter': 'h1',
        'timestamp': '2014-10-22 17:49:35.187',
        'id': '117779',
        'plantbarcode': 'Ca031AA010564',
        'treatment': 'none',
        'cartag': '2143',
        'measurementlabel': 'C002ch_092214_biomass',
        'other': 'none'
    }
}
# Set the temp directory for dask
dask.config.set(temporary_directory=TEST_TMPDIR)


# ##########################
# Tests setup function
# ##########################
def setup_function():
    if not os.path.exists(TEST_TMPDIR):
        os.mkdir(TEST_TMPDIR)


# ##############################
# Tests for the parallel subpackage
# ##############################
def test_plantcv_parallel_workflowconfig_save_config_file():
    # Create a test tmp directory
    cache_dir = os.path.join(TEST_TMPDIR, "test_plantcv_parallel_workflowconfig_save_config_file")
    os.mkdir(cache_dir)
    # Define output path/filename
    template_file = os.path.join(cache_dir, "config.json")
    # Create config instance
    config = plantcv.parallel.WorkflowConfig()
    # Save template file
    config.save_config(config_file=template_file)

    assert os.path.exists(template_file)


def test_plantcv_parallel_workflowconfig_import_config_file():
    # Define input path/filename
    config_file = os.path.join(PARALLEL_TEST_DATA, "workflow_config_template.json")
    # Create config instance
    config = plantcv.parallel.WorkflowConfig()
    # import config file
    config.import_config(config_file=config_file)

    assert config.cluster == "LocalCluster"


def test_plantcv_parallel_workflowconfig_validate_config():
    # Create a test tmp directory
    cache_dir = os.path.join(TEST_TMPDIR, "test_plantcv_parallel_workflowconfig_validate_config")
    os.mkdir(cache_dir)
    # Create config instance
    config = plantcv.parallel.WorkflowConfig()
    # Set valid values in config
    config.input_dir = os.path.join(PARALLEL_TEST_DATA, "images")
    config.json = os.path.join(cache_dir, "valid_config.json")
    config.filename_metadata = ["imgtype", "camera", "frame", "zoom", "lifter", "gain", "exposure", "id"]
    config.workflow = TEST_PIPELINE
    config.img_outdir = cache_dir
    # Validate config
    assert config.validate_config()

def test_plantcv_parallel_workflowconfig_invalid_startdate():
    # Create a test tmp directory
    cache_dir = os.path.join(TEST_TMPDIR, "test_plantcv_parallel_workflowconfig_invalid_startdate")
    os.mkdir(cache_dir)
    # Create config instance
    config = plantcv.parallel.WorkflowConfig()
    # Set valid values in config
    config.input_dir = os.path.join(PARALLEL_TEST_DATA, "images")
    config.json = os.path.join(cache_dir, "valid_config.json")
    config.filename_metadata = ["imgtype", "camera", "frame", "zoom", "lifter", "gain", "exposure", "id"]
    config.workflow = TEST_PIPELINE
    config.img_outdir = cache_dir
    config.start_date = "2020-05-10"
    # Validate config
    assert not config.validate_config()

def test_plantcv_parallel_workflowconfig_invalid_enddate():
    # Create a test tmp directory
    cache_dir = os.path.join(TEST_TMPDIR, "test_plantcv_parallel_workflowconfig_invalid_enddate")
    os.mkdir(cache_dir)
    # Create config instance
    config = plantcv.parallel.WorkflowConfig()
    # Set valid values in config
    config.input_dir = os.path.join(PARALLEL_TEST_DATA, "images")
    config.json = os.path.join(cache_dir, "valid_config.json")
    config.filename_metadata = ["imgtype", "camera", "frame", "zoom", "lifter", "gain", "exposure", "id"]
    config.workflow = TEST_PIPELINE
    config.img_outdir = cache_dir
    config.end_date = "2020-05-10"
    config.timestampformat = "%Y%m%d"
    # Validate config
    assert not config.validate_config()

def test_plantcv_parallel_workflowconfig_invalid_metadata_terms():
    # Create a test tmp directory
    cache_dir = os.path.join(TEST_TMPDIR, "test_plantcv_parallel_workflowconfig_invalid_metadata_terms")
    os.mkdir(cache_dir)
    # Create config instance
    config = plantcv.parallel.WorkflowConfig()
    # Set invalid values in config
    # input_dir and json are not defined by default, but are required
    # Set an incorrect metadata term
    config.filename_metadata.append("invalid")
    # Validate config
    assert not config.validate_config()


def test_plantcv_parallel_workflowconfig_invalid_filename_metadata():
    # Create a test tmp directory
    cache_dir = os.path.join(TEST_TMPDIR, "test_plantcv_parallel_workflowconfig_invalid_filename_metadata")
    os.mkdir(cache_dir)
    # Create config instance
    config = plantcv.parallel.WorkflowConfig()
    # Set invalid values in config
    # input_dir and json are not defined by default, but are required
    # Do not set required filename_metadata
    # Validate config
    assert not config.validate_config()


def test_plantcv_parallel_workflowconfig_invalid_cluster():
    # Create a test tmp directory
    cache_dir = os.path.join(TEST_TMPDIR, "test_plantcv_parallel_workflowconfig_invalid_cluster")
    os.mkdir(cache_dir)
    # Create config instance
    config = plantcv.parallel.WorkflowConfig()
    # Set invalid values in config
    # input_dir and json are not defined by default, but are required
    # Set invalid cluster type
    config.cluster = "MyCluster"
    # Validate config
    assert not config.validate_config()


def test_plantcv_parallel_metadata_parser_snapshots():
    # Create config instance
    config = plantcv.parallel.WorkflowConfig()
    config.input_dir = os.path.join(PARALLEL_TEST_DATA, TEST_SNAPSHOT_DIR)
    config.json = os.path.join(TEST_TMPDIR, "test_plantcv_parallel_metadata_parser_snapshots", "output.json")
    config.filename_metadata = ["imgtype", "camera", "frame", "zoom", "lifter", "gain", "exposure", "id"]
    config.workflow = TEST_PIPELINE
    config.metadata_filters = {"imgtype": "VIS", "camera": "SV"}
    config.start_date = "2014-10-21 00:00:00.0"
    config.end_date = "2014-10-23 00:00:00.0"
    config.timestampformat = '%Y-%m-%d %H:%M:%S.%f'
    config.imgformat = "jpg"

    meta = plantcv.parallel.metadata_parser(config=config)
    assert meta == METADATA_VIS_ONLY


def test_plantcv_parallel_metadata_parser_snapshots_coimg():
    # Create config instance
    config = plantcv.parallel.WorkflowConfig()
    config.input_dir = os.path.join(PARALLEL_TEST_DATA, TEST_SNAPSHOT_DIR)
    config.json = os.path.join(TEST_TMPDIR, "test_plantcv_parallel_metadata_parser_snapshots_coimg", "output.json")
    config.filename_metadata = ["imgtype", "camera", "frame", "zoom", "lifter", "gain", "exposure", "id"]
    config.workflow = TEST_PIPELINE
    config.metadata_filters = {"imgtype": "VIS"}
    config.start_date = "2014-10-21 00:00:00.0"
    config.end_date = "2014-10-23 00:00:00.0"
    config.timestampformat = '%Y-%m-%d %H:%M:%S.%f'
    config.imgformat = "jpg"
    config.coprocess = "FAKE"

    meta = plantcv.parallel.metadata_parser(config=config)
    assert meta == METADATA_VIS_ONLY


def test_plantcv_parallel_metadata_parser_images():
    # Create config instance
    config = plantcv.parallel.WorkflowConfig()
    config.input_dir = os.path.join(PARALLEL_TEST_DATA, TEST_IMG_DIR)
    config.json = os.path.join(TEST_TMPDIR, "test_plantcv_parallel_metadata_parser_images", "output.json")
    config.filename_metadata = ["imgtype", "camera", "frame", "zoom", "lifter", "gain", "exposure", "id"]
    config.workflow = TEST_PIPELINE
    config.metadata_filters = {"imgtype": "VIS"}
    config.start_date = "2014"
    config.end_date = "2014"
    config.timestampformat = '%Y'  # no date in filename so check date range and date_format are ignored
    config.imgformat = "jpg"

    meta = plantcv.parallel.metadata_parser(config=config)
    expected = {
        'VIS_SV_0_z1_h1_g0_e82_117770.jpg': {
            'path': os.path.join(PARALLEL_TEST_DATA, 'images', 'VIS_SV_0_z1_h1_g0_e82_117770.jpg'),
            'camera': 'SV',
            'imgtype': 'VIS',
            'zoom': 'z1',
            'exposure': 'e82',
            'gain': 'g0',
            'frame': '0',
            'lifter': 'h1',
            'timestamp': None,
            'id': '117770',
            'plantbarcode': 'none',
            'treatment': 'none',
            'cartag': 'none',
            'measurementlabel': 'none',
            'other': 'none'}
    }
    assert meta == expected


def test_plantcv_parallel_metadata_parser_regex():
    # Create config instance
    config = plantcv.parallel.WorkflowConfig()
    config.input_dir = os.path.join(PARALLEL_TEST_DATA, TEST_IMG_DIR)
    config.json = os.path.join(TEST_TMPDIR, "test_plantcv_parallel_metadata_parser_images", "output.json")
    config.filename_metadata = ["imgtype", "camera", "frame", "zoom", "lifter", "gain", "exposure", "id"]
    config.workflow = TEST_PIPELINE
    config.metadata_filters = {"imgtype": "VIS"}
    config.start_date = "2014-10-21 00:00:00.0"
    config.end_date = "2014-10-23 00:00:00.0"
    config.timestampformat = '%Y-%m-%d %H:%M:%S.%f'
    config.imgformat = "jpg"
    config.delimiter = r'(VIS)_(SV)_(\d+)_(z1)_(h1)_(g0)_(e82)_(\d+)'

    meta = plantcv.parallel.metadata_parser(config=config)
    expected = {
        'VIS_SV_0_z1_h1_g0_e82_117770.jpg': {
            'path': os.path.join(PARALLEL_TEST_DATA, 'images', 'VIS_SV_0_z1_h1_g0_e82_117770.jpg'),
            'camera': 'SV',
            'imgtype': 'VIS',
            'zoom': 'z1',
            'exposure': 'e82',
            'gain': 'g0',
            'frame': '0',
            'lifter': 'h1',
            'timestamp': None,
            'id': '117770',
            'plantbarcode': 'none',
            'treatment': 'none',
            'cartag': 'none',
            'measurementlabel': 'none',
            'other': 'none'}
    }
    assert meta == expected


def test_plantcv_parallel_metadata_parser_images_outside_daterange():
    # Create config instance
    config = plantcv.parallel.WorkflowConfig()
    config.input_dir = os.path.join(PARALLEL_TEST_DATA, TEST_IMG_DIR2)
    config.json = os.path.join(TEST_TMPDIR, "test_plantcv_parallel_metadata_parser_images_outside_daterange",
                               "output.json")
    config.filename_metadata = ["imgtype", "camera", "frame", "zoom", "lifter", "gain", "exposure", "timestamp"]
    config.workflow = TEST_PIPELINE
    config.metadata_filters = {"imgtype": "NIR"}
    config.start_date = "1970-01-01 00_00_00"
    config.end_date = "1970-01-01 00_00_00"
    config.timestampformat = "%Y-%m-%d %H_%M_%S"
    config.imgformat = "jpg"
    config.delimiter = r"(NIR)_(SV)_(\d)_(z1)_(h1)_(g0)_(e65)_(\d{4}-\d{2}-\d{2} \d{2}_\d{2}_\d{2})"

    meta = plantcv.parallel.metadata_parser(config=config)
    assert meta == {}


def test_plantcv_parallel_metadata_parser_no_default_dates():
    # Create config instance
    config = plantcv.parallel.WorkflowConfig()
    config.input_dir = os.path.join(PARALLEL_TEST_DATA, TEST_SNAPSHOT_DIR)
    config.json = os.path.join(TEST_TMPDIR, "test_plantcv_parallel_metadata_parser_no_default_dates", "output.json")
    config.filename_metadata = ["imgtype", "camera", "frame", "zoom", "lifter", "gain", "exposure", "id"]
    config.workflow = TEST_PIPELINE
    config.metadata_filters = {"imgtype": "VIS", "camera": "SV", "id": "117770"}
    config.start_date = None
    config.end_date = None
    config.timestampformat = '%Y-%m-%d %H:%M:%S.%f'
    config.imgformat = "jpg"

    meta = plantcv.parallel.metadata_parser(config=config)
    assert meta == METADATA_VIS_ONLY


def test_plantcv_parallel_check_date_range_wrongdateformat():
    start_date = 10
    end_date = 10
    img_time = '2010-10-10'

    with pytest.raises(SystemExit, match=r'does not match format'):
        date_format = '%Y%m%d'
        _ = plantcv.parallel.check_date_range(
            start_date, end_date, img_time, date_format)


def test_plantcv_parallel_metadata_parser_snapshot_outside_daterange():
    # Create config instance
    config = plantcv.parallel.WorkflowConfig()
    config.input_dir = os.path.join(PARALLEL_TEST_DATA, TEST_SNAPSHOT_DIR)
    config.json = os.path.join(TEST_TMPDIR, "test_plantcv_parallel_metadata_parser_snapshot_outside_daterange",
                               "output.json")
    config.filename_metadata = ["imgtype", "camera", "frame", "zoom", "lifter", "gain", "exposure", "id"]
    config.workflow = TEST_PIPELINE
    config.metadata_filters = {"imgtype": "VIS"}
    config.start_date = "1970-01-01 00:00:00.0"
    config.end_date = "1970-01-01 00:00:00.0"
    config.timestampformat = '%Y-%m-%d %H:%M:%S.%f'
    config.imgformat = "jpg"

    meta = plantcv.parallel.metadata_parser(config=config)

    assert meta == {}


def test_plantcv_parallel_metadata_parser_fail_images():
    # Create config instance
    config = plantcv.parallel.WorkflowConfig()
    config.input_dir = os.path.join(PARALLEL_TEST_DATA, TEST_SNAPSHOT_DIR)
    config.json = os.path.join(TEST_TMPDIR, "test_plantcv_parallel_metadata_parser_fail_images", "output.json")
    config.filename_metadata = ["imgtype", "camera", "frame", "zoom", "lifter", "gain", "exposure", "id"]
    config.workflow = TEST_PIPELINE
    config.metadata_filters = {"cartag": "VIS"}
    config.start_date = "1970-01-01 00:00:00.0"
    config.end_date = "1970-01-01 00:00:00.0"
    config.timestampformat = '%Y-%m-%d %H:%M:%S.%f'
    config.imgformat = "jpg"
    config.coprocess = "NIR"

    meta = plantcv.parallel.metadata_parser(config=config)
    assert meta == METADATA_NIR_ONLY


def test_plantcv_parallel_metadata_parser_images_with_frame():
    # Create config instance
    config = plantcv.parallel.WorkflowConfig()
    config.input_dir = os.path.join(PARALLEL_TEST_DATA, TEST_SNAPSHOT_DIR)
    config.json = os.path.join(TEST_TMPDIR, "test_plantcv_parallel_metadata_parser_images_with_frame", "output.json")
    config.filename_metadata = ["imgtype", "camera", "frame", "zoom", "lifter", "gain", "exposure", "id"]
    config.workflow = TEST_PIPELINE
    config.metadata_filters = {"imgtype": "VIS"}
    config.start_date = "2014-10-21 00:00:00.0"
    config.end_date = "2014-10-23 00:00:00.0"
    config.timestampformat = '%Y-%m-%d %H:%M:%S.%f'
    config.imgformat = "jpg"
    config.coprocess = "NIR"

    meta = plantcv.parallel.metadata_parser(config=config)

    assert meta == {
        'VIS_SV_0_z1_h1_g0_e82_117770.jpg': {
            'path': os.path.join(PARALLEL_TEST_DATA, 'snapshots', 'snapshot57383', 'VIS_SV_0_z1_h1_g0_e82_117770.jpg'),
            'camera': 'SV',
            'imgtype': 'VIS',
            'zoom': 'z1',
            'exposure': 'e82',
            'gain': 'g0',
            'frame': '0',
            'lifter': 'h1',
            'timestamp': '2014-10-22 17:49:35.187',
            'id': '117770',
            'plantbarcode': 'Ca031AA010564',
            'treatment': 'none',
            'cartag': '2143',
            'measurementlabel': 'C002ch_092214_biomass',
            'other': 'none',
            'coimg': 'NIR_SV_0_z1_h1_g0_e65_117779.jpg'
        },
        'NIR_SV_0_z1_h1_g0_e65_117779.jpg': {
            'path': os.path.join(PARALLEL_TEST_DATA, 'snapshots', 'snapshot57383', 'NIR_SV_0_z1_h1_g0_e65_117779.jpg'),
            'camera': 'SV',
            'imgtype': 'NIR',
            'zoom': 'z1',
            'exposure': 'e65',
            'gain': 'g0',
            'frame': '0',
            'lifter': 'h1',
            'timestamp': '2014-10-22 17:49:35.187',
            'id': '117779',
            'plantbarcode': 'Ca031AA010564',
            'treatment': 'none',
            'cartag': '2143',
            'measurementlabel': 'C002ch_092214_biomass',
            'other': 'none'
        }
    }


def test_plantcv_parallel_metadata_parser_images_no_frame():
    # Create config instance
    config = plantcv.parallel.WorkflowConfig()
    config.input_dir = os.path.join(PARALLEL_TEST_DATA, TEST_SNAPSHOT_DIR)
    config.json = os.path.join(TEST_TMPDIR, "test_plantcv_parallel_metadata_parser_images_no_frame",
                               "output.json")
    config.filename_metadata = ["imgtype", "camera", "X", "zoom", "lifter", "gain", "exposure", "id"]
    config.workflow = TEST_PIPELINE
    config.metadata_filters = {"imgtype": "VIS"}
    config.start_date = "2014-10-21 00:00:00.0"
    config.end_date = "2014-10-23 00:00:00.0"
    config.timestampformat = '%Y-%m-%d %H:%M:%S.%f'
    config.imgformat = "jpg"
    config.coprocess = "NIR"

    meta = plantcv.parallel.metadata_parser(config=config)

    assert meta == {
        'VIS_SV_0_z1_h1_g0_e82_117770.jpg': {
            'path': os.path.join(PARALLEL_TEST_DATA, 'snapshots', 'snapshot57383', 'VIS_SV_0_z1_h1_g0_e82_117770.jpg'),
            'camera': 'SV',
            'imgtype': 'VIS',
            'zoom': 'z1',
            'exposure': 'e82',
            'gain': 'g0',
            'frame': 'none',
            'lifter': 'h1',
            'timestamp': '2014-10-22 17:49:35.187',
            'id': '117770',
            'plantbarcode': 'Ca031AA010564',
            'treatment': 'none',
            'cartag': '2143',
            'measurementlabel': 'C002ch_092214_biomass',
            'other': 'none',
            'coimg': 'NIR_SV_0_z1_h1_g0_e65_117779.jpg'
        },
        'NIR_SV_0_z1_h1_g0_e65_117779.jpg': {
            'path': os.path.join(PARALLEL_TEST_DATA, 'snapshots', 'snapshot57383', 'NIR_SV_0_z1_h1_g0_e65_117779.jpg'),
            'camera': 'SV',
            'imgtype': 'NIR',
            'zoom': 'z1',
            'exposure': 'e65',
            'gain': 'g0',
            'frame': 'none',
            'lifter': 'h1',
            'timestamp': '2014-10-22 17:49:35.187',
            'id': '117779',
            'plantbarcode': 'Ca031AA010564',
            'treatment': 'none',
            'cartag': '2143',
            'measurementlabel': 'C002ch_092214_biomass',
            'other': 'none'
        }
    }


def test_plantcv_parallel_metadata_parser_images_no_camera():
    # Create config instance
    config = plantcv.parallel.WorkflowConfig()
    config.input_dir = os.path.join(PARALLEL_TEST_DATA, TEST_SNAPSHOT_DIR)
    config.json = os.path.join(TEST_TMPDIR, "test_plantcv_parallel_metadata_parser_images_no_frame", "output.json")
    config.filename_metadata = ["imgtype", "X", "frame", "zoom", "lifter", "gain", "exposure", "id"]
    config.workflow = TEST_PIPELINE
    config.metadata_filters = {"imgtype": "VIS"}
    config.start_date = "2014-10-21 00:00:00.0"
    config.end_date = "2014-10-23 00:00:00.0"
    config.timestampformat = '%Y-%m-%d %H:%M:%S.%f'
    config.imgformat = "jpg"
    config.coprocess = "NIR"

    meta = plantcv.parallel.metadata_parser(config=config)

    assert meta == {
        'VIS_SV_0_z1_h1_g0_e82_117770.jpg': {
            'path': os.path.join(PARALLEL_TEST_DATA, 'snapshots', 'snapshot57383', 'VIS_SV_0_z1_h1_g0_e82_117770.jpg'),
            'camera': 'none',
            'imgtype': 'VIS',
            'zoom': 'z1',
            'exposure': 'e82',
            'gain': 'g0',
            'frame': '0',
            'lifter': 'h1',
            'timestamp': '2014-10-22 17:49:35.187',
            'id': '117770',
            'plantbarcode': 'Ca031AA010564',
            'treatment': 'none',
            'cartag': '2143',
            'measurementlabel': 'C002ch_092214_biomass',
            'other': 'none',
            'coimg': 'NIR_SV_0_z1_h1_g0_e65_117779.jpg'
        },
        'NIR_SV_0_z1_h1_g0_e65_117779.jpg': {
            'path': os.path.join(PARALLEL_TEST_DATA, 'snapshots', 'snapshot57383', 'NIR_SV_0_z1_h1_g0_e65_117779.jpg'),
            'camera': 'none',
            'imgtype': 'NIR',
            'zoom': 'z1',
            'exposure': 'e65',
            'gain': 'g0',
            'frame': '0',
            'lifter': 'h1',
            'timestamp': '2014-10-22 17:49:35.187',
            'id': '117779',
            'plantbarcode': 'Ca031AA010564',
            'treatment': 'none',
            'cartag': '2143',
            'measurementlabel': 'C002ch_092214_biomass',
            'other': 'none'
        }
    }


def test_plantcv_parallel_job_builder_single_image():
    # Create cache directory
    cache_dir = os.path.join(TEST_TMPDIR, "test_plantcv_parallel_job_builder_single_image")
    os.mkdir(cache_dir)
    # Create config instance
    config = plantcv.parallel.WorkflowConfig()
    config.input_dir = os.path.join(PARALLEL_TEST_DATA, TEST_SNAPSHOT_DIR)
    config.json = os.path.join(cache_dir, "output.json")
    config.tmp_dir = cache_dir
    config.filename_metadata = ["imgtype", "camera", "frame", "zoom", "lifter", "gain", "exposure", "id"]
    config.workflow = TEST_PIPELINE
    config.img_outdir = cache_dir
    config.metadata_filters = {"imgtype": "VIS", "camera": "SV"}
    config.start_date = "2014-10-21 00:00:00.0"
    config.end_date = "2014-10-23 00:00:00.0"
    config.timestampformat = '%Y-%m-%d %H:%M:%S.%f'
    config.imgformat = "jpg"
    config.other_args = ["--other", "on"]
    config.writeimg = True

    jobs = plantcv.parallel.job_builder(meta=METADATA_VIS_ONLY, config=config)

    image_name = list(METADATA_VIS_ONLY.keys())[0]
    result_file = os.path.join(cache_dir, image_name + '.txt')

    expected = ['python', TEST_PIPELINE, '--image', METADATA_VIS_ONLY[image_name]['path'], '--outdir',
                cache_dir, '--result', result_file, '--writeimg', '--other', 'on']

    if len(expected) != len(jobs[0]):
        assert False
    else:
        assert all([i == j] for i, j in zip(jobs[0], expected))


def test_plantcv_parallel_job_builder_coprocess():
    # Create cache directory
    cache_dir = os.path.join(TEST_TMPDIR, "test_plantcv_parallel_job_builder_coprocess")
    os.mkdir(cache_dir)
    # Create config instance
    config = plantcv.parallel.WorkflowConfig()
    config.input_dir = os.path.join(PARALLEL_TEST_DATA, TEST_SNAPSHOT_DIR)
    config.json = os.path.join(cache_dir, "output.json")
    config.tmp_dir = cache_dir
    config.filename_metadata = ["imgtype", "camera", "frame", "zoom", "lifter", "gain", "exposure", "id"]
    config.workflow = TEST_PIPELINE
    config.img_outdir = cache_dir
    config.metadata_filters = {"imgtype": "VIS", "camera": "SV"}
    config.start_date = "2014-10-21 00:00:00.0"
    config.end_date = "2014-10-23 00:00:00.0"
    config.timestampformat = '%Y-%m-%d %H:%M:%S.%f'
    config.imgformat = "jpg"
    config.other_args = ["--other", "on"]
    config.writeimg = True
    config.coprocess = "NIR"

    jobs = plantcv.parallel.job_builder(meta=METADATA_COPROCESS, config=config)

    img_names = list(METADATA_COPROCESS.keys())
    vis_name = img_names[0]
    vis_path = METADATA_COPROCESS[vis_name]['path']
    result_file = os.path.join(cache_dir, vis_name + '.txt')
    nir_name = img_names[1]
    coresult_file = os.path.join(cache_dir, nir_name + '.txt')

    expected = ['python', TEST_PIPELINE, '--image', vis_path, '--outdir', cache_dir, '--result', result_file,
                '--coresult', coresult_file, '--writeimg', '--other', 'on']

    if len(expected) != len(jobs[0]):
        assert False
    else:
        assert all([i == j] for i, j in zip(jobs[0], expected))


def test_plantcv_parallel_multiprocess_create_dask_cluster_local():
    client = plantcv.parallel.create_dask_cluster(cluster="LocalCluster", cluster_config={})
    status = client.status
    client.shutdown()
    assert status == "running"


def test_plantcv_parallel_multiprocess_create_dask_cluster():
    client = plantcv.parallel.create_dask_cluster(cluster="HTCondorCluster", cluster_config={"cores": 1,
                                                                                             "memory": "1GB",
                                                                                             "disk": "1GB"})
    status = client.status
    client.shutdown()
    assert status == "running"


def test_plantcv_parallel_multiprocess_create_dask_cluster_invalid_cluster():
    with pytest.raises(ValueError):
        _ = plantcv.parallel.create_dask_cluster(cluster="Skynet", cluster_config={})


def test_plantcv_parallel_convert_datetime_to_unixtime():
    unix_time = plantcv.parallel.convert_datetime_to_unixtime(timestamp_str="1970-01-01", date_format="%Y-%m-%d")
    assert unix_time == 0


def test_plantcv_parallel_convert_datetime_to_unixtime_bad_strptime():
    with pytest.raises(SystemExit):
        _ = plantcv.parallel.convert_datetime_to_unixtime(timestamp_str="1970-01-01", date_format="%Y-%m")


def test_plantcv_parallel_multiprocess():
    image_name = list(METADATA_VIS_ONLY.keys())[0]
    image_path = os.path.join(METADATA_VIS_ONLY[image_name]['path'], image_name)
    result_file = os.path.join(TEST_TMPDIR, image_name + '.txt')
    jobs = [['python', TEST_PIPELINE, '--image', image_path, '--outdir', TEST_TMPDIR, '--result', result_file,
             '--writeimg', '--other', 'on']]
    # Create a dask LocalCluster client
    client = Client(n_workers=1)
    plantcv.parallel.multiprocess(jobs, client=client)
    assert os.path.exists(result_file)


def test_plantcv_parallel_process_results():
    # Create a test tmp directory
    cache_dir = os.path.join(TEST_TMPDIR, "test_plantcv_parallel_process_results")
    os.mkdir(cache_dir)
    plantcv.parallel.process_results(job_dir=os.path.join(PARALLEL_TEST_DATA, "results"),
                                     json_file=os.path.join(cache_dir, 'appended_results.json'))
    plantcv.parallel.process_results(job_dir=os.path.join(PARALLEL_TEST_DATA, "results"),
                                     json_file=os.path.join(cache_dir, 'appended_results.json'))
    # Assert that the output JSON file matches the expected output JSON file
    result_file = open(os.path.join(cache_dir, "appended_results.json"), "r")
    results = json.load(result_file)
    result_file.close()
    expected_file = open(os.path.join(PARALLEL_TEST_DATA, "appended_results.json"))
    expected = json.load(expected_file)
    expected_file.close()
    assert results == expected


def test_plantcv_parallel_process_results_new_output():
    # Create a test tmp directory
    cache_dir = os.path.join(TEST_TMPDIR, "test_plantcv_parallel_process_results_new_output")
    os.mkdir(cache_dir)
    plantcv.parallel.process_results(job_dir=os.path.join(PARALLEL_TEST_DATA, "results"),
                                     json_file=os.path.join(cache_dir, 'new_result.json'))
    # Assert output matches expected values
    result_file = open(os.path.join(cache_dir, "new_result.json"), "r")
    results = json.load(result_file)
    result_file.close()
    expected_file = open(os.path.join(PARALLEL_TEST_DATA, "new_result.json"))
    expected = json.load(expected_file)
    expected_file.close()
    assert results == expected


def test_plantcv_parallel_process_results_valid_json():
    # Test when the file is a valid json file but doesn't contain expected keys
    with pytest.raises(RuntimeError):
        plantcv.parallel.process_results(job_dir=os.path.join(PARALLEL_TEST_DATA, "results"),
                                         json_file=os.path.join(PARALLEL_TEST_DATA, "valid.json"))


def test_plantcv_parallel_process_results_invalid_json():
    # Create a test tmp directory
    cache_dir = os.path.join(TEST_TMPDIR, "test_plantcv_parallel_process_results_invalid_json")
    os.mkdir(cache_dir)
    # Move the test data to the tmp directory
    shutil.copytree(os.path.join(PARALLEL_TEST_DATA, "bad_results"), os.path.join(cache_dir, "bad_results"))
    with pytest.raises(RuntimeError):
        plantcv.parallel.process_results(job_dir=os.path.join(cache_dir, "bad_results"),
                                         json_file=os.path.join(cache_dir, "bad_results", "invalid.txt"))


# ####################################################################################################################
# ########################################### PLANTCV MAIN PACKAGE ###################################################
matplotlib.use('Template')

TEST_DATA = os.path.join(os.path.dirname(os.path.abspath(__file__)), "data")
HYPERSPECTRAL_TEST_DATA = os.path.join(os.path.dirname(os.path.abspath(__file__)), "hyperspectral_data")
HYPERSPECTRAL_DATA = "darkReference"
HYPERSPECTRAL_WHITE = "darkReference_whiteReference"
HYPERSPECTRAL_DARK = "darkReference_darkReference"
HYPERSPECTRAL_HDR = "darkReference.hdr"
HYPERSPECTRAL_MASK = "darkReference_mask.png"
HYPERSPECTRAL_DATA_NO_DEFAULT = "darkReference2"
HYPERSPECTRAL_HDR_NO_DEFAULT = "darkReference2.hdr"
HYPERSPECTRAL_DATA_APPROX_PSEUDO = "darkReference3"
HYPERSPECTRAL_HDR_APPROX_PSEUDO = "darkReference3.hdr"
HYPERSPECTRAL_HDR_SMALL_RANGE = {'description': '{[HEADWALL Hyperspec III]}', 'samples': '800', 'lines': '1',
                                 'bands': '978', 'header offset': '0', 'file type': 'ENVI Standard',
                                 'interleave': 'bil', 'sensor type': 'Unknown', 'byte order': '0',
                                 'default bands': '159,253,520', 'wavelength units': 'nm',
                                 'wavelength': ['379.027', '379.663', '380.3', '380.936', '381.573', '382.209']}
FLUOR_TEST_DATA = os.path.join(os.path.dirname(os.path.abspath(__file__)), "photosynthesis_data")
FLUOR_IMG = "PSII_PSD_supopt_temp_btx623_22_rep1.DAT"
TEST_COLOR_DIM = (2056, 2454, 3)
TEST_GRAY_DIM = (2056, 2454)
TEST_BINARY_DIM = TEST_GRAY_DIM
TEST_INPUT_COLOR = "input_color_img.jpg"
TEST_INPUT_GRAY = "input_gray_img.jpg"
TEST_INPUT_GRAY_SMALL = "input_gray_img_small.jpg"
TEST_INPUT_BINARY = "input_binary_img.png"
# Image from http://www.libpng.org/pub/png/png-OwlAlpha.html
# This image may be used, edited and reproduced freely.
TEST_INPUT_RGBA = "input_rgba.png"
TEST_INPUT_BAYER = "bayer_img.png"
TEST_INPUT_ROI_CONTOUR = "input_roi_contour.npz"
TEST_INPUT_ROI_HIERARCHY = "input_roi_hierarchy.npz"
TEST_INPUT_CONTOURS = "input_contours.npz"
TEST_INPUT_OBJECT_CONTOURS = "input_object_contours.npz"
TEST_INPUT_OBJECT_HIERARCHY = "input_object_hierarchy.npz"
TEST_VIS = "VIS_SV_0_z300_h1_g0_e85_v500_93054.png"
TEST_NIR = "NIR_SV_0_z300_h1_g0_e15000_v500_93059.png"
TEST_VIS_TV = "VIS_TV_0_z300_h1_g0_e85_v500_93054.png"
TEST_NIR_TV = "NIR_TV_0_z300_h1_g0_e15000_v500_93059.png"
TEST_INPUT_MASK = "input_mask_binary.png"
TEST_INPUT_MASK_OOB = "mask_outbounds.png"
TEST_INPUT_MASK_RESIZE = "input_mask_resize.png"
TEST_INPUT_NIR_MASK = "input_nir.png"
TEST_INPUT_FDARK = "FLUO_TV_dark.png"
TEST_INPUT_FDARK_LARGE = "FLUO_TV_DARK_large"
TEST_INPUT_FMIN = "FLUO_TV_min.png"
TEST_INPUT_FMAX = "FLUO_TV_max.png"
TEST_INPUT_FMASK = "FLUO_TV_MASK.png"
TEST_INPUT_GREENMAG = "input_green-magenta.jpg"
TEST_INPUT_MULTI = "multi_ori_image.jpg"
TEST_INPUT_MULTI_MASK = "multi_ori_mask.jpg"
TEST_INPUT_MULTI_OBJECT = "roi_objects.npz"
TEST_INPUT_MULTI_CONTOUR = "multi_contours.npz"
TEST_INPUT_ClUSTER_CONTOUR = "clusters_i.npz"
TEST_INPUT_MULTI_HIERARCHY = "multi_hierarchy.npz"
TEST_INPUT_VISUALIZE_CONTOUR = "roi_objects_visualize.npz"
TEST_INPUT_VISUALIZE_HIERARCHY = "roi_obj_hierarchy_visualize.npz"
TEST_INPUT_VISUALIZE_CLUSTERS = "clusters_i_visualize.npz"
TEST_INPUT_VISUALIZE_BACKGROUND = "visualize_background_img.png"
TEST_INPUT_GENOTXT = "cluster_names.txt"
TEST_INPUT_GENOTXT_TOO_MANY = "cluster_names_too_many.txt"
TEST_INPUT_CROPPED = 'cropped_img.jpg'
TEST_INPUT_CROPPED_MASK = 'cropped-mask.png'
TEST_INPUT_MARKER = 'seed-image.jpg'
TEST_INPUT_SKELETON = 'input_skeleton.png'
TEST_INPUT_SKELETON_PRUNED = 'input_pruned_skeleton.png'
TEST_FOREGROUND = "TEST_FOREGROUND.jpg"
TEST_BACKGROUND = "TEST_BACKGROUND.jpg"
TEST_PDFS = "naive_bayes_pdfs.txt"
TEST_PDFS_BAD = "naive_bayes_pdfs_bad.txt"
TEST_VIS_SMALL = "setaria_small_vis.png"
TEST_MASK_SMALL = "setaria_small_mask.png"
TEST_VIS_COMP_CONTOUR = "setaria_composed_contours.npz"
TEST_ACUTE_RESULT = np.asarray([[[119, 285]], [[151, 280]], [[168, 267]], [[168, 262]], [[171, 261]], [[224, 269]],
                                [[246, 271]], [[260, 277]], [[141, 248]], [[183, 194]], [[188, 237]], [[173, 240]],
                                [[186, 260]], [[147, 244]], [[163, 246]], [[173, 268]], [[170, 272]], [[151, 320]],
                                [[195, 289]], [[228, 272]], [[210, 272]], [[209, 247]], [[210, 232]]])
TEST_VIS_SMALL_PLANT = "setaria_small_plant_vis.png"
TEST_MASK_SMALL_PLANT = "setaria_small_plant_mask.png"
TEST_VIS_COMP_CONTOUR_SMALL_PLANT = "setaria_small_plant_composed_contours.npz"
TEST_SAMPLED_RGB_POINTS = "sampled_rgb_points.txt"
TEST_TARGET_IMG = "target_img.png"
TEST_TARGET_IMG_WITH_HEXAGON = "target_img_w_hexagon.png"
TEST_TARGET_IMG_TRIANGLE = "target_img copy.png"
TEST_SOURCE1_IMG = "source1_img.png"
TEST_SOURCE2_IMG = "source2_img.png"
TEST_TARGET_MASK = "mask_img.png"
TEST_TARGET_IMG_COLOR_CARD = "color_card_target.png"
TEST_SOURCE2_MASK = "mask2_img.png"
TEST_TARGET_MATRIX = "target_matrix.npz"
TEST_SOURCE1_MATRIX = "source1_matrix.npz"
TEST_SOURCE2_MATRIX = "source2_matrix.npz"
TEST_MATRIX_B1 = "matrix_b1.npz"
TEST_MATRIX_B2 = "matrix_b2.npz"
TEST_TRANSFORM1 = "transformation_matrix1.npz"
TEST_MATRIX_M1 = "matrix_m1.npz"
TEST_MATRIX_M2 = "matrix_m2.npz"
TEST_S1_CORRECTED = "source_corrected.png"
TEST_SKELETON_OBJECTS = "skeleton_objects.npz"
TEST_SKELETON_HIERARCHIES = "skeleton_hierarchies.npz"
TEST_THERMAL_ARRAY = "thermal_img.npz"
TEST_THERMAL_IMG_MASK = "thermal_img_mask.png"
TEST_INPUT_THERMAL_CSV = "FLIR2600.csv"
<<<<<<< HEAD
TEST_BAD_MASK = "bad_mask_test.pkl"
=======
PIXEL_VALUES = "pixel_inspector_rgb_values.txt"
>>>>>>> 3a28d22a


# ##########################
# Tests for the main package
# ##########################

def test_plantcv_acute():
    # Read in test data
    mask = cv2.imread(os.path.join(TEST_DATA, TEST_MASK_SMALL), -1)
    contours_npz = np.load(os.path.join(TEST_DATA, TEST_VIS_COMP_CONTOUR), encoding="latin1")
    obj_contour = contours_npz['arr_0']
    # Test with debug = "print"
    pcv.params.debug = "print"
    _ = pcv.acute(obj=obj_contour, win=5, thresh=15, mask=mask)
    _ = pcv.acute(obj=obj_contour, win=0, thresh=15, mask=mask)
    _ = pcv.acute(obj=np.array(([[213, 190]], [[83, 61]], [[149, 246]])), win=84, thresh=192, mask=mask)
    _ = pcv.acute(obj=np.array(([[3, 29]], [[31, 102]], [[161, 63]])), win=148, thresh=56, mask=mask)
    _ = pcv.acute(obj=np.array(([[103, 154]], [[27, 227]], [[152, 83]])), win=35, thresh=0, mask=mask)
    # Test with debug = None
    pcv.params.debug = None
    _ = pcv.acute(obj=np.array(([[103, 154]], [[27, 227]], [[152, 83]])), win=35, thresh=0, mask=mask)
    _ = pcv.acute(obj=obj_contour, win=0, thresh=15, mask=mask)
    homology_pts = pcv.acute(obj=obj_contour, win=5, thresh=15, mask=mask)
    assert all([i == j] for i, j in zip(np.shape(homology_pts), (29, 1, 2)))


def test_plantcv_acute_vertex():
    # Test cache directory
    cache_dir = os.path.join(TEST_TMPDIR, "test_plantcv_acute_vertex")
    os.mkdir(cache_dir)
    pcv.params.debug_outdir = cache_dir
    # Read in test data
    img = cv2.imread(os.path.join(TEST_DATA, TEST_VIS_SMALL))
    contours_npz = np.load(os.path.join(TEST_DATA, TEST_VIS_COMP_CONTOUR), encoding="latin1")
    obj_contour = contours_npz['arr_0']
    # Test with debug = "print"
    pcv.params.debug = "print"
    _ = pcv.acute_vertex(obj=obj_contour, win=5, thresh=15, sep=5, img=img)
    _ = pcv.acute_vertex(obj=[], win=5, thresh=15, sep=5, img=img)
    _ = pcv.acute_vertex(obj=[], win=.01, thresh=.01, sep=1, img=img)
    # Test with debug = "plot"
    pcv.params.debug = "plot"
    _ = pcv.acute_vertex(obj=obj_contour, win=5, thresh=15, sep=5, img=img)
    # Test with debug = None
    pcv.params.debug = None
    acute = pcv.acute_vertex(obj=obj_contour, win=5, thresh=15, sep=5, img=img)
    assert all([i == j] for i, j in zip(np.shape(acute), np.shape(TEST_ACUTE_RESULT)))
    pcv.outputs.clear()


def test_plantcv_acute_vertex_bad_obj():
    img = cv2.imread(os.path.join(TEST_DATA, TEST_VIS_SMALL))
    obj_contour = np.array([])
    pcv.params.debug = None
    result = pcv.acute_vertex(obj=obj_contour, win=5, thresh=15, sep=5, img=img)
    assert all([i == j] for i, j in zip(result, [0, ("NA", "NA")]))
    pcv.outputs.clear()


def test_plantcv_analyze_bound_horizontal():
    # Test cache directory
    cache_dir = os.path.join(TEST_TMPDIR, "test_plantcv_analyze_bound_horizontal")
    os.mkdir(cache_dir)
    pcv.params.debug_outdir = cache_dir
    # Read in test data
    img = cv2.imread(os.path.join(TEST_DATA, TEST_INPUT_COLOR))
    img_above_bound_only = cv2.imread(os.path.join(TEST_DATA, TEST_MASK_SMALL_PLANT))
    mask = cv2.imread(os.path.join(TEST_DATA, TEST_INPUT_BINARY), -1)
    contours_npz = np.load(os.path.join(TEST_DATA, TEST_INPUT_CONTOURS), encoding="latin1")
    object_contours = contours_npz['arr_0']
    # Test with debug = "print"
    pcv.params.debug = "print"
    _ = pcv.analyze_bound_horizontal(img=img, obj=object_contours, mask=mask, line_position=300)
    _ = pcv.analyze_bound_horizontal(img=img, obj=object_contours, mask=mask, line_position=100)
    _ = pcv.analyze_bound_horizontal(img=img_above_bound_only, obj=object_contours, mask=mask, line_position=1756)
    # Test with debug = "plot"
    pcv.params.debug = "plot"
    _ = pcv.analyze_bound_horizontal(img=img, obj=object_contours, mask=mask, line_position=1756)
    # Test with debug = None
    pcv.params.debug = None
    _ = pcv.analyze_bound_horizontal(img=img, obj=object_contours, mask=mask, line_position=1756)
    # Copy a test file to the cache directory
    shutil.copyfile(os.path.join(TEST_DATA, "data_results.txt"), os.path.join(cache_dir, "data_results.txt"))
    pcv.print_results(os.path.join(cache_dir, "data_results.txt"))
    assert len(pcv.outputs.observations) == 7
    pcv.outputs.clear()


def test_plantcv_analyze_bound_horizontal_grayscale_image():
    # Read in test data
    img = cv2.imread(os.path.join(TEST_DATA, TEST_INPUT_GRAY), -1)
    mask = cv2.imread(os.path.join(TEST_DATA, TEST_INPUT_BINARY), -1)
    contours_npz = np.load(os.path.join(TEST_DATA, TEST_INPUT_CONTOURS), encoding="latin1")
    object_contours = contours_npz['arr_0']
    # Test with a grayscale reference image and debug="plot"
    pcv.params.debug = "plot"
    boundary_img1 = pcv.analyze_bound_horizontal(img=img, obj=object_contours, mask=mask, line_position=1756)
    assert len(np.shape(boundary_img1)) == 3


def test_plantcv_analyze_bound_horizontal_neg_y():
    # Test cache directory
    cache_dir = os.path.join(TEST_TMPDIR, "test_plantcv_analyze_bound_horizontal")
    os.mkdir(cache_dir)
    pcv.params.debug_outdir = cache_dir
    # Read in test data
    img = cv2.imread(os.path.join(TEST_DATA, TEST_INPUT_COLOR))
    mask = cv2.imread(os.path.join(TEST_DATA, TEST_INPUT_BINARY), -1)
    contours_npz = np.load(os.path.join(TEST_DATA, TEST_INPUT_CONTOURS), encoding="latin1")
    object_contours = contours_npz['arr_0']
    # Test with debug=None, line position that will trigger -y
    pcv.params.debug = "plot"
    _ = pcv.analyze_bound_horizontal(img=img, obj=object_contours, mask=mask, line_position=-1000)
    _ = pcv.analyze_bound_horizontal(img=img, obj=object_contours, mask=mask, line_position=0)
    _ = pcv.analyze_bound_horizontal(img=img, obj=object_contours, mask=mask, line_position=2056)
    shutil.copyfile(os.path.join(TEST_DATA, "data_results.txt"), os.path.join(cache_dir, "data_results.txt"))
    pcv.print_results(os.path.join(cache_dir, "data_results.txt"))
    assert pcv.outputs.observations['height_above_reference']['value'] == 713
    pcv.outputs.clear()


def test_plantcv_analyze_bound_vertical():
    # Test cache directory
    cache_dir = os.path.join(TEST_TMPDIR, "test_plantcv_analyze_bound_vertical")
    os.mkdir(cache_dir)
    pcv.params.debug_outdir = cache_dir
    # Read in test data
    img = cv2.imread(os.path.join(TEST_DATA, TEST_INPUT_COLOR))
    mask = cv2.imread(os.path.join(TEST_DATA, TEST_INPUT_BINARY), -1)
    contours_npz = np.load(os.path.join(TEST_DATA, TEST_INPUT_CONTOURS), encoding="latin1")
    object_contours = contours_npz['arr_0']
    # Test with debug = "print"
    pcv.params.debug = "print"
    _ = pcv.analyze_bound_vertical(img=img, obj=object_contours, mask=mask, line_position=1000)
    # Test with debug = "plot"
    pcv.params.debug = "plot"
    _ = pcv.analyze_bound_vertical(img=img, obj=object_contours, mask=mask, line_position=1000)
    # Test with debug = None
    pcv.params.debug = None
    _ = pcv.analyze_bound_vertical(img=img, obj=object_contours, mask=mask, line_position=1000)
    pcv.print_results(os.path.join(cache_dir, "results.txt"))
    assert pcv.outputs.observations['width_left_reference']['value'] == 94
    pcv.outputs.clear()


def test_plantcv_analyze_bound_vertical_grayscale_image():
    # Test cache directory
    cache_dir = os.path.join(TEST_TMPDIR, "test_plantcv_analyze_bound_vertical")
    os.mkdir(cache_dir)
    pcv.params.debug_outdir = cache_dir
    # Read in test data
    img = cv2.imread(os.path.join(TEST_DATA, TEST_INPUT_GRAY), -1)
    mask = cv2.imread(os.path.join(TEST_DATA, TEST_INPUT_BINARY), -1)
    contours_npz = np.load(os.path.join(TEST_DATA, TEST_INPUT_CONTOURS), encoding="latin1")
    object_contours = contours_npz['arr_0']
    # Test with a grayscale reference image and debug="plot"
    pcv.params.debug = "plot"
    _ = pcv.analyze_bound_vertical(img=img, obj=object_contours, mask=mask, line_position=1000)
    pcv.print_results(os.path.join(cache_dir, "results.txt"))
    assert pcv.outputs.observations['width_left_reference']['value'] == 94
    pcv.outputs.clear()


def test_plantcv_analyze_bound_vertical_neg_x():
    # Test cache directory
    cache_dir = os.path.join(TEST_TMPDIR, "test_plantcv_analyze_bound_vertical")
    os.mkdir(cache_dir)
    pcv.params.debug_outdir = cache_dir
    # Read in test data
    img = cv2.imread(os.path.join(TEST_DATA, TEST_INPUT_COLOR))
    mask = cv2.imread(os.path.join(TEST_DATA, TEST_INPUT_BINARY), -1)
    contours_npz = np.load(os.path.join(TEST_DATA, TEST_INPUT_CONTOURS), encoding="latin1")
    object_contours = contours_npz['arr_0']
    # Test with debug="plot", line position that will trigger -x
    pcv.params.debug = "plot"
    _ = pcv.analyze_bound_vertical(img=img, obj=object_contours, mask=mask, line_position=2454)
    pcv.print_results(os.path.join(cache_dir, "results.txt"))
    assert pcv.outputs.observations['width_left_reference']['value'] == 441
    pcv.outputs.clear()


def test_plantcv_analyze_bound_vertical_small_x():
    # Test cache directory
    cache_dir = os.path.join(TEST_TMPDIR, "test_plantcv_analyze_bound_vertical")
    os.mkdir(cache_dir)
    pcv.params.debug_outdir = cache_dir
    # Read in test data
    img = cv2.imread(os.path.join(TEST_DATA, TEST_INPUT_COLOR))
    mask = cv2.imread(os.path.join(TEST_DATA, TEST_INPUT_BINARY), -1)
    contours_npz = np.load(os.path.join(TEST_DATA, TEST_INPUT_CONTOURS), encoding="latin1")
    object_contours = contours_npz['arr_0']
    # Test with debug='plot', line position that will trigger -x, and two channel object
    pcv.params.debug = "plot"
    _ = pcv.analyze_bound_vertical(img=img, obj=object_contours, mask=mask, line_position=1)
    pcv.print_results(os.path.join(cache_dir, "results.txt"))
    assert pcv.outputs.observations['width_right_reference']['value'] == 441
    pcv.outputs.clear()


def test_plantcv_analyze_color():
    # Test cache directory
    cache_dir = os.path.join(TEST_TMPDIR, "test_plantcv_analyze_color")
    os.mkdir(cache_dir)
    pcv.params.debug_outdir = cache_dir
    # Read in test data
    img = cv2.imread(os.path.join(TEST_DATA, TEST_INPUT_COLOR))
    mask = cv2.imread(os.path.join(TEST_DATA, TEST_INPUT_BINARY), -1)
    # Test with debug = "print"
    pcv.params.debug = "print"
    _ = pcv.analyze_color(rgb_img=img, mask=mask, hist_plot_type="all")
    _ = pcv.analyze_color(rgb_img=img, mask=mask, hist_plot_type=None)

    # Test with debug = "plot"
    pcv.params.debug = "plot"
    _ = pcv.analyze_color(rgb_img=img, mask=mask, hist_plot_type=None)
    _ = pcv.analyze_color(rgb_img=img, mask=mask, hist_plot_type='lab')
    _ = pcv.analyze_color(rgb_img=img, mask=mask, hist_plot_type='hsv')
    _ = pcv.analyze_color(rgb_img=img, mask=mask, hist_plot_type=None)

    # Test with debug = None
    pcv.params.debug = None
    _ = pcv.analyze_color(rgb_img=img, mask=mask, hist_plot_type='rgb')
    pcv.print_results(os.path.join(cache_dir, "results.txt"))
    assert pcv.outputs.observations['hue_median']['value'] == 84.0
    pcv.outputs.clear()


def test_plantcv_analyze_color_incorrect_image():
    img_binary = cv2.imread(os.path.join(TEST_DATA, TEST_INPUT_BINARY), -1)
    mask = cv2.imread(os.path.join(TEST_DATA, TEST_INPUT_BINARY), -1)
    with pytest.raises(RuntimeError):
        _ = pcv.analyze_color(rgb_img=img_binary, mask=mask, hist_plot_type=None)


def test_plantcv_analyze_color_bad_hist_type():
    img = cv2.imread(os.path.join(TEST_DATA, TEST_INPUT_COLOR))
    mask = cv2.imread(os.path.join(TEST_DATA, TEST_INPUT_BINARY), -1)
    pcv.params.debug = "plot"
    with pytest.raises(RuntimeError):
        _ = pcv.analyze_color(rgb_img=img, mask=mask, hist_plot_type='bgr')


def test_plantcv_analyze_color_incorrect_hist_plot_type():
    img = cv2.imread(os.path.join(TEST_DATA, TEST_INPUT_COLOR))
    mask = cv2.imread(os.path.join(TEST_DATA, TEST_INPUT_BINARY), -1)
    with pytest.raises(RuntimeError):
        pcv.params.debug = "plot"
        _ = pcv.analyze_color(rgb_img=img, mask=mask, hist_plot_type="bgr")


def test_plantcv_analyze_nir():
    # Test cache directory
    cache_dir = os.path.join(TEST_TMPDIR, "test_plantcv_analyze_nir")
    os.mkdir(cache_dir)
    pcv.params.debug_outdir = cache_dir
    # Read in test data
    img = cv2.imread(os.path.join(TEST_DATA, TEST_INPUT_COLOR), 0)
    mask = cv2.imread(os.path.join(TEST_DATA, TEST_INPUT_BINARY), -1)
    # Test with debug = "print"
    pcv.params.debug = "print"
    _ = pcv.analyze_nir_intensity(gray_img=np.uint16(img), mask=mask, bins=256, histplot=True)
    # Test with debug = "plot"
    pcv.params.debug = "plot"
    _ = pcv.analyze_nir_intensity(gray_img=img, mask=mask, bins=256, histplot=False)
    # Test with debug = "plot"
    _ = pcv.analyze_nir_intensity(gray_img=img, mask=mask, bins=256, histplot=True)
    # Test with debug = None
    pcv.params.debug = None
    _ = pcv.analyze_nir_intensity(gray_img=img, mask=mask, bins=256, histplot=True)
    pcv.print_results(os.path.join(cache_dir, "results.txt"))
    result = len(pcv.outputs.observations['nir_frequencies']['value'])
    pcv.outputs.clear()
    assert result == 256


def test_plantcv_analyze_object():
    # Test cache directory
    cache_dir = os.path.join(TEST_TMPDIR, "test_plantcv_analyze_object")
    os.mkdir(cache_dir)
    pcv.params.debug_outdir = cache_dir
    # Read in test data
    img = cv2.imread(os.path.join(TEST_DATA, TEST_INPUT_COLOR))
    mask = cv2.imread(os.path.join(TEST_DATA, TEST_INPUT_BINARY), -1)
    contours_npz = np.load(os.path.join(TEST_DATA, TEST_INPUT_CONTOURS), encoding="latin1")
    obj_contour = contours_npz['arr_0']
    # max_obj = max(obj_contour, key=len)
    # Test with debug = "print"
    pcv.params.debug = "print"
    _ = pcv.analyze_object(img=img, obj=obj_contour, mask=mask)
    # Test with debug = "plot"
    pcv.params.debug = "plot"
    _ = pcv.analyze_object(img=img, obj=obj_contour, mask=mask)
    # Test with debug = None
    pcv.params.debug = None
    obj_images = pcv.analyze_object(img=img, obj=obj_contour, mask=mask)
    pcv.print_results(os.path.join(cache_dir, "results.txt"))
    pcv.outputs.clear()
    assert len(obj_images) != 0


def test_plantcv_analyze_object_grayscale_input():
    # Test cache directory
    cache_dir = os.path.join(TEST_TMPDIR, "test_plantcv_analyze_object_grayscale_input")
    os.mkdir(cache_dir)
    pcv.params.debug_outdir = cache_dir
    # Read in test data
    img = cv2.imread(os.path.join(TEST_DATA, TEST_INPUT_COLOR), 0)
    mask = cv2.imread(os.path.join(TEST_DATA, TEST_INPUT_BINARY), -1)
    contours_npz = np.load(os.path.join(TEST_DATA, TEST_INPUT_CONTOURS), encoding="latin1")
    obj_contour = contours_npz['arr_0']
    # max_obj = max(obj_contour, key=len)
    # Test with debug = "plot"
    pcv.params.debug = "plot"
    obj_images = pcv.analyze_object(img=img, obj=obj_contour, mask=mask)
    assert len(obj_images) != 1


def test_plantcv_analyze_object_zero_slope():
    # Test cache directory
    cache_dir = os.path.join(TEST_TMPDIR, "test_plantcv_analyze_object_zero_slope")
    os.mkdir(cache_dir)
    pcv.params.debug_outdir = cache_dir
    # Create a test image
    img = np.zeros((50, 50, 3), dtype=np.uint8)
    img[10:11, 10:40, 0] = 255
    mask = img[:, :, 0]
    obj_contour = np.array([[[10, 10]], [[11, 10]], [[12, 10]], [[13, 10]], [[14, 10]], [[15, 10]], [[16, 10]],
                            [[17, 10]], [[18, 10]], [[19, 10]], [[20, 10]], [[21, 10]], [[22, 10]], [[23, 10]],
                            [[24, 10]], [[25, 10]], [[26, 10]], [[27, 10]], [[28, 10]], [[29, 10]], [[30, 10]],
                            [[31, 10]], [[32, 10]], [[33, 10]], [[34, 10]], [[35, 10]], [[36, 10]], [[37, 10]],
                            [[38, 10]], [[39, 10]], [[38, 10]], [[37, 10]], [[36, 10]], [[35, 10]], [[34, 10]],
                            [[33, 10]], [[32, 10]], [[31, 10]], [[30, 10]], [[29, 10]], [[28, 10]], [[27, 10]],
                            [[26, 10]], [[25, 10]], [[24, 10]], [[23, 10]], [[22, 10]], [[21, 10]], [[20, 10]],
                            [[19, 10]], [[18, 10]], [[17, 10]], [[16, 10]], [[15, 10]], [[14, 10]], [[13, 10]],
                            [[12, 10]], [[11, 10]]], dtype=np.int32)
    # Test with debug = None
    pcv.params.debug = None
    obj_images = pcv.analyze_object(img=img, obj=obj_contour, mask=mask)
    assert len(obj_images) != 0


def test_plantcv_analyze_object_longest_axis_2d():
    # Test cache directory
    cache_dir = os.path.join(TEST_TMPDIR, "test_plantcv_analyze_object_longest_axis_2d")
    os.mkdir(cache_dir)
    pcv.params.debug_outdir = cache_dir
    # Create a test image
    img = np.zeros((50, 50, 3), dtype=np.uint8)
    img[0:5, 45:49, 0] = 255
    img[0:5, 0:5, 0] = 255
    mask = img[:, :, 0]
    obj_contour = np.array([[[45, 1]], [[45, 2]], [[45, 3]], [[45, 4]], [[46, 4]], [[47, 4]], [[48, 4]],
                            [[48, 3]], [[48, 2]], [[48, 1]], [[47, 1]], [[46, 1]], [[1, 1]], [[1, 2]],
                            [[1, 3]], [[1, 4]], [[2, 4]], [[3, 4]], [[4, 4]], [[4, 3]], [[4, 2]],
                            [[4, 1]], [[3, 1]], [[2, 1]]], dtype=np.int32)
    # Test with debug = None
    pcv.params.debug = None
    obj_images = pcv.analyze_object(img=img, obj=obj_contour, mask=mask)
    assert len(obj_images) != 0


def test_plantcv_analyze_object_longest_axis_2e():
    # Test cache directory
    cache_dir = os.path.join(TEST_TMPDIR, "test_plantcv_analyze_object_longest_axis_2e")
    os.mkdir(cache_dir)
    pcv.params.debug_outdir = cache_dir
    # Create a test image
    img = np.zeros((50, 50, 3), dtype=np.uint8)
    img[10:15, 10:40, 0] = 255
    mask = img[:, :, 0]
    obj_contour = np.array([[[10, 10]], [[10, 11]], [[10, 12]], [[10, 13]], [[10, 14]], [[11, 14]], [[12, 14]],
                            [[13, 14]], [[14, 14]], [[15, 14]], [[16, 14]], [[17, 14]], [[18, 14]], [[19, 14]],
                            [[20, 14]], [[21, 14]], [[22, 14]], [[23, 14]], [[24, 14]], [[25, 14]], [[26, 14]],
                            [[27, 14]], [[28, 14]], [[29, 14]], [[30, 14]], [[31, 14]], [[32, 14]], [[33, 14]],
                            [[34, 14]], [[35, 14]], [[36, 14]], [[37, 14]], [[38, 14]], [[39, 14]], [[39, 13]],
                            [[39, 12]], [[39, 11]], [[39, 10]], [[38, 10]], [[37, 10]], [[36, 10]], [[35, 10]],
                            [[34, 10]], [[33, 10]], [[32, 10]], [[31, 10]], [[30, 10]], [[29, 10]], [[28, 10]],
                            [[27, 10]], [[26, 10]], [[25, 10]], [[24, 10]], [[23, 10]], [[22, 10]], [[21, 10]],
                            [[20, 10]], [[19, 10]], [[18, 10]], [[17, 10]], [[16, 10]], [[15, 10]], [[14, 10]],
                            [[13, 10]], [[12, 10]], [[11, 10]]], dtype=np.int32)
    # Test with debug = None
    pcv.params.debug = None
    obj_images = pcv.analyze_object(img=img, obj=obj_contour, mask=mask)
    assert len(obj_images) != 0


def test_plantcv_analyze_object_small_contour():
    # Test cache directory
    cache_dir = os.path.join(TEST_TMPDIR, "test_plantcv_analyze_object_small_contour")
    os.mkdir(cache_dir)
    # Read in test data
    img = cv2.imread(os.path.join(TEST_DATA, TEST_INPUT_COLOR))
    mask = cv2.imread(os.path.join(TEST_DATA, TEST_INPUT_BINARY), -1)
    obj_contour = [np.array([[[0, 0]], [[0, 50]], [[50, 50]], [[50, 0]]], dtype=np.int32)]
    # Test with debug = None
    pcv.params.debug = None
    obj_images = pcv.analyze_object(img=img, obj=obj_contour, mask=mask)
    assert obj_images is None


def test_plantcv_analyze_thermal_values():
    # Test cache directory
    cache_dir = os.path.join(TEST_TMPDIR, "test_plantcv_analyze_thermal_values")
    os.mkdir(cache_dir)
    pcv.params.debug_outdir = cache_dir
    # Read in test data
    # img = cv2.imread(os.path.join(TEST_DATA, TEST_INPUT_COLOR), 0)
    mask = cv2.imread(os.path.join(TEST_DATA, TEST_THERMAL_IMG_MASK), -1)
    contours_npz = np.load(os.path.join(TEST_DATA, TEST_THERMAL_ARRAY), encoding="latin1")
    img = contours_npz['arr_0']
    # Test with debug = "print"
    pcv.params.debug = "print"
    _ = pcv.analyze_thermal_values(thermal_array=img, mask=mask, histplot=True)
    pcv.params.debug = "plot"
    thermal_hist = pcv.analyze_thermal_values(thermal_array=img, mask=mask, histplot=True)
    pcv.print_results(os.path.join(cache_dir, "results.txt"))
    assert thermal_hist is not None and pcv.outputs.observations['median_temp']['value'] == 33.20922


def test_plantcv_apply_mask_white():
    # Test cache directory
    cache_dir = os.path.join(TEST_TMPDIR, "test_plantcv_apply_mask_white")
    os.mkdir(cache_dir)
    pcv.params.debug_outdir = cache_dir
    # Read in test data
    img = cv2.imread(os.path.join(TEST_DATA, TEST_INPUT_COLOR))
    mask = cv2.imread(os.path.join(TEST_DATA, TEST_INPUT_BINARY), -1)
    # Test with debug = "print"
    pcv.params.debug = "print"
    _ = pcv.apply_mask(img=img, mask=mask, mask_color="white")
    # Test with debug = "plot"
    pcv.params.debug = "plot"
    _ = pcv.apply_mask(img=img, mask=mask, mask_color="white")
    # Test with debug = None
    pcv.params.debug = None
    masked_img = pcv.apply_mask(img=img, mask=mask, mask_color="white")
    assert all([i == j] for i, j in zip(np.shape(masked_img), TEST_COLOR_DIM))


def test_plantcv_apply_mask_black():
    # Test cache directory
    cache_dir = os.path.join(TEST_TMPDIR, "test_plantcv_apply_mask_black")
    os.mkdir(cache_dir)
    pcv.params.debug_outdir = cache_dir
    # Read in test data
    img = cv2.imread(os.path.join(TEST_DATA, TEST_INPUT_COLOR))
    mask = cv2.imread(os.path.join(TEST_DATA, TEST_INPUT_BINARY), -1)
    # Test with debug = "print"
    pcv.params.debug = "print"
    _ = pcv.apply_mask(img=img, mask=mask, mask_color="black")
    # Test with debug = "plot"
    pcv.params.debug = "plot"
    _ = pcv.apply_mask(img=img, mask=mask, mask_color="black")
    # Test with debug = None
    pcv.params.debug = None
    masked_img = pcv.apply_mask(img=img, mask=mask, mask_color="black")
    assert all([i == j] for i, j in zip(np.shape(masked_img), TEST_COLOR_DIM))


def test_plantcv_apply_mask_hyperspectral():
    # Test cache directory
    cache_dir = os.path.join(TEST_TMPDIR, "test_plantcv_apply_mask_hyperspectral")
    os.mkdir(cache_dir)
    pcv.params.debug_outdir = cache_dir
    # Read in test data
    spectral_filename = os.path.join(HYPERSPECTRAL_TEST_DATA, HYPERSPECTRAL_DATA)
    hyper_array = pcv.hyperspectral.read_data(filename=spectral_filename)

    img = np.ones((2056, 2454))
    img_stacked = cv2.merge((img, img, img, img))
    # Test with debug = "print"
    pcv.params.debug = "print"
    _ = pcv.apply_mask(img=img_stacked, mask=img, mask_color="black")
    # Test with debug = "plot"
    pcv.params.debug = "plot"
    masked_array = pcv.apply_mask(img=hyper_array.array_data, mask=img, mask_color="black")
    assert np.mean(masked_array) == 13.97111260224949


def test_plantcv_apply_mask_bad_input():
    # Read in test data
    img = cv2.imread(os.path.join(TEST_DATA, TEST_INPUT_COLOR))
    mask = cv2.imread(os.path.join(TEST_DATA, TEST_INPUT_BINARY), -1)
    with pytest.raises(RuntimeError):
        pcv.params.debug = "plot"
        _ = pcv.apply_mask(img=img, mask=mask, mask_color="wite")


def test_plantcv_auto_crop():
    # Test cache directory
    cache_dir = os.path.join(TEST_TMPDIR, "test_plantcv_auto_crop")
    os.mkdir(cache_dir)
    pcv.params.debug_outdir = cache_dir
    # Read in test data
    img1 = cv2.imread(os.path.join(TEST_DATA, TEST_INPUT_MULTI), -1)
    contours = np.load(os.path.join(TEST_DATA, TEST_INPUT_MULTI_OBJECT), encoding="latin1")
    roi_contours = [contours[arr_n] for arr_n in contours]
    # Test with debug = "print"
    pcv.params.debug = "print"
    _ = pcv.auto_crop(img=img1, obj=roi_contours[1], padding_x=(20,10), padding_y=(20,10), color='black')
    # Test with debug = "plot"
    pcv.params.debug = "plot"
    _ = pcv.auto_crop(img=img1, obj=roi_contours[1], color='image')
    _ = pcv.auto_crop(img=img1, obj=roi_contours[1], padding_x=2000, padding_y=2000, color='image')
    # Test with debug = None
    pcv.params.debug = None
    cropped = pcv.auto_crop(img=img1, obj=roi_contours[1], padding_x=20, padding_y=20, color='black')
    x, y, z = np.shape(img1)
    x1, y1, z1 = np.shape(cropped)
    assert x > x1


def test_plantcv_auto_crop_grayscale_input():
    # Test cache directory
    cache_dir = os.path.join(TEST_TMPDIR, "test_plantcv_auto_crop_grayscale_input")
    os.mkdir(cache_dir)
    pcv.params.debug_outdir = cache_dir
    # Read in test data
    rgb_img = cv2.imread(os.path.join(TEST_DATA, TEST_INPUT_MULTI), -1)
    gray_img = cv2.cvtColor(rgb_img, cv2.COLOR_BGR2GRAY)
    contours = np.load(os.path.join(TEST_DATA, TEST_INPUT_MULTI_OBJECT), encoding="latin1")
    roi_contours = [contours[arr_n] for arr_n in contours]
    # Test with debug = "plot"
    pcv.params.debug = "plot"
    cropped = pcv.auto_crop(img=gray_img, obj=roi_contours[1], padding_x=20, padding_y=20, color='white')
    x, y = np.shape(gray_img)
    x1, y1 = np.shape(cropped)
    assert x > x1


def test_plantcv_auto_crop_bad_color_input():
    # Read in test data
    rgb_img = cv2.imread(os.path.join(TEST_DATA, TEST_INPUT_MULTI), -1)
    gray_img = cv2.cvtColor(rgb_img, cv2.COLOR_BGR2GRAY)
    contours = np.load(os.path.join(TEST_DATA, TEST_INPUT_MULTI_OBJECT), encoding="latin1")
    roi_contours = [contours[arr_n] for arr_n in contours]
    with pytest.raises(RuntimeError):
        _ = pcv.auto_crop(img=gray_img, obj=roi_contours[1], padding_x=20, padding_y=20, color='wite')

def test_plantcv_auto_crop_bad_padding_input():
    # Read in test data
    rgb_img = cv2.imread(os.path.join(TEST_DATA, TEST_INPUT_MULTI), -1)
    gray_img = cv2.cvtColor(rgb_img, cv2.COLOR_BGR2GRAY)
    contours = np.load(os.path.join(TEST_DATA, TEST_INPUT_MULTI_OBJECT), encoding="latin1")
    roi_contours = [contours[arr_n] for arr_n in contours]
    with pytest.raises(RuntimeError):
        _ = pcv.auto_crop(img=gray_img, obj=roi_contours[1], padding_x="one", padding_y=20, color='white')


def test_plantcv_canny_edge_detect():
    # Test cache directory
    cache_dir = os.path.join(TEST_TMPDIR, "test_plantcv_canny_edge_detect")
    os.mkdir(cache_dir)
    pcv.params.debug_outdir = cache_dir
    # Read in test data
    rgb_img = cv2.imread(os.path.join(TEST_DATA, TEST_INPUT_COLOR))
    img = cv2.imread(os.path.join(TEST_DATA, TEST_INPUT_BINARY), -1)
    mask = cv2.imread(os.path.join(TEST_DATA, TEST_INPUT_BINARY), -1)
    # Test with debug = "print"
    pcv.params.debug = "print"
    _ = pcv.canny_edge_detect(img=rgb_img, mask=mask, mask_color='white')
    _ = pcv.canny_edge_detect(img=img, mask=mask, mask_color='black')
    # Test with debug = "plot"
    pcv.params.debug = "plot"
    _ = pcv.canny_edge_detect(img=img, thickness=2)
    _ = pcv.canny_edge_detect(img=img)
    # Test with debug = None
    pcv.params.debug = None
    edge_img = pcv.canny_edge_detect(img=img)
    # Assert that the output image has the dimensions of the input image
    if all([i == j] for i, j in zip(np.shape(edge_img), TEST_BINARY_DIM)):
        # Assert that the image is binary
        if all([i == j] for i, j in zip(np.unique(edge_img), [0, 255])):
            assert 1
        else:
            assert 0
    else:
        assert 0


def test_plantcv_canny_edge_detect_bad_input():
    cache_dir = os.path.join(TEST_TMPDIR, "test_plantcv_canny_edge_detect")
    os.mkdir(cache_dir)
    pcv.params.debug_outdir = cache_dir
    img = cv2.imread(os.path.join(TEST_DATA, TEST_INPUT_BINARY), -1)
    mask = cv2.imread(os.path.join(TEST_DATA, TEST_INPUT_BINARY), -1)
    with pytest.raises(RuntimeError):
        _ = pcv.canny_edge_detect(img=img, mask=mask, mask_color="gray")


def test_plantcv_closing():
    cache_dir = os.path.join(TEST_TMPDIR, "test_plantcv_closing")
    os.mkdir(cache_dir)
    pcv.params.debug_outdir = cache_dir
    # Read in test data
    rgb_img = cv2.imread(os.path.join(TEST_DATA, TEST_INPUT_MULTI), -1)
    gray_img = cv2.cvtColor(rgb_img, cv2.COLOR_BGR2GRAY)
    bin_img = cv2.imread(os.path.join(TEST_DATA, TEST_INPUT_BINARY), -1)
    # Test with debug=None
    pcv.params.debug = None
    _ = pcv.closing(gray_img)
    # Test with debug='plot'
    pcv.params.debug = 'plot'
    _ = pcv.closing(bin_img, np.ones((4, 4), np.uint8))
    # Test with debug='print'
    pcv.params.debug = 'print'
    filtered_img = pcv.closing(bin_img)
    assert np.sum(filtered_img) == 16261860


def test_plantcv_closing_bad_input():
    # Read in test data
    rgb_img = cv2.imread(os.path.join(TEST_DATA, TEST_INPUT_MULTI), -1)
    with pytest.raises(RuntimeError):
        _ = pcv.closing(rgb_img)


def test_plantcv_cluster_contours():
    # Test cache directory
    cache_dir = os.path.join(TEST_TMPDIR, "test_plantcv_cluster_contours")
    os.mkdir(cache_dir)
    pcv.params.debug_outdir = cache_dir
    # Read in test data
    img1 = cv2.imread(os.path.join(TEST_DATA, TEST_INPUT_MULTI), -1)
    roi_objects = np.load(os.path.join(TEST_DATA, TEST_INPUT_MULTI_OBJECT), encoding="latin1")
    hierarchy = np.load(os.path.join(TEST_DATA, TEST_INPUT_MULTI_HIERARCHY), encoding="latin1")
    objs = [roi_objects[arr_n] for arr_n in roi_objects]
    obj_hierarchy = hierarchy['arr_0']
    # Test with debug = "print"
    pcv.params.debug = "print"
    _ = pcv.cluster_contours(img=img1, roi_objects=objs, roi_obj_hierarchy=obj_hierarchy, nrow=4, ncol=6)
    _ = pcv.cluster_contours(img=img1, roi_objects=objs, roi_obj_hierarchy=obj_hierarchy, show_grid=True)
    # Test with debug = "plot"
    pcv.params.debug = "plot"
    _ = pcv.cluster_contours(img=img1, roi_objects=objs, roi_obj_hierarchy=obj_hierarchy, nrow=4, ncol=6)
    # Test with debug = None
    pcv.params.debug = None
    clusters_i, contours, hierarchy = pcv.cluster_contours(img=img1, roi_objects=objs, roi_obj_hierarchy=obj_hierarchy,
                                                           nrow=4, ncol=6)
    lenori = len(objs)
    lenclust = len(clusters_i)
    assert lenori > lenclust


def test_plantcv_cluster_contours_grayscale_input():
    # Test cache directory
    cache_dir = os.path.join(TEST_TMPDIR, "test_plantcv_cluster_contours_grayscale_input")
    os.mkdir(cache_dir)
    pcv.params.debug_outdir = cache_dir
    # Read in test data
    img1 = cv2.imread(os.path.join(TEST_DATA, TEST_INPUT_MULTI), 0)
    roi_objects = np.load(os.path.join(TEST_DATA, TEST_INPUT_MULTI_OBJECT), encoding="latin1")
    hierachy = np.load(os.path.join(TEST_DATA, TEST_INPUT_MULTI_HIERARCHY), encoding="latin1")
    objs = [roi_objects[arr_n] for arr_n in roi_objects]
    obj_hierarchy = hierachy['arr_0']
    # Test with debug = "print"
    pcv.params.debug = "print"
    _ = pcv.cluster_contours(img=img1, roi_objects=objs, roi_obj_hierarchy=obj_hierarchy, nrow=4, ncol=6)
    # Test with debug = "plot"
    pcv.params.debug = "plot"
    _ = pcv.cluster_contours(img=img1, roi_objects=objs, roi_obj_hierarchy=obj_hierarchy, nrow=4, ncol=6)
    # Test with debug = None
    pcv.params.debug = None
    clusters_i, contours, hierachy = pcv.cluster_contours(img=img1, roi_objects=objs, roi_obj_hierarchy=obj_hierarchy,
                                                          nrow=4, ncol=6)
    lenori = len(objs)
    lenclust = len(clusters_i)
    assert lenori > lenclust


def test_plantcv_cluster_contours_splitimg():
    # Test cache directory
    cache_dir = os.path.join(TEST_TMPDIR, "test_plantcv_cluster_contours_splitimg")
    os.mkdir(cache_dir)
    pcv.params.debug_outdir = cache_dir
    # Read in test data
    img1 = cv2.imread(os.path.join(TEST_DATA, TEST_INPUT_MULTI), -1)
    contours = np.load(os.path.join(TEST_DATA, TEST_INPUT_MULTI_CONTOUR), encoding="latin1")
    clusters = np.load(os.path.join(TEST_DATA, TEST_INPUT_ClUSTER_CONTOUR), encoding="latin1")
    hierachy = np.load(os.path.join(TEST_DATA, TEST_INPUT_MULTI_HIERARCHY), encoding="latin1")
    cluster_names = os.path.join(TEST_DATA, TEST_INPUT_GENOTXT)
    cluster_names_too_many = os.path.join(TEST_DATA, TEST_INPUT_GENOTXT_TOO_MANY)
    roi_contours = [contours[arr_n] for arr_n in contours]
    cluster_contours = [clusters[arr_n] for arr_n in clusters]
    obj_hierarchy = hierachy['arr_0']
    # Test with debug = "print"
    pcv.params.debug = "print"
    _, _, _ = pcv.cluster_contour_splitimg(rgb_img=img1, grouped_contour_indexes=cluster_contours,
                                           contours=roi_contours,
                                           hierarchy=obj_hierarchy, outdir=cache_dir, file=None, filenames=None)
    _, _, _ = pcv.cluster_contour_splitimg(rgb_img=img1, grouped_contour_indexes=[[0]], contours=[],
                                           hierarchy=np.array([[[1, -1, -1, -1]]]))
    _, _, _ = pcv.cluster_contour_splitimg(rgb_img=img1, grouped_contour_indexes=cluster_contours,
                                           contours=roi_contours,
                                           hierarchy=obj_hierarchy, outdir=cache_dir, file='multi', filenames=None)

    # Test with debug = "plot"
    pcv.params.debug = "plot"
    _, _, _ = pcv.cluster_contour_splitimg(rgb_img=img1, grouped_contour_indexes=cluster_contours,
                                           contours=roi_contours,
                                           hierarchy=obj_hierarchy, outdir=None, file=None, filenames=cluster_names)
    _, _, _ = pcv.cluster_contour_splitimg(rgb_img=img1, grouped_contour_indexes=cluster_contours,
                                           contours=roi_contours,
                                           hierarchy=obj_hierarchy, outdir=None, file=None,
                                           filenames=cluster_names_too_many)
    # Test with debug = None
    pcv.params.debug = None
    output_path, imgs, masks = pcv.cluster_contour_splitimg(rgb_img=img1, grouped_contour_indexes=cluster_contours,
                                                            contours=roi_contours, hierarchy=obj_hierarchy, outdir=None,
                                                            file=None,
                                                            filenames=None)
    assert len(output_path) != 0


def test_plantcv_color_palette():
    # Return a color palette
    colors = pcv.color_palette(num=10, saved=False)
    assert np.shape(colors) == (10, 3)


def test_plantcv_color_palette_random():
    # Return a color palette in random order
    pcv.params.color_sequence = "random"
    colors = pcv.color_palette(num=10, saved=False)
    assert np.shape(colors) == (10, 3)


def test_plantcv_color_palette_saved():
    # Return a color palette that was saved
    pcv.params.saved_color_scale = [[0, 0, 0], [255, 255, 255]]
    colors = pcv.color_palette(num=2, saved=True)
    assert colors == [[0, 0, 0], [255, 255, 255]]


def test_plantcv_crop():
    # Test cache directory
    cache_dir = os.path.join(TEST_TMPDIR, "test_plantcv_crop")
    os.mkdir(cache_dir)
    pcv.params.debug_outdir = cache_dir
    img, _, _ = pcv.readimage(os.path.join(TEST_DATA, TEST_INPUT_NIR_MASK), 'gray')
    # Test with debug = "print"
    pcv.params.debug = "print"
    _ = pcv.crop(img=img, x=10, y=10, h=50, w=50)
    # Test with debug = "plot"
    pcv.params.debug = "plot"
    cropped = pcv.crop(img=img, x=10, y=10, h=50, w=50)
    assert np.shape(cropped) == (50, 50)


def test_plantcv_crop_hyperspectral():
    # Test cache directory
    cache_dir = os.path.join(TEST_TMPDIR, "test_plantcv_crop_hyperspectral")
    os.mkdir(cache_dir)
    pcv.params.debug_outdir = cache_dir
    # Read in test data
    img = np.ones((2056, 2454))
    img_stacked = cv2.merge((img, img, img, img))
    # Test with debug = "print"
    pcv.params.debug = "print"
    _ = pcv.crop(img=img_stacked, x=10, y=10, h=50, w=50)
    # Test with debug = "plot"
    pcv.params.debug = "plot"
    cropped = pcv.crop(img=img_stacked, x=10, y=10, h=50, w=50)
    assert np.shape(cropped) == (50, 50, 4)


def test_plantcv_crop_position_mask():
    # Test cache directory
    cache_dir = os.path.join(TEST_TMPDIR, "test_plantcv_crop_position_mask")
    os.mkdir(cache_dir)
    pcv.params.debug_outdir = cache_dir
    # Read in test data
    nir, path1, filename1 = pcv.readimage(os.path.join(TEST_DATA, TEST_INPUT_NIR_MASK), 'gray')
    mask = cv2.imread(os.path.join(TEST_DATA, TEST_INPUT_MASK), -1)
    mask_three_channel = cv2.imread(os.path.join(TEST_DATA, TEST_INPUT_MASK), -1)
    mask_resize = cv2.imread(os.path.join(TEST_DATA, TEST_INPUT_MASK_RESIZE), -1)
    # Test with debug = "print"
    pcv.params.debug = "print"
    _ = pcv.crop_position_mask(nir, mask, x=40, y=3, v_pos="top", h_pos="right")
    _ = pcv.crop_position_mask(nir, mask_resize, x=40, y=3, v_pos="top", h_pos="right")
    _ = pcv.crop_position_mask(nir, mask_three_channel, x=40, y=3, v_pos="top", h_pos="right")
    # Test with debug = "print" with bottom
    _ = pcv.crop_position_mask(nir, mask, x=40, y=3, v_pos="bottom", h_pos="left")
    # Test with debug = "plot"
    pcv.params.debug = "plot"
    _ = pcv.crop_position_mask(nir, mask, x=40, y=3, v_pos="top", h_pos="right")
    # Test with debug = "plot" with bottom
    _ = pcv.crop_position_mask(nir, mask, x=45, y=2, v_pos="bottom", h_pos="left")
    # Test with debug = None
    pcv.params.debug = None
    newmask = pcv.crop_position_mask(nir, mask, x=40, y=3, v_pos="top", h_pos="right")
    assert np.sum(newmask) == 707115


def test_plantcv_crop_position_mask_color():
    # Test cache directory
    cache_dir = os.path.join(TEST_TMPDIR, "test_plantcv_crop_position_mask")
    os.mkdir(cache_dir)
    pcv.params.debug_outdir = cache_dir
    # Read in test data
    nir, path1, filename1 = pcv.readimage(os.path.join(TEST_DATA, TEST_INPUT_COLOR), mode='native')
    mask = cv2.imread(os.path.join(TEST_DATA, TEST_INPUT_MASK), -1)
    mask_resize = cv2.imread(os.path.join(TEST_DATA, TEST_INPUT_MASK_RESIZE))
    mask_non_binary = cv2.imread(os.path.join(TEST_DATA, TEST_INPUT_MASK))
    # Test with debug = "print"
    pcv.params.debug = "print"
    _ = pcv.crop_position_mask(nir, mask, x=40, y=3, v_pos="top", h_pos="right")
    # Test with debug = "print" with bottom
    _ = pcv.crop_position_mask(nir, mask, x=40, y=3, v_pos="bottom", h_pos="left")
    # Test with debug = "plot"
    pcv.params.debug = "plot"
    _ = pcv.crop_position_mask(nir, mask, x=40, y=3, v_pos="top", h_pos="right")
    # Test with debug = "plot" with bottom
    _ = pcv.crop_position_mask(nir, mask, x=45, y=2, v_pos="bottom", h_pos="left")
    _ = pcv.crop_position_mask(nir, mask_non_binary, x=45, y=2, v_pos="bottom", h_pos="left")
    _ = pcv.crop_position_mask(nir, mask_non_binary, x=45, y=2, v_pos="top", h_pos="left")
    _ = pcv.crop_position_mask(nir, mask_non_binary, x=45, y=2, v_pos="bottom", h_pos="right")
    _ = pcv.crop_position_mask(nir, mask_resize, x=45, y=2, v_pos="top", h_pos="left")

    # Test with debug = None
    pcv.params.debug = None
    newmask = pcv.crop_position_mask(nir, mask, x=40, y=3, v_pos="top", h_pos="right")
    assert np.sum(newmask) == 707115


def test_plantcv_crop_position_mask_bad_input_x():
    # Test cache directory
    cache_dir = os.path.join(TEST_TMPDIR, "test_plantcv_crop_position_mask")
    os.mkdir(cache_dir)
    pcv.params.debug_outdir = cache_dir
    mask = cv2.imread(os.path.join(TEST_DATA, TEST_INPUT_MASK), -1)
    # Read in test data
    nir, path1, filename1 = pcv.readimage(os.path.join(TEST_DATA, TEST_INPUT_NIR_MASK))
    pcv.params.debug = None
    with pytest.raises(RuntimeError):
        _ = pcv.crop_position_mask(nir, mask, x=-1, y=-1, v_pos="top", h_pos="right")


def test_plantcv_crop_position_mask_bad_input_vpos():
    # Test cache directory
    cache_dir = os.path.join(TEST_TMPDIR, "test_plantcv_crop_position_mask")
    os.mkdir(cache_dir)
    pcv.params.debug_outdir = cache_dir
    mask = cv2.imread(os.path.join(TEST_DATA, TEST_INPUT_MASK), -1)
    # Read in test data
    nir, path1, filename1 = pcv.readimage(os.path.join(TEST_DATA, TEST_INPUT_NIR_MASK))
    pcv.params.debug = None
    with pytest.raises(RuntimeError):
        _ = pcv.crop_position_mask(nir, mask, x=40, y=3, v_pos="below", h_pos="right")


def test_plantcv_crop_position_mask_bad_input_hpos():
    # Test cache directory
    cache_dir = os.path.join(TEST_TMPDIR, "test_plantcv_crop_position_mask")
    os.mkdir(cache_dir)
    pcv.params.debug_outdir = cache_dir
    mask = cv2.imread(os.path.join(TEST_DATA, TEST_INPUT_MASK), -1)
    # Read in test data
    nir, path1, filename1 = pcv.readimage(os.path.join(TEST_DATA, TEST_INPUT_NIR_MASK))
    pcv.params.debug = None
    with pytest.raises(RuntimeError):
        _ = pcv.crop_position_mask(nir, mask, x=40, y=3, v_pos="top", h_pos="starboard")


def test_plantcv_dilate():
    # Test cache directory
    cache_dir = os.path.join(TEST_TMPDIR, "test_plantcv_dilate")
    os.mkdir(cache_dir)
    pcv.params.debug_outdir = cache_dir
    # Read in test data
    img = cv2.imread(os.path.join(TEST_DATA, TEST_INPUT_BINARY), -1)
    # Test with debug = "print"
    pcv.params.debug = "print"
    _ = pcv.dilate(gray_img=img, ksize=5, i=1)
    # Test with debug = "plot"
    pcv.params.debug = "plot"
    _ = pcv.dilate(gray_img=img, ksize=5, i=1)
    # Test with debug = None
    pcv.params.debug = None
    dilate_img = pcv.dilate(gray_img=img, ksize=5, i=1)
    # Assert that the output image has the dimensions of the input image
    if all([i == j] for i, j in zip(np.shape(dilate_img), TEST_BINARY_DIM)):
        # Assert that the image is binary
        if all([i == j] for i, j in zip(np.unique(dilate_img), [0, 255])):
            assert 1
        else:
            assert 0
    else:
        assert 0


def test_plantcv_dilate_small_k():
    # Read in test data
    img = cv2.imread(os.path.join(TEST_DATA, TEST_INPUT_BINARY), -1)
    # Test with debug = None
    pcv.params.debug = None
    with pytest.raises(ValueError):
        _ = pcv.dilate(img, 1, 1)


def test_plantcv_erode():
    # Test cache directory
    cache_dir = os.path.join(TEST_TMPDIR, "test_plantcv_erode")
    os.mkdir(cache_dir)
    pcv.params.debug_outdir = cache_dir
    # Read in test data
    img = cv2.imread(os.path.join(TEST_DATA, TEST_INPUT_BINARY), -1)
    # Test with debug = "print"
    pcv.params.debug = "print"
    _ = pcv.erode(gray_img=img, ksize=5, i=1)
    # Test with debug = "plot"
    pcv.params.debug = "plot"
    _ = pcv.erode(gray_img=img, ksize=5, i=1)
    # Test with debug = None
    pcv.params.debug = None
    erode_img = pcv.erode(gray_img=img, ksize=5, i=1)
    # Assert that the output image has the dimensions of the input image
    if all([i == j] for i, j in zip(np.shape(erode_img), TEST_BINARY_DIM)):
        # Assert that the image is binary
        if all([i == j] for i, j in zip(np.unique(erode_img), [0, 255])):
            assert 1
        else:
            assert 0
    else:
        assert 0


def test_plantcv_erode_small_k():
    # Read in test data
    img = cv2.imread(os.path.join(TEST_DATA, TEST_INPUT_BINARY), -1)
    # Test with debug = None
    pcv.params.debug = None
    with pytest.raises(ValueError):
        _ = pcv.erode(img, 1, 1)


def test_plantcv_distance_transform():
    # Test cache directory
    cache_dir = os.path.join(TEST_TMPDIR, "test_plantcv_distance_transform")
    os.mkdir(cache_dir)
    pcv.params.debug_outdir = cache_dir
    # Read in test data
    mask = cv2.imread(os.path.join(TEST_DATA, TEST_INPUT_CROPPED_MASK), -1)
    # Test with debug = "print"
    pcv.params.debug = "print"
    _ = pcv.distance_transform(bin_img=mask, distance_type=1, mask_size=3)
    # Test with debug = "plot"
    pcv.params.debug = "plot"
    _ = pcv.distance_transform(bin_img=mask, distance_type=1, mask_size=3)
    # Test with debug = None
    pcv.params.debug = None
    distance_transform_img = pcv.distance_transform(bin_img=mask, distance_type=1, mask_size=3)
    # Assert that the output image has the dimensions of the input image
    assert all([i == j] for i, j in zip(np.shape(distance_transform_img), np.shape(mask)))


def test_plantcv_fatal_error():
    # Verify that the fatal_error function raises a RuntimeError
    with pytest.raises(RuntimeError):
        pcv.fatal_error("Test error")


def test_plantcv_fill():
    # Test cache directory
    cache_dir = os.path.join(TEST_TMPDIR, "test_plantcv_fill")
    os.mkdir(cache_dir)
    pcv.params.debug_outdir = cache_dir
    # Read in test data
    img = cv2.imread(os.path.join(TEST_DATA, TEST_INPUT_BINARY), -1)
    # Test with debug = "print"
    pcv.params.debug = "print"
    _ = pcv.fill(bin_img=img, size=63632)
    # Test with debug = "plot"
    pcv.params.debug = "plot"
    _ = pcv.fill(bin_img=img, size=63632)
    # Test with debug = None
    pcv.params.debug = None
    fill_img = pcv.fill(bin_img=img, size=63632)
    # Assert that the output image has the dimensions of the input image
    # assert all([i == j] for i, j in zip(np.shape(fill_img), TEST_BINARY_DIM))
    assert np.sum(fill_img) == 0


def test_plantcv_fill_bad_input():
    # Test cache directory
    cache_dir = os.path.join(TEST_TMPDIR, "test_plantcv_fill_bad_input")
    os.mkdir(cache_dir)
    pcv.params.debug_outdir = cache_dir
    # Read in test data
    img = cv2.imread(os.path.join(TEST_DATA, TEST_INPUT_GRAY), -1)
    with pytest.raises(RuntimeError):
        _ = pcv.fill(bin_img=img, size=1)


def test_plantcv_fill_holes():
    # Test cache directory
    cache_dir = os.path.join(TEST_TMPDIR, "test_plantcv_fill_holes")
    os.mkdir(cache_dir)
    pcv.params.debug_outdir = cache_dir
    # Read in test data
    img = cv2.imread(os.path.join(TEST_DATA, TEST_INPUT_BINARY), -1)
    # Test with debug = "print"
    pcv.params.debug = "print"
    _ = pcv.fill_holes(bin_img=img)
    pcv.params.debug = "plot"
    _ = pcv.fill_holes(bin_img=img)
    # Test with debug = None
    pcv.params.debug = None
    fill_img = pcv.fill_holes(bin_img=img)
    assert np.sum(fill_img) > np.sum(img)


def test_plantcv_fill_holes_bad_input():
    # Test cache directory
    cache_dir = os.path.join(TEST_TMPDIR, "test_plantcv_fill_holes_bad_input")
    os.mkdir(cache_dir)
    pcv.params.debug_outdir = cache_dir
    # Read in test data
    img = cv2.imread(os.path.join(TEST_DATA, TEST_INPUT_GRAY), -1)
    with pytest.raises(RuntimeError):
        _ = pcv.fill_holes(bin_img=img)


def test_plantcv_find_objects():
    # Test cache directory
    cache_dir = os.path.join(TEST_TMPDIR, "test_plantcv_find_objects")
    os.mkdir(cache_dir)
    pcv.params.debug_outdir = cache_dir
    # Read in test data
    img = cv2.imread(os.path.join(TEST_DATA, TEST_INPUT_COLOR))
    mask = cv2.imread(os.path.join(TEST_DATA, TEST_INPUT_BINARY), -1)
    # Test with debug = "print"
    pcv.params.debug = "print"
    _ = pcv.find_objects(img=img, mask=mask)
    # Test with debug = "plot"
    pcv.params.debug = "plot"
    _ = pcv.find_objects(img=img, mask=mask)
    # Test with debug = None
    pcv.params.debug = None
    contours, hierarchy = pcv.find_objects(img=img, mask=mask)
    # Assert the correct number of contours are found
    assert len(contours) == 2


def test_plantcv_find_objects_grayscale_input():
    # Test cache directory
    cache_dir = os.path.join(TEST_TMPDIR, "test_plantcv_find_objects_grayscale_input")
    os.mkdir(cache_dir)
    pcv.params.debug_outdir = cache_dir
    # Read in test data
    img = cv2.imread(os.path.join(TEST_DATA, TEST_INPUT_COLOR), 0)
    mask = cv2.imread(os.path.join(TEST_DATA, TEST_INPUT_BINARY), -1)
    # Test with debug = "plot"
    pcv.params.debug = "plot"
    contours, hierarchy = pcv.find_objects(img=img, mask=mask)
    # Assert the correct number of contours are found
    assert len(contours) == 2


def test_plantcv_flip():
    # Test cache directory
    cache_dir = os.path.join(TEST_TMPDIR, "test_plantcv_flip")
    os.mkdir(cache_dir)
    pcv.params.debug_outdir = cache_dir
    # Read in test data
    img = cv2.imread(os.path.join(TEST_DATA, TEST_INPUT_COLOR))
    img_binary = cv2.imread(os.path.join(TEST_DATA, TEST_INPUT_BINARY), -1)
    # Test with debug = "print"
    pcv.params.debug = "print"
    _ = pcv.flip(img=img, direction="horizontal")
    # Test with debug = "plot"
    pcv.params.debug = "plot"
    _ = pcv.flip(img=img, direction="vertical")
    _ = pcv.flip(img=img_binary, direction="vertical")
    # Test with debug = None
    pcv.params.debug = None
    flipped_img = pcv.flip(img=img, direction="horizontal")
    assert all([i == j] for i, j in zip(np.shape(flipped_img), TEST_COLOR_DIM))


def test_plantcv_flip_bad_input():
    img = cv2.imread(os.path.join(TEST_DATA, TEST_INPUT_COLOR))
    pcv.params.debug = None
    with pytest.raises(RuntimeError):
        _ = pcv.flip(img=img, direction="vert")


def test_plantcv_gaussian_blur():
    # Test cache directory
    cache_dir = os.path.join(TEST_TMPDIR, "test_plantcv_gaussian_blur")
    os.mkdir(cache_dir)
    pcv.params.debug_outdir = cache_dir
    # Read in test data
    img = cv2.imread(os.path.join(TEST_DATA, TEST_INPUT_BINARY), -1)
    img_color = cv2.imread(os.path.join(TEST_DATA, TEST_INPUT_COLOR), -1)
    # Test with debug = "print"
    pcv.params.debug = "print"
    _ = pcv.gaussian_blur(img=img, ksize=(51, 51), sigma_x=0, sigma_y=None)
    # Test with debug = "plot"
    pcv.params.debug = "plot"
    _ = pcv.gaussian_blur(img=img, ksize=(51, 51), sigma_x=0, sigma_y=None)
    _ = pcv.gaussian_blur(img=img_color, ksize=(51, 51), sigma_x=0, sigma_y=None)
    # Test with debug = None
    pcv.params.debug = None
    gaussian_img = pcv.gaussian_blur(img=img, ksize=(51, 51), sigma_x=0, sigma_y=None)
    imgavg = np.average(img)
    gavg = np.average(gaussian_img)
    assert gavg != imgavg


def test_plantcv_get_kernel_cross():
    kernel = pcv.get_kernel(size=(3, 3), shape="cross")
    assert (kernel == np.array([[0, 1, 0], [1, 1, 1], [0, 1, 0]])).all()


def test_plantcv_get_kernel_rectangle():
    kernel = pcv.get_kernel(size=(3, 3), shape="rectangle")
    assert (kernel == np.array([[1, 1, 1], [1, 1, 1], [1, 1, 1]])).all()


def test_plantcv_get_kernel_ellipse():
    kernel = pcv.get_kernel(size=(3, 3), shape="ellipse")
    assert (kernel == np.array([[0, 1, 0], [1, 1, 1], [0, 1, 0]])).all()


def test_plantcv_get_kernel_bad_input_size():
    with pytest.raises(ValueError):
        _ = pcv.get_kernel(size=(1, 1), shape="ellipse")


def test_plantcv_get_kernel_bad_input_shape():
    with pytest.raises(RuntimeError):
        _ = pcv.get_kernel(size=(3, 1), shape="square")


def test_plantcv_get_nir_sv():
    nirpath = pcv.get_nir(TEST_DATA, TEST_VIS)
    nirpath1 = os.path.join(TEST_DATA, TEST_NIR)
    assert nirpath == nirpath1


def test_plantcv_get_nir_tv():
    nirpath = pcv.get_nir(TEST_DATA, TEST_VIS_TV)
    nirpath1 = os.path.join(TEST_DATA, TEST_NIR_TV)
    assert nirpath == nirpath1


def test_plantcv_hist_equalization():
    # Test cache directory
    cache_dir = os.path.join(TEST_TMPDIR, "test_plantcv_hist_equalization")
    os.mkdir(cache_dir)
    pcv.params.debug_outdir = cache_dir
    # Read in test data
    img = cv2.imread(os.path.join(TEST_DATA, TEST_INPUT_GRAY), -1)
    # Test with debug = "print"
    pcv.params.debug = "print"
    _ = pcv.hist_equalization(gray_img=img)
    # Test with debug = "plot"
    pcv.params.debug = "plot"
    _ = pcv.hist_equalization(gray_img=img)
    # Test with debug = None
    pcv.params.debug = None
    hist = pcv.hist_equalization(gray_img=img)
    histavg = np.average(hist)
    imgavg = np.average(img)
    assert histavg != imgavg


def test_plantcv_hist_equalization_bad_input():
    # Test cache directory
    cache_dir = os.path.join(TEST_TMPDIR, "test_plantcv_hist_equalization_bad_input")
    os.mkdir(cache_dir)
    pcv.params.debug_outdir = cache_dir
    # Read in test data
    img = cv2.imread(os.path.join(TEST_DATA, TEST_INPUT_GRAY), 1)
    # Test with debug = None
    pcv.params.debug = None
    with pytest.raises(RuntimeError):
        _ = pcv.hist_equalization(gray_img=img)


def test_plantcv_image_add():
    # Test cache directory
    cache_dir = os.path.join(TEST_TMPDIR, "test_plantcv_image_add")
    os.mkdir(cache_dir)
    pcv.params.debug_outdir = cache_dir
    # Read in test data
    img1 = cv2.imread(os.path.join(TEST_DATA, TEST_INPUT_BINARY), -1)
    img2 = np.copy(img1)
    # Test with debug = "print"
    pcv.params.debug = "print"
    _ = pcv.image_add(gray_img1=img1, gray_img2=img2)
    # Test with debug = "plot"
    pcv.params.debug = "plot"
    _ = pcv.image_add(gray_img1=img1, gray_img2=img2)
    # Test with debug = None
    pcv.params.debug = None
    added_img = pcv.image_add(gray_img1=img1, gray_img2=img2)
    assert all([i == j] for i, j in zip(np.shape(added_img), TEST_BINARY_DIM))


def test_plantcv_image_subtract():
    # Test cache directory
    cache_dir = os.path.join(TEST_TMPDIR, "test_plantcv_image_sub")
    os.mkdir(cache_dir)
    pcv.params.debug_outdir = cache_dir
    # read in images
    img1 = cv2.imread(os.path.join(TEST_DATA, TEST_INPUT_BINARY), -1)
    img2 = np.copy(img1)
    # Test with debug = "print"
    pcv.params.debug = 'print'
    _ = pcv.image_subtract(img1, img2)
    # Test with debug = "plot"
    pcv.params.debug = 'plot'
    _ = pcv.image_subtract(img1, img2)
    # Test with debug = None
    pcv.params.debug = None
    new_img = pcv.image_subtract(img1, img2)
    assert np.array_equal(new_img, np.zeros(np.shape(new_img), np.uint8))


def test_plantcv_image_subtract_fail():
    # read in images
    img1 = cv2.imread(os.path.join(TEST_DATA, TEST_INPUT_BINARY), -1)
    img2 = cv2.imread(os.path.join(TEST_DATA, TEST_INPUT_BINARY))
    # test
    with pytest.raises(RuntimeError):
        _ = pcv.image_subtract(img1, img2)


def test_plantcv_invert():
    # Test cache directory
    cache_dir = os.path.join(TEST_TMPDIR, "test_plantcv_invert")
    os.mkdir(cache_dir)
    pcv.params.debug_outdir = cache_dir
    # Read in test data
    img = cv2.imread(os.path.join(TEST_DATA, TEST_INPUT_BINARY), -1)
    # Test with debug = "print"
    pcv.params.debug = "print"
    _ = pcv.invert(gray_img=img)
    # Test with debug = "plot"
    pcv.params.debug = "plot"
    _ = pcv.invert(gray_img=img)
    # Test with debug = None
    pcv.params.debug = None
    inverted_img = pcv.invert(gray_img=img)
    # Assert that the output image has the dimensions of the input image
    if all([i == j] for i, j in zip(np.shape(inverted_img), TEST_BINARY_DIM)):
        # Assert that the image is binary
        if all([i == j] for i, j in zip(np.unique(inverted_img), [0, 255])):
            assert 1
        else:
            assert 0
    else:
        assert 0


def test_plantcv_landmark_reference_pt_dist():
    cache_dir = os.path.join(TEST_TMPDIR, "test_plantcv_landmark_reference")
    os.mkdir(cache_dir)
    points_rescaled = [(0.0139, 0.2569), (0.2361, 0.2917), (0.3542, 0.3819), (0.3542, 0.4167), (0.375, 0.4236),
                       (0.7431, 0.3681), (0.8958, 0.3542), (0.9931, 0.3125), (0.1667, 0.5139), (0.4583, 0.8889),
                       (0.4931, 0.5903), (0.3889, 0.5694), (0.4792, 0.4306), (0.2083, 0.5417), (0.3194, 0.5278),
                       (0.3889, 0.375), (0.3681, 0.3472), (0.2361, 0.0139), (0.5417, 0.2292), (0.7708, 0.3472),
                       (0.6458, 0.3472), (0.6389, 0.5208), (0.6458, 0.625)]
    centroid_rescaled = (0.4685, 0.4945)
    bottomline_rescaled = (0.4685, 0.2569)
    _ = pcv.landmark_reference_pt_dist(points_r=[], centroid_r=('a', 'b'), bline_r=(0, 0))
    _ = pcv.landmark_reference_pt_dist(points_r=[(10, 1000)], centroid_r=(10, 10), bline_r=(10, 10))
    _ = pcv.landmark_reference_pt_dist(points_r=[], centroid_r=(0, 0), bline_r=(0, 0))
    pcv.landmark_reference_pt_dist(points_r=points_rescaled, centroid_r=centroid_rescaled, bline_r=bottomline_rescaled)
    pcv.print_results(os.path.join(cache_dir, "results.txt"))
    pcv.outputs.clear()
    assert len(pcv.outputs.observations) == 0


def test_plantcv_laplace_filter():
    # Test cache directory
    cache_dir = os.path.join(TEST_TMPDIR, "test_plantcv_laplace_filter")
    os.mkdir(cache_dir)
    pcv.params.debug_outdir = cache_dir
    # Read in test data
    img = cv2.imread(os.path.join(TEST_DATA, TEST_INPUT_GRAY), -1)
    # Test with debug = "print"
    pcv.params.debug = "print"
    _ = pcv.laplace_filter(gray_img=img, ksize=1, scale=1)
    # Test with debug = "plot"
    pcv.params.debug = "plot"
    _ = pcv.laplace_filter(gray_img=img, ksize=1, scale=1)
    # Test with debug = None
    pcv.params.debug = None
    lp_img = pcv.laplace_filter(gray_img=img, ksize=1, scale=1)
    # Assert that the output image has the dimensions of the input image
    assert all([i == j] for i, j in zip(np.shape(lp_img), TEST_GRAY_DIM))


def test_plantcv_logical_and():
    # Test cache directory
    cache_dir = os.path.join(TEST_TMPDIR, "test_plantcv_logical_and")
    os.mkdir(cache_dir)
    pcv.params.debug_outdir = cache_dir
    # Read in test data
    img1 = cv2.imread(os.path.join(TEST_DATA, TEST_INPUT_BINARY), -1)
    img2 = np.copy(img1)
    # Test with debug = "print"
    pcv.params.debug = "print"
    _ = pcv.logical_and(bin_img1=img1, bin_img2=img2)
    # Test with debug = "plot"
    pcv.params.debug = "plot"
    _ = pcv.logical_and(bin_img1=img1, bin_img2=img2)
    # Test with debug = None
    pcv.params.debug = None
    and_img = pcv.logical_and(bin_img1=img1, bin_img2=img2)
    assert all([i == j] for i, j in zip(np.shape(and_img), TEST_BINARY_DIM))


def test_plantcv_logical_or():
    # Test cache directory
    cache_dir = os.path.join(TEST_TMPDIR, "test_plantcv_logical_or")
    os.mkdir(cache_dir)
    pcv.params.debug_outdir = cache_dir
    # Read in test data
    img1 = cv2.imread(os.path.join(TEST_DATA, TEST_INPUT_BINARY), -1)
    img2 = np.copy(img1)
    # Test with debug = "print"
    pcv.params.debug = "print"
    _ = pcv.logical_or(bin_img1=img1, bin_img2=img2)
    # Test with debug = "plot"
    pcv.params.debug = "plot"
    _ = pcv.logical_or(bin_img1=img1, bin_img2=img2)
    # Test with debug = None
    pcv.params.debug = None
    or_img = pcv.logical_or(bin_img1=img1, bin_img2=img2)
    assert all([i == j] for i, j in zip(np.shape(or_img), TEST_BINARY_DIM))


def test_plantcv_logical_xor():
    # Test cache directory
    cache_dir = os.path.join(TEST_TMPDIR, "test_plantcv_logical_xor")
    os.mkdir(cache_dir)
    pcv.params.debug_outdir = cache_dir
    # Read in test data
    img1 = cv2.imread(os.path.join(TEST_DATA, TEST_INPUT_BINARY), -1)
    img2 = np.copy(img1)
    # Test with debug = "print"
    pcv.params.debug = "print"
    _ = pcv.logical_xor(bin_img1=img1, bin_img2=img2)
    # Test with debug = "plot"
    pcv.params.debug = "plot"
    _ = pcv.logical_xor(bin_img1=img1, bin_img2=img2)
    # Test with debug = None
    pcv.params.debug = None
    xor_img = pcv.logical_xor(bin_img1=img1, bin_img2=img2)
    assert all([i == j] for i, j in zip(np.shape(xor_img), TEST_BINARY_DIM))


def test_plantcv_median_blur():
    # Test cache directory
    cache_dir = os.path.join(TEST_TMPDIR, "test_plantcv_median_blur")
    os.mkdir(cache_dir)
    pcv.params.debug_outdir = cache_dir
    # Read in test data
    img = cv2.imread(os.path.join(TEST_DATA, TEST_INPUT_BINARY), -1)
    # Test with debug = "print"
    pcv.params.debug = "print"
    _ = pcv.median_blur(gray_img=img, ksize=5)
    # Test with debug = "plot"
    pcv.params.debug = "plot"
    _ = pcv.median_blur(gray_img=img, ksize=5)
    # Test with debug = None
    pcv.params.debug = None
    blur_img = pcv.median_blur(gray_img=img, ksize=5)
    # Assert that the output image has the dimensions of the input image
    if all([i == j] for i, j in zip(np.shape(blur_img), TEST_BINARY_DIM)):
        # Assert that the image is binary
        if all([i == j] for i, j in zip(np.unique(blur_img), [0, 255])):
            assert 1
        else:
            assert 0
    else:
        assert 0


def test_plantcv_median_blur_bad_input():
    # Test cache directory
    cache_dir = os.path.join(TEST_TMPDIR, "test_plantcv_median_blur_bad_input")
    os.mkdir(cache_dir)
    pcv.params.debug_outdir = cache_dir
    # Read in test data
    img = cv2.imread(os.path.join(TEST_DATA, TEST_INPUT_GRAY), -1)
    with pytest.raises(RuntimeError):
        _ = pcv.median_blur(img, 5.)


def test_plantcv_naive_bayes_classifier():
    # Test cache directory
    cache_dir = os.path.join(TEST_TMPDIR, "test_plantcv_naive_bayes_classifier")
    os.mkdir(cache_dir)
    pcv.params.debug_outdir = cache_dir
    # Read in test data
    img = cv2.imread(os.path.join(TEST_DATA, TEST_INPUT_COLOR))
    # Test with debug = "print"
    pcv.params.debug = "print"
    _ = pcv.naive_bayes_classifier(rgb_img=img, pdf_file=os.path.join(TEST_DATA, TEST_PDFS))
    # Test with debug = "plot"
    pcv.params.debug = "plot"
    _ = pcv.naive_bayes_classifier(rgb_img=img, pdf_file=os.path.join(TEST_DATA, TEST_PDFS))
    # Test with debug = None
    pcv.params.debug = None
    mask = pcv.naive_bayes_classifier(rgb_img=img, pdf_file=os.path.join(TEST_DATA, TEST_PDFS))

    # Assert that the output image has the dimensions of the input image
    if all([i == j] for i, j in zip(np.shape(mask), TEST_GRAY_DIM)):
        # Assert that the image is binary
        if all([i == j] for i, j in zip(np.unique(mask), [0, 255])):
            assert 1
        else:
            assert 0
    else:
        assert 0


def test_plantcv_naive_bayes_classifier_bad_input():
    # Read in test data
    img = cv2.imread(os.path.join(TEST_DATA, TEST_INPUT_COLOR))
    pcv.params.debug = None
    with pytest.raises(RuntimeError):
        _ = pcv.naive_bayes_classifier(rgb_img=img, pdf_file=os.path.join(TEST_DATA, TEST_PDFS_BAD))


def test_plantcv_object_composition():
    # Test cache directory
    cache_dir = os.path.join(TEST_TMPDIR, "test_plantcv_object_composition")
    os.mkdir(cache_dir)
    pcv.params.debug_outdir = cache_dir
    # Read in test data
    img = cv2.imread(os.path.join(TEST_DATA, TEST_INPUT_COLOR))
    object_contours_npz = np.load(os.path.join(TEST_DATA, TEST_INPUT_OBJECT_CONTOURS), encoding="latin1")
    object_contours = [object_contours_npz[arr_n] for arr_n in object_contours_npz]
    object_hierarchy_npz = np.load(os.path.join(TEST_DATA, TEST_INPUT_OBJECT_HIERARCHY), encoding="latin1")
    object_hierarchy = object_hierarchy_npz['arr_0']
    # Test with debug = "print"
    pcv.params.debug = "print"
    _ = pcv.object_composition(img=img, contours=object_contours, hierarchy=object_hierarchy)
    _ = pcv.object_composition(img=img, contours=[], hierarchy=object_hierarchy)
    # Test with debug = "plot"
    pcv.params.debug = "plot"
    _ = pcv.object_composition(img=img, contours=object_contours, hierarchy=object_hierarchy)
    # Test with debug = None
    pcv.params.debug = None
    contours, mask = pcv.object_composition(img=img, contours=object_contours, hierarchy=object_hierarchy)
    # Assert that the objects have been combined
    contour_shape = np.shape(contours)  # type: tuple
    assert contour_shape[1] == 1


def test_plantcv_object_composition_grayscale_input():
    # Test cache directory
    cache_dir = os.path.join(TEST_TMPDIR, "test_plantcv_object_composition_grayscale_input")
    os.mkdir(cache_dir)
    pcv.params.debug_outdir = cache_dir
    # Read in test data
    img = cv2.imread(os.path.join(TEST_DATA, TEST_INPUT_COLOR), 0)
    object_contours_npz = np.load(os.path.join(TEST_DATA, TEST_INPUT_OBJECT_CONTOURS), encoding="latin1")
    object_contours = [object_contours_npz[arr_n] for arr_n in object_contours_npz]
    object_hierarchy_npz = np.load(os.path.join(TEST_DATA, TEST_INPUT_OBJECT_HIERARCHY), encoding="latin1")
    object_hierarchy = object_hierarchy_npz['arr_0']
    # Test with debug = "plot"
    pcv.params.debug = "plot"
    contours, mask = pcv.object_composition(img=img, contours=object_contours, hierarchy=object_hierarchy)
    # Assert that the objects have been combined
    contour_shape = np.shape(contours)  # type: tuple
    assert contour_shape[1] == 1


def test_plantcv_within_frame():
    # Test cache directory
    cache_dir = os.path.join(TEST_TMPDIR, "test_plantcv_within_frame")
    os.mkdir(cache_dir)
    pcv.params.debug_outdir = cache_dir
    # Read in test data
    mask_ib = cv2.imread(os.path.join(TEST_DATA, TEST_INPUT_MASK), -1)
    mask_oob = cv2.imread(os.path.join(TEST_DATA, TEST_INPUT_MASK_OOB), -1)
    in_bounds_ib = pcv.within_frame(mask=mask_ib, border_width=1)
    in_bounds_oob = pcv.within_frame(mask=mask_oob, border_width=1)
    assert (in_bounds_ib is True and in_bounds_oob is False)


def test_plantcv_within_frame_bad_input():
    # Test cache directory
    cache_dir = os.path.join(TEST_TMPDIR, "test_plantcv_within_frame")
    os.mkdir(cache_dir)
    pcv.params.debug_outdir = cache_dir
    # Read in test data
    grayscale_img = cv2.imread(os.path.join(TEST_DATA, TEST_INPUT_COLOR), 0)
    with pytest.raises(RuntimeError):
        _ = pcv.within_frame(grayscale_img)


def test_plantcv_opening():
    cache_dir = os.path.join(TEST_TMPDIR, "test_plantcv_closing")
    os.mkdir(cache_dir)
    pcv.params.debug_outdir = cache_dir
    # Read in test data
    rgb_img = cv2.imread(os.path.join(TEST_DATA, TEST_INPUT_MULTI), -1)
    gray_img = cv2.cvtColor(rgb_img, cv2.COLOR_BGR2GRAY)
    bin_img = cv2.imread(os.path.join(TEST_DATA, TEST_INPUT_BINARY), -1)
    # Test with debug=None
    pcv.params.debug = None
    _ = pcv.opening(gray_img)
    # Test with debug='plot'
    pcv.params.debug = 'plot'
    _ = pcv.opening(bin_img, np.ones((4, 4), np.uint8))
    # Test with debug='print'
    pcv.params.debug = 'print'
    filtered_img = pcv.opening(bin_img)
    assert np.sum(filtered_img) == 16184595


def test_plantcv_opening_bad_input():
    # Read in test data
    rgb_img = cv2.imread(os.path.join(TEST_DATA, TEST_INPUT_MULTI), -1)
    with pytest.raises(RuntimeError):
        _ = pcv.opening(rgb_img)


def test_plantcv_output_mask():
    # Test cache directory
    cache_dir = os.path.join(TEST_TMPDIR, "test_plantcv_output_mask")
    os.mkdir(cache_dir)
    pcv.params.debug_outdir = cache_dir
    # Read in test data
    img = cv2.imread(os.path.join(TEST_DATA, TEST_INPUT_GRAY), -1)
    img_color = cv2.imread(os.path.join(TEST_DATA, TEST_INPUT_COLOR), -1)
    mask = cv2.imread(os.path.join(TEST_DATA, TEST_INPUT_BINARY), -1)
    # Test with debug = "print"
    pcv.params.debug = "print"
    _ = pcv.output_mask(img=img, mask=mask, filename='test.png', outdir=None, mask_only=False)
    # Test with debug = "plot"
    pcv.params.debug = "plot"
    _ = pcv.output_mask(img=img, mask=mask, filename='test.png', outdir=cache_dir, mask_only=False)
    _ = pcv.output_mask(img=img_color, mask=mask, filename='test.png', outdir=None, mask_only=False)
    # Remove tmp files in working direcctory
    shutil.rmtree("ori-images")
    shutil.rmtree("mask-images")
    # Test with debug = None
    pcv.params.debug = None
    imgpath, maskpath, analysis_images = pcv.output_mask(img=img, mask=mask, filename='test.png',
                                                         outdir=cache_dir, mask_only=False)
    assert all([os.path.exists(imgpath) is True, os.path.exists(maskpath) is True])


def test_plantcv_output_mask_true():
    # Test cache directory
    cache_dir = os.path.join(TEST_TMPDIR, "test_plantcv_output_mask")
    pcv.params.debug_outdir = cache_dir
    os.mkdir(cache_dir)
    # Read in test data
    img = cv2.imread(os.path.join(TEST_DATA, TEST_INPUT_GRAY), -1)
    img_color = cv2.imread(os.path.join(TEST_DATA, TEST_INPUT_COLOR), -1)
    mask = cv2.imread(os.path.join(TEST_DATA, TEST_INPUT_BINARY), -1)
    # Test with debug = "print"
    pcv.params.debug = "print"
    _ = pcv.output_mask(img=img, mask=mask, filename='test.png', outdir=cache_dir, mask_only=True)
    # Test with debug = "plot"
    pcv.params.debug = "plot"
    _ = pcv.output_mask(img=img_color, mask=mask, filename='test.png', outdir=cache_dir, mask_only=True)
    pcv.params.debug = None
    imgpath, maskpath, analysis_images = pcv.output_mask(img=img, mask=mask, filename='test.png', outdir=cache_dir,
                                                         mask_only=False)
    assert all([os.path.exists(imgpath) is True, os.path.exists(maskpath) is True])


def test_plantcv_plot_image_matplotlib_input():
    cache_dir = os.path.join(TEST_TMPDIR, "test_plantcv_pseudocolor")
    os.mkdir(cache_dir)
    pcv.params.debug_outdir = cache_dir
    img = cv2.imread(os.path.join(TEST_DATA, TEST_INPUT_BINARY), -1)
    mask = cv2.imread(os.path.join(TEST_DATA, TEST_INPUT_BINARY), -1)
    pimg = pcv.visualize.pseudocolor(gray_img=img, mask=mask, min_value=10, max_value=200)
    with pytest.raises(RuntimeError):
        pcv.plot_image(pimg)


def test_plantcv_plot_image_plotnine():
    # Test cache directory
    cache_dir = os.path.join(TEST_TMPDIR, "test_plantcv_plot_image_plotnine")
    os.mkdir(cache_dir)
    dataset = pd.DataFrame({'x': [1, 2, 3, 4], 'y': [1, 2, 3, 4]})
    img = ggplot(data=dataset)
    try:
        pcv.plot_image(img=img)
    except RuntimeError:
        assert False
    # Assert that the image was plotted without error
    assert True


def test_plantcv_print_image():
    # Test cache directory
    cache_dir = os.path.join(TEST_TMPDIR, "test_plantcv_print_image")
    os.mkdir(cache_dir)
    pcv.params.debug_outdir = cache_dir
    # Read in test data
    img, path, img_name = pcv.readimage(filename=os.path.join(TEST_DATA, TEST_INPUT_COLOR))
    filename = os.path.join(cache_dir, 'plantcv_print_image.png')
    pcv.print_image(img=img, filename=filename)
    # Assert that the file was created
    assert os.path.exists(filename) is True


def test_plantcv_print_image_bad_type():
    with pytest.raises(RuntimeError):
        pcv.print_image(img=[], filename="/dev/null")


def test_plantcv_print_image_plotnine():
    # Test cache directory
    cache_dir = os.path.join(TEST_TMPDIR, "test_plantcv_print_image_plotnine")
    os.mkdir(cache_dir)
    dataset = pd.DataFrame({'x': [1, 2, 3, 4], 'y': [1, 2, 3, 4]})
    img = ggplot(data=dataset)
    filename = os.path.join(cache_dir, 'plantcv_print_image.png')
    pcv.print_image(img=img, filename=filename)
    # Assert that the file was created
    assert os.path.exists(filename) is True


def test_plantcv_readimage_native():
    # Test cache directory
    cache_dir = os.path.join(TEST_TMPDIR, "test_plantcv_readimage")
    os.mkdir(cache_dir)
    pcv.params.debug_outdir = cache_dir
    # Test with debug = "print"
    pcv.params.debug = "print"
    _ = pcv.readimage(filename=os.path.join(TEST_DATA, TEST_INPUT_COLOR), mode='rgba')
    # Test with debug = "plot"
    pcv.params.debug = "plot"
    _ = pcv.readimage(filename=os.path.join(TEST_DATA, TEST_INPUT_COLOR))
    pcv.params.debug = None
    img, path, img_name = pcv.readimage(filename=os.path.join(TEST_DATA, TEST_INPUT_COLOR), mode='native')
    # Assert that the image name returned equals the name of the input image
    # Assert that the path of the image returned equals the path of the input image
    # Assert that the dimensions of the returned image equals the expected dimensions
    if img_name == TEST_INPUT_COLOR and path == TEST_DATA:
        if all([i == j] for i, j in zip(np.shape(img), TEST_COLOR_DIM)):
            assert 1
        else:
            assert 0
    else:
        assert 0


def test_plantcv_readimage_grayscale():
    pcv.params.debug = None
    _, _, _ = pcv.readimage(filename=os.path.join(TEST_DATA, TEST_INPUT_GRAY), mode="grey")
    img, path, img_name = pcv.readimage(filename=os.path.join(TEST_DATA, TEST_INPUT_GRAY), mode="gray")
    assert len(np.shape(img)) == 2


def test_plantcv_readimage_rgb():
    pcv.params.debug = None
    img, path, img_name = pcv.readimage(filename=os.path.join(TEST_DATA, TEST_INPUT_GRAY), mode="rgb")
    assert len(np.shape(img)) == 3


def test_plantcv_readimage_rgba_as_rgb():
    pcv.params.debug = None
    img, path, img_name = pcv.readimage(filename=os.path.join(TEST_DATA, TEST_INPUT_RGBA), mode="native")
    assert np.shape(img)[2] == 3


def test_plantcv_readimage_csv():
    pcv.params.debug = None
    img, path, img_name = pcv.readimage(filename=os.path.join(TEST_DATA, TEST_INPUT_THERMAL_CSV), mode="csv")
    assert len(np.shape(img)) == 2


def test_plantcv_readimage_envi():
    pcv.params.debug = None
    array_data = pcv.readimage(filename=os.path.join(HYPERSPECTRAL_TEST_DATA, HYPERSPECTRAL_DATA), mode="envi")
    if sys.version_info[0] < 3:
        assert len(array_data.array_type) == 8


def test_plantcv_readimage_bad_file():
    with pytest.raises(RuntimeError):
        _ = pcv.readimage(filename=TEST_INPUT_COLOR)


def test_plantcv_readbayer_default_bg():
    # Test cache directory
    cache_dir = os.path.join(TEST_TMPDIR, "test_plantcv_readbayer_default_bg")
    os.mkdir(cache_dir)
    pcv.params.debug_outdir = cache_dir
    # Test with debug = "print"
    pcv.params.debug = "print"
    _, _, _ = pcv.readbayer(filename=os.path.join(TEST_DATA, TEST_INPUT_BAYER),
                            bayerpattern="BG", alg="default")
    # Test with debug = "plot"
    pcv.params.debug = "plot"
    img, path, img_name = pcv.readbayer(filename=os.path.join(TEST_DATA, TEST_INPUT_BAYER),
                                        bayerpattern="BG", alg="default")
    assert all([i == j] for i, j in zip(np.shape(img), (335, 400, 3)))


def test_plantcv_readbayer_default_gb():
    # Test with debug = None
    pcv.params.debug = None
    img, path, img_name = pcv.readbayer(filename=os.path.join(TEST_DATA, TEST_INPUT_BAYER),
                                        bayerpattern="GB", alg="default")
    assert all([i == j] for i, j in zip(np.shape(img), (335, 400, 3)))


def test_plantcv_readbayer_default_rg():
    # Test with debug = None
    pcv.params.debug = None
    img, path, img_name = pcv.readbayer(filename=os.path.join(TEST_DATA, TEST_INPUT_BAYER),
                                        bayerpattern="RG", alg="default")
    assert all([i == j] for i, j in zip(np.shape(img), (335, 400, 3)))


def test_plantcv_readbayer_default_gr():
    # Test with debug = None
    pcv.params.debug = None
    img, path, img_name = pcv.readbayer(filename=os.path.join(TEST_DATA, TEST_INPUT_BAYER),
                                        bayerpattern="GR", alg="default")
    assert all([i == j] for i, j in zip(np.shape(img), (335, 400, 3)))


def test_plantcv_readbayer_edgeaware_bg():
    # Test with debug = None
    pcv.params.debug = None
    img, path, img_name = pcv.readbayer(filename=os.path.join(TEST_DATA, TEST_INPUT_BAYER),
                                        bayerpattern="BG", alg="edgeaware")
    assert all([i == j] for i, j in zip(np.shape(img), (335, 400, 3)))


def test_plantcv_readbayer_edgeaware_gb():
    # Test with debug = None
    pcv.params.debug = None
    img, path, img_name = pcv.readbayer(filename=os.path.join(TEST_DATA, TEST_INPUT_BAYER),
                                        bayerpattern="GB", alg="edgeaware")
    assert all([i == j] for i, j in zip(np.shape(img), (335, 400, 3)))


def test_plantcv_readbayer_edgeaware_rg():
    # Test with debug = None
    pcv.params.debug = None
    img, path, img_name = pcv.readbayer(filename=os.path.join(TEST_DATA, TEST_INPUT_BAYER),
                                        bayerpattern="RG", alg="edgeaware")
    assert all([i == j] for i, j in zip(np.shape(img), (335, 400, 3)))


def test_plantcv_readbayer_edgeaware_gr():
    # Test with debug = None
    pcv.params.debug = None
    img, path, img_name = pcv.readbayer(filename=os.path.join(TEST_DATA, TEST_INPUT_BAYER),
                                        bayerpattern="GR", alg="edgeaware")
    assert all([i == j] for i, j in zip(np.shape(img), (335, 400, 3)))


def test_plantcv_readbayer_variablenumbergradients_bg():
    # Test with debug = None
    pcv.params.debug = None
    img, path, img_name = pcv.readbayer(filename=os.path.join(TEST_DATA, TEST_INPUT_BAYER),
                                        bayerpattern="BG", alg="variablenumbergradients")
    assert all([i == j] for i, j in zip(np.shape(img), (335, 400, 3)))


def test_plantcv_readbayer_variablenumbergradients_gb():
    # Test with debug = None
    pcv.params.debug = None
    img, path, img_name = pcv.readbayer(filename=os.path.join(TEST_DATA, TEST_INPUT_BAYER),
                                        bayerpattern="GB", alg="variablenumbergradients")
    assert all([i == j] for i, j in zip(np.shape(img), (335, 400, 3)))


def test_plantcv_readbayer_variablenumbergradients_rg():
    # Test with debug = None
    pcv.params.debug = None
    img, path, img_name = pcv.readbayer(filename=os.path.join(TEST_DATA, TEST_INPUT_BAYER),
                                        bayerpattern="RG", alg="variablenumbergradients")
    assert all([i == j] for i, j in zip(np.shape(img), (335, 400, 3)))


def test_plantcv_readbayer_variablenumbergradients_gr():
    # Test with debug = None
    pcv.params.debug = None
    img, path, img_name = pcv.readbayer(filename=os.path.join(TEST_DATA, TEST_INPUT_BAYER),
                                        bayerpattern="GR", alg="variablenumbergradients")
    assert all([i == j] for i, j in zip(np.shape(img), (335, 400, 3)))


def test_plantcv_readbayer_default_bad_input():
    # Test with debug = None
    pcv.params.debug = None
    with pytest.raises(RuntimeError):
        _, _, _ = pcv.readbayer(filename=os.path.join(TEST_DATA, "no-image.png"), bayerpattern="GR", alg="default")


def test_plantcv_rectangle_mask():
    # Test cache directory
    cache_dir = os.path.join(TEST_TMPDIR, "test_plantcv_rectangle_mask")
    os.mkdir(cache_dir)
    pcv.params.debug_outdir = cache_dir
    # Read in test data
    img = cv2.imread(os.path.join(TEST_DATA, TEST_INPUT_GRAY), -1)
    img_color = cv2.imread(os.path.join(TEST_DATA, TEST_INPUT_COLOR))
    # Test with debug = "print"
    pcv.params.debug = "print"
    _ = pcv.rectangle_mask(img=img, p1=(0, 0), p2=(2454, 2056), color="white")
    _ = pcv.rectangle_mask(img=img, p1=(0, 0), p2=(2454, 2056), color="white")
    # Test with debug = "plot"
    pcv.params.debug = "plot"
    _ = pcv.rectangle_mask(img=img_color, p1=(0, 0), p2=(2454, 2056), color="gray")
    # Test with debug = None
    pcv.params.debug = None
    masked, hist, contour, heir = pcv.rectangle_mask(img=img, p1=(0, 0), p2=(2454, 2056), color="black")
    maskedsum = np.sum(masked)
    imgsum = np.sum(img)
    assert maskedsum < imgsum


def test_plantcv_rectangle_mask_bad_input():
    # Test cache directory
    cache_dir = os.path.join(TEST_TMPDIR, "test_plantcv_rectangle_mask")
    os.mkdir(cache_dir)
    pcv.params.debug_outdir = cache_dir
    # Read in test data
    img = cv2.imread(os.path.join(TEST_DATA, TEST_INPUT_GRAY), -1)
    # Test with debug = None
    pcv.params.debug = None
    with pytest.raises(RuntimeError):
        _ = pcv.rectangle_mask(img=img, p1=(0, 0), p2=(2454, 2056), color="whit")


def test_plantcv_report_size_marker_detect():
    # Test cache directory
    cache_dir = os.path.join(TEST_TMPDIR, "test_plantcv_report_size_marker_detect")
    os.mkdir(cache_dir)
    pcv.params.debug_outdir = cache_dir
    # Read in test data
    img = cv2.imread(os.path.join(TEST_DATA, TEST_INPUT_MARKER), -1)
    # ROI contour
    roi_contour = [np.array([[[3550, 850]], [[3550, 1349]], [[4049, 1349]], [[4049, 850]]], dtype=np.int32)]
    roi_hierarchy = np.array([[[-1, -1, -1, -1]]], dtype=np.int32)

    # Test with debug = "print"
    pcv.params.debug = "print"
    _ = pcv.report_size_marker_area(img=img, roi_contour=roi_contour, roi_hierarchy=roi_hierarchy, marker='detect',
                                    objcolor='light', thresh_channel='s', thresh=120)
    # Test with debug = "plot"
    pcv.params.debug = "plot"
    _ = pcv.report_size_marker_area(img=img, roi_contour=roi_contour, roi_hierarchy=roi_hierarchy, marker='detect',
                                    objcolor='light', thresh_channel='s', thresh=120)
    # Test with debug = None
    pcv.params.debug = None
    images = pcv.report_size_marker_area(img=img, roi_contour=roi_contour, roi_hierarchy=roi_hierarchy, marker='detect',
                                         objcolor='light', thresh_channel='s', thresh=120)
    pcv.print_results(os.path.join(cache_dir, "results.txt"))
    pcv.outputs.clear()
    assert len(images) != 0


def test_plantcv_report_size_marker_define():
    # Read in test data
    img = cv2.imread(os.path.join(TEST_DATA, TEST_INPUT_MARKER), -1)
    # ROI contour
    roi_contour = [np.array([[[3550, 850]], [[3550, 1349]], [[4049, 1349]], [[4049, 850]]], dtype=np.int32)]
    roi_hierarchy = np.array([[[-1, -1, -1, -1]]], dtype=np.int32)

    # Test with debug = None
    pcv.params.debug = None
    images = pcv.report_size_marker_area(img=img, roi_contour=roi_contour, roi_hierarchy=roi_hierarchy, marker='define',
                                         objcolor='light', thresh_channel='s', thresh=120)
    assert len(images) != 0


def test_plantcv_report_size_marker_grayscale_input():
    # Read in test data
    img = cv2.imread(os.path.join(TEST_DATA, TEST_INPUT_GRAY), -1)
    # ROI contour
    roi_contour = [np.array([[[0, 0]], [[0, 49]], [[49, 49]], [[49, 0]]], dtype=np.int32)]
    roi_hierarchy = np.array([[[-1, -1, -1, -1]]], dtype=np.int32)

    # Test with debug = None
    pcv.params.debug = None
    images = pcv.report_size_marker_area(img=img, roi_contour=roi_contour, roi_hierarchy=roi_hierarchy, marker='define',
                                         objcolor='light', thresh_channel='s', thresh=120)
    assert len(images) != 0


def test_plantcv_report_size_marker_bad_marker_input():
    # Read in test data
    img = cv2.imread(os.path.join(TEST_DATA, TEST_INPUT_MARKER), -1)
    # ROI contour
    roi_contour = [np.array([[[3550, 850]], [[3550, 1349]], [[4049, 1349]], [[4049, 850]]], dtype=np.int32)]
    roi_hierarchy = np.array([[[-1, -1, -1, -1]]], dtype=np.int32)
    with pytest.raises(RuntimeError):
        _ = pcv.report_size_marker_area(img=img, roi_contour=roi_contour, roi_hierarchy=roi_hierarchy, marker='none',
                                        objcolor='light', thresh_channel='s', thresh=120)


def test_plantcv_report_size_marker_bad_threshold_input():
    # Read in test data
    img = cv2.imread(os.path.join(TEST_DATA, TEST_INPUT_MARKER), -1)
    # ROI contour
    roi_contour = [np.array([[[3550, 850]], [[3550, 1349]], [[4049, 1349]], [[4049, 850]]], dtype=np.int32)]
    roi_hierarchy = np.array([[[-1, -1, -1, -1]]], dtype=np.int32)
    with pytest.raises(RuntimeError):
        _ = pcv.report_size_marker_area(img=img, roi_contour=roi_contour, roi_hierarchy=roi_hierarchy, marker='detect',
                                        objcolor='light', thresh_channel=None, thresh=120)


def test_plantcv_resize():
    # Test cache directory
    cache_dir = os.path.join(TEST_TMPDIR, "test_plantcv_resize")
    os.mkdir(cache_dir)
    pcv.params.debug_outdir = cache_dir
    # Read in test data
    img = cv2.imread(os.path.join(TEST_DATA, TEST_INPUT_COLOR))
    # Test with debug = "print"
    pcv.params.debug = "print"
    _ = pcv.resize(img=img, resize_x=0.5, resize_y=0.5)
    # Test with debug = "plot"
    pcv.params.debug = "plot"
    _ = pcv.resize(img=img, resize_x=0.5, resize_y=0.5)
    # Test with debug = None
    pcv.params.debug = None
    resized_img = pcv.resize(img=img, resize_x=0.5, resize_y=0.5)
    ix, iy, iz = np.shape(img)
    rx, ry, rz = np.shape(resized_img)
    assert ix > rx


def test_plantcv_resize_bad_inputs():
    # Read in test data
    img = cv2.imread(os.path.join(TEST_DATA, TEST_INPUT_COLOR))
    # Test for fatal error caused by two negative resize values
    pcv.params.debug = None
    with pytest.raises(RuntimeError):
        _ = pcv.resize(img=img, resize_x=-1, resize_y=-1)


def test_plantcv_rgb2gray_hsv():
    # Test cache directory
    cache_dir = os.path.join(TEST_TMPDIR, "test_plantcv_rgb2gray_hsv")
    os.mkdir(cache_dir)
    pcv.params.debug_outdir = cache_dir
    # Read in test data
    img = cv2.imread(os.path.join(TEST_DATA, TEST_INPUT_COLOR))
    # Test with debug = "print"
    pcv.params.debug = "print"
    _ = pcv.rgb2gray_hsv(rgb_img=img, channel="s")
    # Test with debug = "plot"
    pcv.params.debug = "plot"
    _ = pcv.rgb2gray_hsv(rgb_img=img, channel="s")
    # Test with debug = None
    pcv.params.debug = None
    s = pcv.rgb2gray_hsv(rgb_img=img, channel="s")
    # Assert that the output image has the dimensions of the input image but is only a single channel
    assert all([i == j] for i, j in zip(np.shape(s), TEST_GRAY_DIM))


def test_plantcv_rgb2gray_hsv_bad_input():
    img = cv2.imread(os.path.join(TEST_DATA, TEST_INPUT_COLOR))
    pcv.params.debug = None
    with pytest.raises(RuntimeError):
        _ = pcv.rgb2gray_hsv(rgb_img=img, channel="l")


def test_plantcv_rgb2gray_lab():
    # Test cache directory
    cache_dir = os.path.join(TEST_TMPDIR, "test_plantcv_rgb2gray_lab")
    os.mkdir(cache_dir)
    pcv.params.debug_outdir = cache_dir
    # Read in test data
    img = cv2.imread(os.path.join(TEST_DATA, TEST_INPUT_COLOR))
    # Test with debug = "print"
    pcv.params.debug = "print"
    _ = pcv.rgb2gray_lab(rgb_img=img, channel='b')
    # Test with debug = "plot"
    pcv.params.debug = "plot"
    _ = pcv.rgb2gray_lab(rgb_img=img, channel='b')
    # Test with debug = None
    pcv.params.debug = None
    b = pcv.rgb2gray_lab(rgb_img=img, channel='b')
    # Assert that the output image has the dimensions of the input image but is only a single channel
    assert all([i == j] for i, j in zip(np.shape(b), TEST_GRAY_DIM))


def test_plantcv_rgb2gray_lab_bad_input():
    img = cv2.imread(os.path.join(TEST_DATA, TEST_INPUT_COLOR))
    pcv.params.debug = None
    with pytest.raises(RuntimeError):
        _ = pcv.rgb2gray_lab(rgb_img=img, channel="v")


def test_plantcv_rgb2gray():
    # Test cache directory
    cache_dir = os.path.join(TEST_TMPDIR, "test_plantcv_rgb2gray")
    os.mkdir(cache_dir)
    pcv.params.debug_outdir = cache_dir
    # Read in test data
    img = cv2.imread(os.path.join(TEST_DATA, TEST_INPUT_COLOR))
    # Test with debug = "print"
    pcv.params.debug = "print"
    _ = pcv.rgb2gray(rgb_img=img)
    # Test with debug = "plot"
    pcv.params.debug = "plot"
    _ = pcv.rgb2gray(rgb_img=img)
    # Test with debug = None
    pcv.params.debug = None
    gray = pcv.rgb2gray(rgb_img=img)
    # Assert that the output image has the dimensions of the input image but is only a single channel
    assert all([i == j] for i, j in zip(np.shape(gray), TEST_GRAY_DIM))


def test_plantcv_roi2mask():
    # Test cache directory
    cache_dir = os.path.join(TEST_TMPDIR, "test_plantcv_acute_vertex")
    os.mkdir(cache_dir)
    pcv.params.debug_outdir = cache_dir
    # Read in test data
    img = cv2.imread(os.path.join(TEST_DATA, TEST_VIS_SMALL))
    contours_npz = np.load(os.path.join(TEST_DATA, TEST_VIS_COMP_CONTOUR), encoding="latin1")
    obj_contour = contours_npz['arr_0']
    pcv.params.debug = "plot"
    _ = pcv.roi.roi2mask(img=img, contour=obj_contour)
    pcv.params.debug = "print"
    mask = pcv.roi.roi2mask(img=img, contour=obj_contour)
    assert np.shape(mask)[0:2] == np.shape(img)[0:2] and np.sum(mask) == 255


def test_plantcv_roi_objects():
    # Test cache directory
    cache_dir = os.path.join(TEST_TMPDIR, "test_plantcv_roi_objects")
    os.mkdir(cache_dir)
    pcv.params.debug_outdir = cache_dir
    # Read in test data
    img = cv2.imread(os.path.join(TEST_DATA, TEST_INPUT_COLOR))
    roi_contour_npz = np.load(os.path.join(TEST_DATA, TEST_INPUT_ROI_CONTOUR), encoding="latin1")
    roi_contour = [roi_contour_npz[arr_n] for arr_n in roi_contour_npz]
    roi_hierarchy_npz = np.load(os.path.join(TEST_DATA, TEST_INPUT_ROI_HIERARCHY), encoding="latin1")
    roi_hierarchy = roi_hierarchy_npz['arr_0']
    object_contours_npz = np.load(os.path.join(TEST_DATA, TEST_INPUT_OBJECT_CONTOURS), encoding="latin1")
    object_contours = [object_contours_npz[arr_n] for arr_n in object_contours_npz]
    object_hierarchy_npz = np.load(os.path.join(TEST_DATA, TEST_INPUT_OBJECT_HIERARCHY), encoding="latin1")
    object_hierarchy = object_hierarchy_npz['arr_0']
    # Test with debug = "print"
    pcv.params.debug = "print"
    _ = pcv.roi_objects(img=img, roi_contour=roi_contour, roi_hierarchy=roi_hierarchy,
                        object_contour=object_contours, obj_hierarchy=object_hierarchy, roi_type="largest")
    # Test with debug = "plot"
    pcv.params.debug = "plot"
    _ = pcv.roi_objects(img=img, roi_contour=roi_contour, roi_hierarchy=roi_hierarchy,
                        object_contour=object_contours, obj_hierarchy=object_hierarchy, roi_type="partial")
    # Test with debug = None and roi_type = cutto
    pcv.params.debug = None
    _ = pcv.roi_objects(img=img, roi_contour=roi_contour, roi_hierarchy=roi_hierarchy,
                        object_contour=object_contours, obj_hierarchy=object_hierarchy, roi_type="cutto")
    # Test with debug = None
    kept_contours, kept_hierarchy, mask, area = pcv.roi_objects(img=img, roi_contour=roi_contour,
                                                                roi_hierarchy=roi_hierarchy,
                                                                object_contour=object_contours,
                                                                obj_hierarchy=object_hierarchy, roi_type="partial")
    # Assert that the contours were filtered as expected
    assert len(kept_contours) == 1891


def test_plantcv_roi_objects_bad_input():
    # Read in test data
    img = cv2.imread(os.path.join(TEST_DATA, TEST_INPUT_COLOR))
    roi_contour_npz = np.load(os.path.join(TEST_DATA, TEST_INPUT_ROI_CONTOUR), encoding="latin1")
    roi_contour = [roi_contour_npz[arr_n] for arr_n in roi_contour_npz]
    roi_hierarchy_npz = np.load(os.path.join(TEST_DATA, TEST_INPUT_ROI_HIERARCHY), encoding="latin1")
    roi_hierarchy = roi_hierarchy_npz['arr_0']
    object_contours_npz = np.load(os.path.join(TEST_DATA, TEST_INPUT_OBJECT_CONTOURS), encoding="latin1")
    object_contours = [object_contours_npz[arr_n] for arr_n in object_contours_npz]
    object_hierarchy_npz = np.load(os.path.join(TEST_DATA, TEST_INPUT_OBJECT_HIERARCHY), encoding="latin1")
    object_hierarchy = object_hierarchy_npz['arr_0']
    pcv.params.debug = None
    with pytest.raises(RuntimeError):
        _ = pcv.roi_objects(img=img, roi_type="cut", roi_contour=roi_contour, roi_hierarchy=roi_hierarchy,
                            object_contour=object_contours, obj_hierarchy=object_hierarchy)


def test_plantcv_roi_objects_grayscale_input():
    # Test cache directory
    cache_dir = os.path.join(TEST_TMPDIR, "test_plantcv_roi_objects_grayscale_input")
    os.mkdir(cache_dir)
    pcv.params.debug_outdir = cache_dir
    # Read in test data
    img = cv2.imread(os.path.join(TEST_DATA, TEST_INPUT_COLOR), 0)
    roi_contour_npz = np.load(os.path.join(TEST_DATA, TEST_INPUT_ROI_CONTOUR), encoding="latin1")
    roi_contour = [roi_contour_npz[arr_n] for arr_n in roi_contour_npz]
    roi_hierarchy_npz = np.load(os.path.join(TEST_DATA, TEST_INPUT_ROI_HIERARCHY), encoding="latin1")
    roi_hierarchy = roi_hierarchy_npz['arr_0']
    object_contours_npz = np.load(os.path.join(TEST_DATA, TEST_INPUT_OBJECT_CONTOURS), encoding="latin1")
    object_contours = [object_contours_npz[arr_n] for arr_n in object_contours_npz]
    object_hierarchy_npz = np.load(os.path.join(TEST_DATA, TEST_INPUT_OBJECT_HIERARCHY), encoding="latin1")
    object_hierarchy = object_hierarchy_npz['arr_0']
    # Test with debug = "plot"
    pcv.params.debug = "plot"
    kept_contours, kept_hierarchy, mask, area = pcv.roi_objects(img=img, roi_type="partial", roi_contour=roi_contour,
                                                                roi_hierarchy=roi_hierarchy,
                                                                object_contour=object_contours,
                                                                obj_hierarchy=object_hierarchy)
    # Assert that the contours were filtered as expected
    assert len(kept_contours) == 1891


def test_plantcv_rotate():
    # Test cache directory
    cache_dir = os.path.join(TEST_TMPDIR, "test_plantcv_rotate_img")
    os.mkdir(cache_dir)
    pcv.params.debug_outdir = cache_dir
    # Read in test data
    img = cv2.imread(os.path.join(TEST_DATA, TEST_INPUT_COLOR))
    # Test with debug = "print"
    pcv.params.debug = "print"
    _ = pcv.rotate(img=img, rotation_deg=45, crop=True)
    # Test with debug = "plot"
    pcv.params.debug = "plot"
    _ = pcv.rotate(img=img, rotation_deg=45, crop=True)
    # Test with debug = None
    pcv.params.debug = None
    rotated = pcv.rotate(img=img, rotation_deg=45, crop=True)
    imgavg = np.average(img)
    rotateavg = np.average(rotated)
    assert rotateavg != imgavg


def test_plantcv_rotate_gray():
    img = cv2.imread(os.path.join(TEST_DATA, TEST_INPUT_GRAY), -1)
    # Test with debug = "plot"
    pcv.params.debug = "plot"
    _ = pcv.rotate(img=img, rotation_deg=45, crop=False)
    # Test with debug = None
    pcv.params.debug = None
    rotated = pcv.rotate(img=img, rotation_deg=45, crop=False)
    imgavg = np.average(img)
    rotateavg = np.average(rotated)
    assert rotateavg != imgavg


def test_plantcv_scale_features():
    # Test cache directory
    cache_dir = os.path.join(TEST_TMPDIR, "test_plantcv_scale_features")
    os.mkdir(cache_dir)
    pcv.params.debug_outdir = cache_dir
    # Read in test data
    mask = cv2.imread(os.path.join(TEST_DATA, TEST_MASK_SMALL), -1)
    contours_npz = np.load(os.path.join(TEST_DATA, TEST_VIS_COMP_CONTOUR), encoding="latin1")
    obj_contour = contours_npz['arr_0']
    # Test with debug = "print"
    pcv.params.debug = "print"
    _ = pcv.scale_features(obj=obj_contour, mask=mask, points=TEST_ACUTE_RESULT, line_position=50)
    # Test with debug = "plot"
    pcv.params.debug = "plot"
    _ = pcv.scale_features(obj=obj_contour, mask=mask, points=TEST_ACUTE_RESULT, line_position='NA')
    # Test with debug = None
    pcv.params.debug = None
    points_rescaled, centroid_rescaled, bottomline_rescaled = pcv.scale_features(obj=obj_contour, mask=mask,
                                                                                 points=TEST_ACUTE_RESULT,
                                                                                 line_position=50)
    assert len(points_rescaled) == 23


def test_plantcv_scale_features_bad_input():
    mask = np.array([])
    obj_contour = np.array([])
    pcv.params.debug = None
    result = pcv.scale_features(obj=obj_contour, mask=mask, points=TEST_ACUTE_RESULT, line_position=50)
    assert all([i == j] for i, j in zip(result, [("NA", "NA"), ("NA", "NA"), ("NA", "NA")]))


def test_plantcv_scharr_filter():
    # Test cache directory
    cache_dir = os.path.join(TEST_TMPDIR, "test_plantcv_scharr_filter")
    os.mkdir(cache_dir)
    pcv.params.debug_outdir = cache_dir
    # Read in test data
    img = cv2.imread(os.path.join(TEST_DATA, TEST_INPUT_GRAY), -1)
    pcv.params.debug = "print"
    # Test with debug = "print"
    _ = pcv.scharr_filter(img=img, dx=1, dy=0, scale=1)
    # Test with debug = "plot"
    pcv.params.debug = "plot"
    _ = pcv.scharr_filter(img=img, dx=1, dy=0, scale=1)
    # Test with debug = None
    pcv.params.debug = None
    scharr_img = pcv.scharr_filter(img=img, dx=1, dy=0, scale=1)
    # Assert that the output image has the dimensions of the input image
    assert all([i == j] for i, j in zip(np.shape(scharr_img), TEST_GRAY_DIM))


def test_plantcv_shift_img():
    # Test cache directory
    cache_dir = os.path.join(TEST_TMPDIR, "test_plantcv_shift_img")
    os.mkdir(cache_dir)
    pcv.params.debug_outdir = cache_dir
    # Read in test data
    img = cv2.imread(os.path.join(TEST_DATA, TEST_INPUT_COLOR))
    mask = cv2.imread(os.path.join(TEST_DATA, TEST_INPUT_BINARY), -1)
    # Test with debug = "print"
    pcv.params.debug = "print"
    _ = pcv.shift_img(img=img, number=300, side="top")
    # Test with debug = "plot"
    pcv.params.debug = "plot"
    _ = pcv.shift_img(img=img, number=300, side="top")
    # Test with debug = "plot"
    _ = pcv.shift_img(img=img, number=300, side="bottom")
    # Test with debug = "plot"
    _ = pcv.shift_img(img=img, number=300, side="right")
    # Test with debug = "plot"
    _ = pcv.shift_img(img=mask, number=300, side="left")
    # Test with debug = None
    pcv.params.debug = None
    rotated = pcv.shift_img(img=img, number=300, side="top")
    imgavg = np.average(img)
    shiftavg = np.average(rotated)
    assert shiftavg != imgavg


def test_plantcv_shift_img_bad_input():
    # Read in test data
    img = cv2.imread(os.path.join(TEST_DATA, TEST_INPUT_COLOR))
    with pytest.raises(RuntimeError):
        pcv.params.debug = None
        _ = pcv.shift_img(img=img, number=-300, side="top")


def test_plantcv_shift_img_bad_side_input():
    # Read in test data
    img = cv2.imread(os.path.join(TEST_DATA, TEST_INPUT_COLOR))
    with pytest.raises(RuntimeError):
        pcv.params.debug = None
        _ = pcv.shift_img(img=img, number=300, side="starboard")


def test_plantcv_sobel_filter():
    # Test cache directory
    cache_dir = os.path.join(TEST_TMPDIR, "test_plantcv_sobel_filter")
    os.mkdir(cache_dir)
    pcv.params.debug_outdir = cache_dir
    # Read in test data
    img = cv2.imread(os.path.join(TEST_DATA, TEST_INPUT_GRAY), -1)
    # Test with debug = "print"
    pcv.params.debug = "print"
    _ = pcv.sobel_filter(gray_img=img, dx=1, dy=0, ksize=1)
    # Test with debug = "plot"
    pcv.params.debug = "plot"
    _ = pcv.sobel_filter(gray_img=img, dx=1, dy=0, ksize=1)
    # Test with debug = None
    pcv.params.debug = None
    sobel_img = pcv.sobel_filter(gray_img=img, dx=1, dy=0, ksize=1)
    # Assert that the output image has the dimensions of the input image
    assert all([i == j] for i, j in zip(np.shape(sobel_img), TEST_GRAY_DIM))


def test_plantcv_stdev_filter():
    # Test cache directory
    cache_dir = os.path.join(TEST_TMPDIR, "test_plantcv_sobel_filter")
    os.mkdir(cache_dir)
    pcv.params.debug_outdir = cache_dir
    # Read in test data
    img = cv2.imread(os.path.join(TEST_DATA, TEST_INPUT_GRAY_SMALL), -1)
    pcv.params.debug = "plot"
    _ = pcv.stdev_filter(img=img, ksize=11)
    pcv.params.debug = "print"
    filter_img = pcv.stdev_filter(img=img, ksize=11)
    assert (np.shape(filter_img) == np.shape(img))


def test_plantcv_watershed_segmentation():
    # Test cache directory
    cache_dir = os.path.join(TEST_TMPDIR, "test_plantcv_watershed_segmentation")
    os.mkdir(cache_dir)
    pcv.params.debug_outdir = cache_dir
    # Read in test data
    img = cv2.imread(os.path.join(TEST_DATA, TEST_INPUT_CROPPED))
    mask = cv2.imread(os.path.join(TEST_DATA, TEST_INPUT_CROPPED_MASK), -1)
    # Test with debug = "print"
    pcv.params.debug = "print"
    _ = pcv.watershed_segmentation(rgb_img=img, mask=mask, distance=10)
    # Test with debug = "plot"
    pcv.params.debug = "plot"
    _ = pcv.watershed_segmentation(rgb_img=img, mask=mask, distance=10)
    # Test with debug = None
    pcv.params.debug = None
    _ = pcv.watershed_segmentation(rgb_img=img, mask=mask, distance=10)
    pcv.print_results(os.path.join(cache_dir, "results.txt"))
    assert pcv.outputs.observations['estimated_object_count']['value'] > 9


def test_plantcv_white_balance_gray_16bit():
    # Test cache directory
    cache_dir = os.path.join(TEST_TMPDIR, "test_plantcv_white_balance_gray_16bit")
    os.mkdir(cache_dir)
    pcv.params.debug_outdir = cache_dir
    # Read in test data
    img = cv2.imread(os.path.join(TEST_DATA, TEST_INPUT_NIR_MASK), -1)
    # Test with debug = "print"
    pcv.params.debug = "print"
    _ = pcv.white_balance(img=img, mode='hist', roi=(5, 5, 80, 80))
    # Test with debug = "plot"
    pcv.params.debug = "plot"
    _ = pcv.white_balance(img=img, mode='max', roi=(5, 5, 80, 80))
    # Test without an ROI
    pcv.params.debug = None
    _ = pcv.white_balance(img=img, mode='hist', roi=None)
    # Test with debug = None
    white_balanced = pcv.white_balance(img=img, roi=(5, 5, 80, 80))
    imgavg = np.average(img)
    balancedavg = np.average(white_balanced)
    assert balancedavg != imgavg


def test_plantcv_white_balance_gray_8bit():
    # Test cache directory
    cache_dir = os.path.join(TEST_TMPDIR, "test_plantcv_white_balance_gray_8bit")
    os.mkdir(cache_dir)
    pcv.params.debug_outdir = cache_dir
    # Read in test data
    img = cv2.imread(os.path.join(TEST_DATA, TEST_INPUT_NIR_MASK))
    img = cv2.cvtColor(img, cv2.COLOR_BGR2GRAY)
    # Test with debug = "print"
    pcv.params.debug = "print"
    _ = pcv.white_balance(img=img, mode='hist', roi=(5, 5, 80, 80))
    # Test with debug = "plot"
    pcv.params.debug = "plot"
    _ = pcv.white_balance(img=img, mode='max', roi=(5, 5, 80, 80))
    # Test without an ROI
    pcv.params.debug = None
    _ = pcv.white_balance(img=img, mode='hist', roi=None)
    # Test with debug = None
    white_balanced = pcv.white_balance(img=img, roi=(5, 5, 80, 80))
    imgavg = np.average(img)
    balancedavg = np.average(white_balanced)
    assert balancedavg != imgavg


def test_plantcv_white_balance_rgb():
    # Test cache directory
    cache_dir = os.path.join(TEST_TMPDIR, "test_plantcv_white_balance_rgb")
    os.mkdir(cache_dir)
    pcv.params.debug_outdir = cache_dir
    # Read in test data
    img = cv2.imread(os.path.join(TEST_DATA, TEST_INPUT_MARKER))
    # Test with debug = "print"
    pcv.params.debug = "print"
    _ = pcv.white_balance(img=img, mode='hist', roi=(5, 5, 80, 80))
    # Test with debug = "plot"
    pcv.params.debug = "plot"
    _ = pcv.white_balance(img=img, mode='max', roi=(5, 5, 80, 80))
    # Test without an ROI
    pcv.params.debug = None
    _ = pcv.white_balance(img=img, mode='hist', roi=None)
    # Test with debug = None
    white_balanced = pcv.white_balance(img=img, roi=(5, 5, 80, 80))
    imgavg = np.average(img)
    balancedavg = np.average(white_balanced)
    assert balancedavg != imgavg


def test_plantcv_white_balance_bad_input():
    # Read in test data
    img = cv2.imread(os.path.join(TEST_DATA, TEST_INPUT_NIR_MASK), -1)
    # Test with debug = None
    with pytest.raises(RuntimeError):
        pcv.params.debug = "plot"
        _ = pcv.white_balance(img=img, mode='hist', roi=(5, 5, 5, 5, 5))


def test_plantcv_white_balance_bad_mode_input():
    # Read in test data
    img = cv2.imread(os.path.join(TEST_DATA, TEST_INPUT_MARKER))
    # Test with debug = None
    with pytest.raises(RuntimeError):
        pcv.params.debug = "plot"
        _ = pcv.white_balance(img=img, mode='histogram', roi=(5, 5, 80, 80))


def test_plantcv_white_balance_bad_input_int():
    # Read in test data
    img = cv2.imread(os.path.join(TEST_DATA, TEST_INPUT_NIR_MASK), -1)
    # Test with debug = None
    with pytest.raises(RuntimeError):
        pcv.params.debug = "plot"
        _ = pcv.white_balance(img=img, mode='hist', roi=(5., 5, 5, 5))


def test_plantcv_x_axis_pseudolandmarks():
    # Test cache directory
    cache_dir = os.path.join(TEST_TMPDIR, "test_plantcv_x_axis_pseudolandmarks_debug")
    os.mkdir(cache_dir)
    pcv.params.debug_outdir = cache_dir
    img = cv2.imread(os.path.join(TEST_DATA, TEST_VIS_SMALL))
    mask = cv2.imread(os.path.join(TEST_DATA, TEST_MASK_SMALL), -1)
    contours_npz = np.load(os.path.join(TEST_DATA, TEST_VIS_COMP_CONTOUR), encoding="latin1")
    obj_contour = contours_npz['arr_0']
    pcv.params.debug = "print"
    _ = pcv.x_axis_pseudolandmarks(obj=obj_contour, mask=mask, img=img)
    # Test with debug = "plot"
    pcv.params.debug = "plot"
    _ = pcv.x_axis_pseudolandmarks(obj=obj_contour, mask=mask, img=img)
    _ = pcv.x_axis_pseudolandmarks(obj=np.array([[0, 0], [0, 0]]), mask=np.array([[0, 0], [0, 0]]), img=img)
    _ = pcv.x_axis_pseudolandmarks(obj=np.array(([[89, 222]], [[252, 39]], [[89, 207]])),
                                   mask=np.array(([[42, 161]], [[2, 47]], [[211, 222]])), img=img)

    _ = pcv.x_axis_pseudolandmarks(obj=(), mask=mask, img=img)
    # Test with debug = None
    pcv.params.debug = None
    top, bottom, center_v = pcv.x_axis_pseudolandmarks(obj=obj_contour, mask=mask, img=img)
    pcv.print_results(os.path.join(cache_dir, "results.txt"))
    pcv.outputs.clear()
    assert all([all([i == j] for i, j in zip(np.shape(top), (20, 1, 2))),
                all([i == j] for i, j in zip(np.shape(bottom), (20, 1, 2))),
                all([i == j] for i, j in zip(np.shape(center_v), (20, 1, 2)))])


def test_plantcv_x_axis_pseudolandmarks_small_obj():
    img = cv2.imread(os.path.join(TEST_DATA, TEST_VIS_SMALL_PLANT))
    mask = cv2.imread(os.path.join(TEST_DATA, TEST_MASK_SMALL_PLANT), -1)
    contours_npz = np.load(os.path.join(TEST_DATA, TEST_VIS_COMP_CONTOUR_SMALL_PLANT), encoding="latin1")
    obj_contour = contours_npz['arr_0']
    # Test with debug = "print"
    pcv.params.debug = "print"
    _, _, _ = pcv.x_axis_pseudolandmarks(obj=[], mask=mask, img=img)
    _, _, _ = pcv.x_axis_pseudolandmarks(obj=obj_contour, mask=mask, img=img)
    # Test with debug = "plot"
    pcv.params.debug = "plot"
    _, _, _ = pcv.x_axis_pseudolandmarks(obj=[], mask=mask, img=img)
    top, bottom, center_v = pcv.x_axis_pseudolandmarks(obj=obj_contour, mask=mask, img=img)
    assert all([all([i == j] for i, j in zip(np.shape(top), (20, 1, 2))),
                all([i == j] for i, j in zip(np.shape(bottom), (20, 1, 2))),
                all([i == j] for i, j in zip(np.shape(center_v), (20, 1, 2)))])


def test_plantcv_x_axis_pseudolandmarks_bad_input():
    img = np.array([])
    mask = np.array([])
    obj_contour = np.array([])
    pcv.params.debug = None
    result = pcv.x_axis_pseudolandmarks(obj=obj_contour, mask=mask, img=img)
    assert all([i == j] for i, j in zip(result, [("NA", "NA"), ("NA", "NA"), ("NA", "NA")]))


def test_plantcv_x_axis_pseudolandmarks_bad_obj_input():
    img = cv2.imread(os.path.join(TEST_DATA, TEST_VIS_SMALL_PLANT))
    with pytest.raises(RuntimeError):
        _ = pcv.x_axis_pseudolandmarks(obj=np.array([[-2, -2], [-2, -2]]), mask=np.array([[-2, -2], [-2, -2]]), img=img)


def test_plantcv_y_axis_pseudolandmarks():
    # Test cache directory
    cache_dir = os.path.join(TEST_TMPDIR, "test_plantcv_y_axis_pseudolandmarks_debug")
    os.mkdir(cache_dir)
    pcv.params.debug_outdir = cache_dir
    img = cv2.imread(os.path.join(TEST_DATA, TEST_VIS_SMALL))
    mask = cv2.imread(os.path.join(TEST_DATA, TEST_MASK_SMALL), -1)
    contours_npz = np.load(os.path.join(TEST_DATA, TEST_VIS_COMP_CONTOUR), encoding="latin1")
    obj_contour = contours_npz['arr_0']
    pcv.params.debug = "print"
    _ = pcv.y_axis_pseudolandmarks(obj=obj_contour, mask=mask, img=img)
    # Test with debug = "plot"
    pcv.params.debug = "plot"
    _ = pcv.y_axis_pseudolandmarks(obj=obj_contour, mask=mask, img=img)
    pcv.outputs.clear()
    _ = pcv.y_axis_pseudolandmarks(obj=[], mask=mask, img=img)
    _ = pcv.y_axis_pseudolandmarks(obj=(), mask=mask, img=img)
    _ = pcv.y_axis_pseudolandmarks(obj=np.array(([[89, 222]], [[252, 39]], [[89, 207]])),
                                   mask=np.array(([[42, 161]], [[2, 47]], [[211, 222]])), img=img)
    _ = pcv.y_axis_pseudolandmarks(obj=np.array(([[21, 11]], [[159, 155]], [[237, 11]])),
                                   mask=np.array(([[38, 54]], [[144, 169]], [[81, 137]])), img=img)
    # Test with debug = None
    pcv.params.debug = None
    left, right, center_h = pcv.y_axis_pseudolandmarks(obj=obj_contour, mask=mask, img=img)
    pcv.print_results(os.path.join(cache_dir, "results.txt"))
    pcv.outputs.clear()
    assert all([all([i == j] for i, j in zip(np.shape(left), (20, 1, 2))),
                all([i == j] for i, j in zip(np.shape(right), (20, 1, 2))),
                all([i == j] for i, j in zip(np.shape(center_h), (20, 1, 2)))])


def test_plantcv_y_axis_pseudolandmarks_small_obj():
    cache_dir = os.path.join(TEST_TMPDIR, "test_plantcv_y_axis_pseudolandmarks_debug")
    os.mkdir(cache_dir)
    img = cv2.imread(os.path.join(TEST_DATA, TEST_VIS_SMALL_PLANT))
    mask = cv2.imread(os.path.join(TEST_DATA, TEST_MASK_SMALL_PLANT), -1)
    contours_npz = np.load(os.path.join(TEST_DATA, TEST_VIS_COMP_CONTOUR_SMALL_PLANT), encoding="latin1")
    obj_contour = contours_npz['arr_0']
    # Test with debug = "print"
    pcv.params.debug = "print"
    _, _, _ = pcv.y_axis_pseudolandmarks(obj=[], mask=mask, img=img)
    _, _, _ = pcv.y_axis_pseudolandmarks(obj=obj_contour, mask=mask, img=img)
    # Test with debug = "plot"
    pcv.params.debug = "plot"
    pcv.outputs.clear()
    left, right, center_h = pcv.y_axis_pseudolandmarks(obj=obj_contour, mask=mask, img=img)
    pcv.print_results(os.path.join(cache_dir, "results.txt"))
    pcv.outputs.clear()
    assert all([all([i == j] for i, j in zip(np.shape(left), (20, 1, 2))),
                all([i == j] for i, j in zip(np.shape(right), (20, 1, 2))),
                all([i == j] for i, j in zip(np.shape(center_h), (20, 1, 2)))])


def test_plantcv_y_axis_pseudolandmarks_bad_input():
    cache_dir = os.path.join(TEST_TMPDIR, "test_plantcv_y_axis_pseudolandmarks_debug")
    os.mkdir(cache_dir)
    img = np.array([])
    mask = np.array([])
    obj_contour = np.array([])
    pcv.params.debug = None
    result = pcv.y_axis_pseudolandmarks(obj=obj_contour, mask=mask, img=img)
    pcv.print_results(os.path.join(cache_dir, "results.txt"))
    pcv.outputs.clear()
    assert all([i == j] for i, j in zip(result, [("NA", "NA"), ("NA", "NA"), ("NA", "NA")]))


def test_plantcv_y_axis_pseudolandmarks_bad_obj_input():
    img = cv2.imread(os.path.join(TEST_DATA, TEST_VIS_SMALL_PLANT))
    with pytest.raises(RuntimeError):
        _ = pcv.y_axis_pseudolandmarks(obj=np.array([[-2, -2], [-2, -2]]), mask=np.array([[-2, -2], [-2, -2]]), img=img)


def test_plantcv_background_subtraction():
    # List to hold result of all tests.
    truths = []
    fg_img = cv2.imread(os.path.join(TEST_DATA, TEST_FOREGROUND))
    bg_img = cv2.imread(os.path.join(TEST_DATA, TEST_BACKGROUND))
    big_img = cv2.imread(os.path.join(TEST_DATA, TEST_INPUT_COLOR))
    # Testing if background subtraction is actually still working.
    # This should return an array whose sum is greater than one
    pcv.params.debug = None
    fgmask = pcv.background_subtraction(background_image=bg_img, foreground_image=fg_img)
    truths.append(np.sum(fgmask) > 0)
    fgmask = pcv.background_subtraction(background_image=big_img, foreground_image=bg_img)
    truths.append(np.sum(fgmask) > 0)
    # The same foreground subtracted from itself should be 0
    fgmask = pcv.background_subtraction(background_image=fg_img, foreground_image=fg_img)
    truths.append(np.sum(fgmask) == 0)
    # The same background subtracted from itself should be 0
    fgmask = pcv.background_subtraction(background_image=bg_img, foreground_image=bg_img)
    truths.append(np.sum(fgmask) == 0)
    # All of these should be true for the function to pass testing.
    assert (all(truths))


def test_plantcv_background_subtraction_debug():
    # Test cache directory
    cache_dir = os.path.join(TEST_TMPDIR, "test_plantcv_background_subtraction_debug")
    os.mkdir(cache_dir)
    pcv.params.debug_outdir = cache_dir
    # List to hold result of all tests.
    truths = []
    fg_img = cv2.imread(os.path.join(TEST_DATA, TEST_FOREGROUND))
    bg_img = cv2.imread(os.path.join(TEST_DATA, TEST_BACKGROUND))
    # Test with debug = "print"
    pcv.params.debug = "print"
    fgmask = pcv.background_subtraction(background_image=bg_img, foreground_image=fg_img)
    truths.append(np.sum(fgmask) > 0)
    # Test with debug = "plot"
    pcv.params.debug = "plot"
    fgmask = pcv.background_subtraction(background_image=bg_img, foreground_image=fg_img)
    truths.append(np.sum(fgmask) > 0)
    # All of these should be true for the function to pass testing.
    assert (all(truths))


def test_plantcv_background_subtraction_bad_img_type():
    fg_color = cv2.imread(os.path.join(TEST_DATA, TEST_FOREGROUND))
    bg_gray = cv2.imread(os.path.join(TEST_DATA, TEST_BACKGROUND), 0)
    pcv.params.debug = None
    with pytest.raises(RuntimeError):
        _ = pcv.background_subtraction(background_image=bg_gray, foreground_image=fg_color)


def test_plantcv_background_subtraction_different_sizes():
    fg_img = cv2.imread(os.path.join(TEST_DATA, TEST_FOREGROUND))
    bg_img = cv2.imread(os.path.join(TEST_DATA, TEST_BACKGROUND))
    bg_shp = np.shape(bg_img)  # type: tuple
    bg_img_resized = cv2.resize(bg_img, (int(bg_shp[0] / 2), int(bg_shp[1] / 2)), interpolation=cv2.INTER_AREA)
    pcv.params.debug = None
    fgmask = pcv.background_subtraction(background_image=bg_img_resized, foreground_image=fg_img)
    assert np.sum(fgmask) > 0


def test_plantcv_spatial_clustering_dbscan():
    cache_dir = os.path.join(TEST_TMPDIR, "test_plantcv_spatial_clustering_dbscan")
    os.mkdir(cache_dir)
    pcv.params.debug_outdir = cache_dir
    img = cv2.imread(os.path.join(TEST_DATA, TEST_INPUT_MULTI_MASK), -1)
    pcv.params.debug = "print"
    _ = pcv.spatial_clustering(img, algorithm="DBSCAN", min_cluster_size=10, max_distance=None)
    pcv.params.debug = "plot"
    spmask = pcv.spatial_clustering(img, algorithm="DBSCAN", min_cluster_size=10, max_distance=None)
    assert len(spmask[1]) == 2


def test_plantcv_spatial_clustering_optics():
    cache_dir = os.path.join(TEST_TMPDIR, "test_plantcv_spatial_clustering_optics")
    os.mkdir(cache_dir)
    pcv.params.debug_outdir = cache_dir
    img = cv2.imread(os.path.join(TEST_DATA, TEST_INPUT_MULTI_MASK), -1)
    pcv.params.debug = None
    spmask = pcv.spatial_clustering(img, algorithm="OPTICS", min_cluster_size=100, max_distance=5000)
    assert len(spmask[1]) == 2


def test_plantcv_spatial_clustering_badinput():
    img = cv2.imread(os.path.join(TEST_DATA, TEST_INPUT_MULTI_MASK), -1)
    pcv.params.debug = None
    with pytest.raises(NameError):
        _ = pcv.spatial_clustering(img, algorithm="Hydra", min_cluster_size=5, max_distance=100)


# ##############################
# Tests for the learn subpackage
# ##############################
def test_plantcv_learn_naive_bayes():
    # Test cache directory
    cache_dir = os.path.join(TEST_TMPDIR, "test_plantcv_learn_naive_bayes")
    os.mkdir(cache_dir)
    # Make image and mask directories in the cache directory
    imgdir = os.path.join(cache_dir, "images")
    maskdir = os.path.join(cache_dir, "masks")
    if not os.path.exists(imgdir):
        os.mkdir(imgdir)
    if not os.path.exists(maskdir):
        os.mkdir(maskdir)
    # Copy and image and mask to the image/mask directories
    shutil.copyfile(os.path.join(TEST_DATA, TEST_VIS_SMALL), os.path.join(imgdir, "image.png"))
    shutil.copyfile(os.path.join(TEST_DATA, TEST_MASK_SMALL), os.path.join(maskdir, "image.png"))
    # Run the naive Bayes training module
    outfile = os.path.join(cache_dir, "naive_bayes_pdfs.txt")
    plantcv.learn.naive_bayes(imgdir=imgdir, maskdir=maskdir, outfile=outfile, mkplots=True)
    assert os.path.exists(outfile)


def test_plantcv_learn_naive_bayes_multiclass():
    # Test cache directory
    cache_dir = os.path.join(TEST_TMPDIR, "test_plantcv_learn_naive_bayes_multiclass")
    os.mkdir(cache_dir)
    # Run the naive Bayes multiclass training module
    outfile = os.path.join(cache_dir, "naive_bayes_multiclass_pdfs.txt")
    plantcv.learn.naive_bayes_multiclass(samples_file=os.path.join(TEST_DATA, TEST_SAMPLED_RGB_POINTS), outfile=outfile,
                                         mkplots=True)
    assert os.path.exists(outfile)


# ####################################
# Tests for the morphology subpackage
# ####################################
def test_plantcv_morphology_segment_curvature():
    # Test cache directory
    cache_dir = os.path.join(TEST_TMPDIR, "test_plantcv_morphology_curvature")
    os.mkdir(cache_dir)
    pcv.params.debug_outdir = cache_dir
    skeleton = cv2.imread(os.path.join(TEST_DATA, TEST_INPUT_SKELETON_PRUNED), -1)
    pcv.params.debug = "print"
    segmented_img, seg_objects = pcv.morphology.segment_skeleton(skel_img=skeleton)
    pcv.outputs.clear()
    _ = pcv.morphology.segment_curvature(segmented_img, seg_objects)
    pcv.params.debug = "plot"
    pcv.outputs.clear()
    _ = pcv.morphology.segment_curvature(segmented_img, seg_objects)
    pcv.print_results(os.path.join(cache_dir, "results.txt"))
    assert len(pcv.outputs.observations['segment_curvature']['value']) == 22
    pcv.outputs.clear()


def test_plantcv_morphology_check_cycles():
    # Test cache directory
    cache_dir = os.path.join(TEST_TMPDIR, "test_plantcv_morphology_branches")
    os.mkdir(cache_dir)
    pcv.params.debug_outdir = cache_dir
    mask = cv2.imread(os.path.join(TEST_DATA, TEST_INPUT_BINARY), -1)
    pcv.params.debug = "print"
    _ = pcv.morphology.check_cycles(mask)
    pcv.params.debug = "plot"
    _ = pcv.morphology.check_cycles(mask)
    pcv.params.debug = None
    _ = pcv.morphology.check_cycles(mask)
    print(pcv.outputs.observations["num_cycles"]["value"])
    pcv.print_results(os.path.join(cache_dir, "results.txt"))
    assert pcv.outputs.observations['num_cycles']['value'] == 1
    pcv.outputs.clear()


def test_plantcv_morphology_find_branch_pts():
    # Test cache directory
    cache_dir = os.path.join(TEST_TMPDIR, "test_plantcv_morphology_branches")
    os.mkdir(cache_dir)
    pcv.params.debug_outdir = cache_dir
    mask = cv2.imread(os.path.join(TEST_DATA, TEST_INPUT_BINARY), -1)
    skeleton = cv2.imread(os.path.join(TEST_DATA, TEST_INPUT_SKELETON), -1)
    pcv.params.debug = "print"
    _ = pcv.morphology.find_branch_pts(skel_img=skeleton, mask=mask)
    pcv.params.debug = "plot"
    _ = pcv.morphology.find_branch_pts(skel_img=skeleton)
    pcv.params.debug = None
    branches = pcv.morphology.find_branch_pts(skel_img=skeleton)
    assert np.sum(branches) == 9435


def test_plantcv_morphology_find_tips():
    # Test cache directory
    cache_dir = os.path.join(TEST_TMPDIR, "test_plantcv_morphology_tips")
    os.mkdir(cache_dir)
    pcv.params.debug_outdir = cache_dir
    mask = cv2.imread(os.path.join(TEST_DATA, TEST_INPUT_BINARY), -1)
    skeleton = cv2.imread(os.path.join(TEST_DATA, TEST_INPUT_SKELETON), -1)
    pcv.params.debug = "print"
    _ = pcv.morphology.find_tips(skel_img=skeleton, mask=mask)
    pcv.params.debug = "plot"
    _ = pcv.morphology.find_tips(skel_img=skeleton)
    pcv.params.debug = None
    tips = pcv.morphology.find_tips(skel_img=skeleton)
    assert np.sum(tips) == 9435


def test_plantcv_morphology_prune():
    # Test cache directory
    cache_dir = os.path.join(TEST_TMPDIR, "test_plantcv_morphology_pruned")
    os.mkdir(cache_dir)
    pcv.params.debug_outdir = cache_dir
    skeleton = cv2.imread(os.path.join(TEST_DATA, TEST_INPUT_SKELETON), -1)
    pcv.params.debug = "print"
    _ = pcv.morphology.prune(skel_img=skeleton, size=1)
    pcv.params.debug = "plot"
    _ = pcv.morphology.prune(skel_img=skeleton, size=1, mask=skeleton)
    pcv.params.debug = None
    pruned_img, _, _ = pcv.morphology.prune(skel_img=skeleton, size=3)
    assert np.sum(pruned_img) < np.sum(skeleton)


def test_plantcv_morphology_prune_size0():
    # Test cache directory
    cache_dir = os.path.join(TEST_TMPDIR, "test_plantcv_morphology_pruned")
    os.mkdir(cache_dir)
    pcv.params.debug_outdir = cache_dir
    skeleton = cv2.imread(os.path.join(TEST_DATA, TEST_INPUT_SKELETON), -1)
    pruned_img, _, _ = pcv.morphology.prune(skel_img=skeleton, size=0)
    assert np.sum(pruned_img) == np.sum(skeleton)


def test_plantcv_morphology_iterative_prune():
    # Test cache directory
    cache_dir = os.path.join(TEST_TMPDIR, "test_plantcv_morphology_pruned")
    os.mkdir(cache_dir)
    pcv.params.debug_outdir = cache_dir
    skeleton = cv2.imread(os.path.join(TEST_DATA, TEST_INPUT_SKELETON), -1)
    pruned_img = pcv.morphology._iterative_prune(skel_img=skeleton, size=3)
    assert np.sum(pruned_img) < np.sum(skeleton)


def test_plantcv_morphology_segment_skeleton():
    # Test cache directory
    cache_dir = os.path.join(TEST_TMPDIR, "test_plantcv_morphology_segment_skeleton")
    os.mkdir(cache_dir)
    pcv.params.debug_outdir = cache_dir
    mask = cv2.imread(os.path.join(TEST_DATA, TEST_INPUT_BINARY), -1)
    skeleton = cv2.imread(os.path.join(TEST_DATA, TEST_INPUT_SKELETON), -1)
    pcv.params.debug = "print"
    _ = pcv.morphology.segment_skeleton(skel_img=skeleton, mask=mask)
    pcv.params.debug = "plot"
    segmented_img, segment_objects = pcv.morphology.segment_skeleton(skel_img=skeleton)
    assert len(segment_objects) == 73

def test_plantcv_morphology_fill_segments():
    # Test cache directory
    cache_dir = os.path.join(TEST_TMPDIR, "test_plantcv_morphology_fill_segments")
    os.mkdir(cache_dir)
    pcv.params.debug_outdir = cache_dir
    mask = cv2.imread(os.path.join(TEST_DATA, TEST_INPUT_BINARY), -1)
    obj_dic = np.load(os.path.join(TEST_DATA, TEST_SKELETON_OBJECTS))
    obj = []
    for key,val in obj_dic.items():
        obj.append(val)
    pcv.params.debug = "print"
    _ = pcv.morphology.fill_segments(mask, obj)
    pcv.params.debug = "plot"
    _ = pcv.morphology.fill_segments(mask, obj)
    pcv.print_results(os.path.join(cache_dir, "results.txt"))
    tests = [pcv.outputs.observations['segment_area']['value'][42] == 5529,
        pcv.outputs.observations['segment_area']['value'][20] == 5057,
        pcv.outputs.observations['segment_area']['value'][49] == 3323]
    assert all(tests)
    pcv.outputs.clear()


def test_plantcv_morphology_segment_angle():
    # Test cache directory
    cache_dir = os.path.join(TEST_TMPDIR, "test_plantcv_morphology_segment_angles")
    os.mkdir(cache_dir)
    pcv.params.debug_outdir = cache_dir
    skeleton = cv2.imread(os.path.join(TEST_DATA, TEST_INPUT_SKELETON_PRUNED), -1)
    pcv.params.debug = "print"
    segmented_img, segment_objects = pcv.morphology.segment_skeleton(skel_img=skeleton)
    _ = pcv.morphology.segment_angle(segmented_img=segmented_img, objects=segment_objects)
    pcv.params.debug = "plot"
    _ = pcv.morphology.segment_angle(segmented_img, segment_objects)
    pcv.print_results(os.path.join(cache_dir, "results.txt"))
    assert len(pcv.outputs.observations['segment_angle']['value']) == 22
    pcv.outputs.clear()


def test_plantcv_morphology_segment_angle_overflow():
    # Don't prune, would usually give overflow error without extra if statement in segment_angle
    # Test cache directory
    cache_dir = os.path.join(TEST_TMPDIR, "test_plantcv_morphology_segment_angles")
    os.mkdir(cache_dir)
    pcv.params.debug_outdir = cache_dir
    skeleton = cv2.imread(os.path.join(TEST_DATA, TEST_INPUT_SKELETON), -1)
    segmented_img, segment_objects = pcv.morphology.segment_skeleton(skel_img=skeleton)
    _ = pcv.morphology.segment_angle(segmented_img, segment_objects)
    assert len(pcv.outputs.observations['segment_angle']['value']) == 73
    pcv.outputs.clear()


def test_plantcv_morphology_segment_euclidean_length():
    # Test cache directory
    cache_dir = os.path.join(TEST_TMPDIR, "test_plantcv_morphology_segment_eu_length")
    os.mkdir(cache_dir)
    pcv.params.debug_outdir = cache_dir
    skeleton = cv2.imread(os.path.join(TEST_DATA, TEST_INPUT_SKELETON_PRUNED), -1)
    pcv.params.debug = "print"
    segmented_img, segment_objects = pcv.morphology.segment_skeleton(skel_img=skeleton)
    _ = pcv.morphology.segment_euclidean_length(segmented_img, segment_objects)
    pcv.params.debug = "plot"
    _ = pcv.morphology.segment_euclidean_length(segmented_img, segment_objects)
    pcv.print_results(os.path.join(cache_dir, "results.txt"))
    assert len(pcv.outputs.observations['segment_eu_length']['value']) == 22
    pcv.outputs.clear()


def test_plantcv_morphology_segment_euclidean_length_bad_input():
    mask = cv2.imread(os.path.join(TEST_DATA, TEST_INPUT_BINARY), -1)
    skel = pcv.morphology.skeletonize(mask=mask)
    pcv.params.debug = None
    segmented_img, segment_objects = pcv.morphology.segment_skeleton(skel_img=skel)
    with pytest.raises(RuntimeError):
        _ = pcv.morphology.segment_euclidean_length(segmented_img, segment_objects)


def test_plantcv_morphology_segment_path_length():
    # Test cache directory
    cache_dir = os.path.join(TEST_TMPDIR, "test_plantcv_morphology_segment_path_length")
    os.mkdir(cache_dir)
    pcv.params.debug_outdir = cache_dir
    skeleton = cv2.imread(os.path.join(TEST_DATA, TEST_INPUT_SKELETON_PRUNED), -1)
    pcv.params.debug = "print"
    segmented_img, segment_objects = pcv.morphology.segment_skeleton(skel_img=skeleton)
    _ = pcv.morphology.segment_path_length(segmented_img, segment_objects)
    pcv.params.debug = "plot"
    _ = pcv.morphology.segment_path_length(segmented_img, segment_objects)
    pcv.print_results(os.path.join(cache_dir, "results.txt"))
    assert len(pcv.outputs.observations['segment_path_length']['value']) == 22
    pcv.outputs.clear()


def test_plantcv_morphology_skeletonize():
    # Test cache directory
    cache_dir = os.path.join(TEST_TMPDIR, "test_plantcv_morphology_skeletonize")
    os.mkdir(cache_dir)
    pcv.params.debug_outdir = cache_dir
    mask = cv2.imread(os.path.join(TEST_DATA, TEST_INPUT_BINARY), -1)
    input_skeleton = cv2.imread(os.path.join(TEST_DATA, TEST_INPUT_SKELETON), -1)
    pcv.params.debug = "print"
    _ = pcv.morphology.skeletonize(mask=mask)
    pcv.params.debug = "plot"
    _ = pcv.morphology.skeletonize(mask=mask)
    pcv.params.debug = None
    skeleton = pcv.morphology.skeletonize(mask=mask)
    arr = np.array(skeleton == input_skeleton)
    assert arr.all()


def test_plantcv_morphology_segment_sort():
    # Test cache directory
    cache_dir = os.path.join(TEST_TMPDIR, "test_plantcv_morphology_segment_sort")
    os.mkdir(cache_dir)
    pcv.params.debug_outdir = cache_dir
    skeleton = cv2.imread(os.path.join(TEST_DATA, TEST_INPUT_SKELETON), -1)
    segmented_img, seg_objects = pcv.morphology.segment_skeleton(skel_img=skeleton)
    pcv.params.debug = "print"
    _ = pcv.morphology.segment_sort(skeleton, seg_objects, mask=skeleton)
    pcv.params.debug = "plot"
    leaf_obj, stem_obj = pcv.morphology.segment_sort(skeleton, seg_objects)
    assert len(leaf_obj) == 36


def test_plantcv_morphology_segment_tangent_angle():
    # Test cache directory
    cache_dir = os.path.join(TEST_TMPDIR, "test_plantcv_morphology_segment_tangent_angle")
    os.mkdir(cache_dir)
    pcv.params.debug_outdir = cache_dir
    skel = cv2.imread(os.path.join(TEST_DATA, TEST_INPUT_SKELETON_PRUNED), -1)
    objects = np.load(os.path.join(TEST_DATA, TEST_SKELETON_OBJECTS), encoding="latin1")
    objs = [objects[arr_n] for arr_n in objects]
    pcv.params.debug = "print"
    _ = pcv.morphology.segment_tangent_angle(skel, objs, 2)
    pcv.params.debug = "plot"
    _ = pcv.morphology.segment_tangent_angle(skel, objs, 2)
    pcv.print_results(os.path.join(cache_dir, "results.txt"))
    assert len(pcv.outputs.observations['segment_tangent_angle']['value']) == 73
    pcv.outputs.clear()


def test_plantcv_morphology_segment_id():
    # Test cache directory
    cache_dir = os.path.join(TEST_TMPDIR, "test_plantcv_morphology_segment_tangent_angle")
    os.mkdir(cache_dir)
    pcv.params.debug_outdir = cache_dir
    skel = cv2.imread(os.path.join(TEST_DATA, TEST_INPUT_SKELETON_PRUNED), -1)
    objects = np.load(os.path.join(TEST_DATA, TEST_SKELETON_OBJECTS), encoding="latin1")
    objs = [objects[arr_n] for arr_n in objects]
    pcv.params.debug = "print"
    _ = pcv.morphology.segment_id(skel, objs)
    pcv.params.debug = "plot"
    _, labeled_img = pcv.morphology.segment_id(skel, objs, mask=skel)
    assert np.sum(labeled_img) > np.sum(skel)


def test_plantcv_morphology_segment_insertion_angle():
    # Test cache directory
    cache_dir = os.path.join(TEST_TMPDIR, "test_plantcv_morphology_segment_insertion_angle")
    os.mkdir(cache_dir)
    pcv.params.debug_outdir = cache_dir
    skeleton = cv2.imread(os.path.join(TEST_DATA, TEST_INPUT_SKELETON), -1)
    pruned, _, _ = pcv.morphology.prune(skel_img=skeleton, size=6)
    segmented_img, seg_objects = pcv.morphology.segment_skeleton(skel_img=pruned)
    leaf_obj, stem_obj = pcv.morphology.segment_sort(pruned, seg_objects)
    pcv.params.debug = "plot"
    _ = pcv.morphology.segment_insertion_angle(pruned, segmented_img, leaf_obj, stem_obj, 3)
    pcv.params.debug = "print"
    _ = pcv.morphology.segment_insertion_angle(pruned, segmented_img, leaf_obj, stem_obj, 10)
    pcv.print_results(os.path.join(cache_dir, "results.txt"))
    assert pcv.outputs.observations['segment_insertion_angle']['value'][:6] == ['NA', 'NA', 'NA', 24.97999120101794,
                                                                                50.75442037373474,
                                                                                56.45078448114704]
    pcv.outputs.clear()


def test_plantcv_morphology_segment_insertion_angle_bad_stem():
    # Test cache directory
    cache_dir = os.path.join(TEST_TMPDIR, "test_plantcv_morphology_segment_insertion_angle")
    os.mkdir(cache_dir)
    pcv.params.debug_outdir = cache_dir
    skeleton = cv2.imread(os.path.join(TEST_DATA, TEST_INPUT_SKELETON), -1)
    pruned, _, _ = pcv.morphology.prune(skel_img=skeleton, size=5)
    segmented_img, seg_objects = pcv.morphology.segment_skeleton(skel_img=pruned)
    leaf_obj, stem_obj = pcv.morphology.segment_sort(pruned, seg_objects)
    stem_obj = [leaf_obj[0], leaf_obj[10]]
    with pytest.raises(RuntimeError):
        _ = pcv.morphology.segment_insertion_angle(pruned, segmented_img, leaf_obj, stem_obj, 10)


def test_plantcv_morphology_segment_combine():
    skel = cv2.imread(os.path.join(TEST_DATA, TEST_INPUT_SKELETON_PRUNED), -1)
    segmented_img, seg_objects = pcv.morphology.segment_skeleton(skel_img=skel)
    pcv.params.debug = "plot"
    # Test with list of IDs input
    _, new_objects = pcv.morphology.segment_combine([0, 1], seg_objects, skel)
    assert len(new_objects) + 1 == len(seg_objects)


def test_plantcv_morphology_segment_combine_lists():
    # Test cache directory
    cache_dir = os.path.join(TEST_TMPDIR, "test_plantcv_morphology_segment_insertion_angle")
    os.mkdir(cache_dir)
    pcv.params.debug_outdir = cache_dir
    skel = cv2.imread(os.path.join(TEST_DATA, TEST_INPUT_SKELETON_PRUNED), -1)
    segmented_img, seg_objects = pcv.morphology.segment_skeleton(skel_img=skel)
    pcv.params.debug = "print"
    # Test with list of lists input
    _, new_objects = pcv.morphology.segment_combine([[0, 1, 2], [3, 4]], seg_objects, skel)
    assert len(new_objects) + 3 == len(seg_objects)


def test_plantcv_morphology_segment_combine_bad_input():
    skel = cv2.imread(os.path.join(TEST_DATA, TEST_INPUT_SKELETON_PRUNED), -1)
    segmented_img, seg_objects = pcv.morphology.segment_skeleton(skel_img=skel)
    pcv.params.debug = "plot"
    with pytest.raises(RuntimeError):
        _, new_objects = pcv.morphology.segment_combine([0.5, 1.5], seg_objects, skel)


def test_plantcv_morphology_analyze_stem():
    # Test cache directory
    cache_dir = os.path.join(TEST_TMPDIR, "test_plantcv_morphology_analyze_stem")
    os.mkdir(cache_dir)
    pcv.params.debug_outdir = cache_dir
    skeleton = cv2.imread(os.path.join(TEST_DATA, TEST_INPUT_SKELETON), -1)
    pruned, segmented_img, _ = pcv.morphology.prune(skel_img=skeleton, size=6)
    segmented_img, seg_objects = pcv.morphology.segment_skeleton(skel_img=pruned)
    leaf_obj, stem_obj = pcv.morphology.segment_sort(pruned, seg_objects)
    pcv.params.debug = "plot"
    _ = pcv.morphology.analyze_stem(rgb_img=segmented_img, stem_objects=stem_obj)
    pcv.params.debug = "print"
    _ = pcv.morphology.analyze_stem(rgb_img=segmented_img, stem_objects=stem_obj)
    assert pcv.outputs.observations['stem_angle']['value'] == -12.531776428222656
    pcv.outputs.clear()


def test_plantcv_morphology_analyze_stem_bad_angle():
    # Test cache directory
    cache_dir = os.path.join(TEST_TMPDIR, "test_plantcv_morphology_segment_insertion_angle")
    os.mkdir(cache_dir)
    pcv.params.debug_outdir = cache_dir
    skeleton = cv2.imread(os.path.join(TEST_DATA, TEST_INPUT_SKELETON), -1)
    pruned, _, _ = pcv.morphology.prune(skel_img=skeleton, size=5)
    segmented_img, seg_objects = pcv.morphology.segment_skeleton(skel_img=pruned)
    leaf_obj, stem_obj = pcv.morphology.segment_sort(pruned, seg_objects)
    #print([stem_obj[3]])
    #stem_obj = [stem_obj[3]]
    stem_obj = [[[[1116, 1728]], [[1116, 1]]]]
    _ = pcv.morphology.analyze_stem(rgb_img=segmented_img, stem_objects=stem_obj)
    assert pcv.outputs.observations['stem_angle']['value'] == 22877334.0
    pcv.outputs.clear()

# ########################################
# Tests for the hyperspectral subpackage
# ########################################
def test_plantcv_hyperspectral_read_data_default():
    cache_dir = os.path.join(TEST_TMPDIR, "test_plantcv_hyperspectral_read_data_default")
    os.mkdir(cache_dir)
    pcv.params.debug_outdir = cache_dir
    pcv.params.debug = "plot"
    spectral_filename = os.path.join(HYPERSPECTRAL_TEST_DATA, HYPERSPECTRAL_DATA)
    _ = pcv.hyperspectral.read_data(filename=spectral_filename)
    pcv.params.debug = "print"
    array_data = pcv.hyperspectral.read_data(filename=spectral_filename)
    assert np.shape(array_data.array_data) == (1, 1600, 978)


def test_plantcv_hyperspectral_read_data_no_default_bands():
    pcv.params.debug = "plot"
    spectral_filename = os.path.join(HYPERSPECTRAL_TEST_DATA, HYPERSPECTRAL_DATA_NO_DEFAULT)
    array_data = pcv.hyperspectral.read_data(filename=spectral_filename)
    assert np.shape(array_data.array_data) == (1, 1600, 978)


def test_plantcv_hyperspectral_read_data_approx_pseudorgb():
    pcv.params.debug = "plot"
    spectral_filename = os.path.join(HYPERSPECTRAL_TEST_DATA, HYPERSPECTRAL_DATA_APPROX_PSEUDO)
    array_data = pcv.hyperspectral.read_data(filename=spectral_filename)
    assert np.shape(array_data.array_data) == (1, 1600, 978)


def test_plantcv_spectral_index_ndvi():
    cache_dir = os.path.join(TEST_TMPDIR, "test_plantcv_hyperspectral_index_ndvi")
    os.mkdir(cache_dir)
    pcv.params.debug_outdir = cache_dir
    pcv.params.debug = None
    spectral_filename = os.path.join(HYPERSPECTRAL_TEST_DATA, HYPERSPECTRAL_DATA)
    array_data = pcv.hyperspectral.read_data(filename=spectral_filename)
    index_array = pcv.spectral_index.ndvi(hsi=array_data, distance=20)
    assert np.shape(index_array.array_data) == (1, 1600) and np.nanmax(index_array.pseudo_rgb) == 255


def test_plantcv_spectral_index_ndvi_bad_input():
    spectral_filename = os.path.join(HYPERSPECTRAL_TEST_DATA, HYPERSPECTRAL_DATA)
    pcv.params.debug = None
    array_data = pcv.hyperspectral.read_data(filename=spectral_filename)
    index_array = pcv.spectral_index.ndvi(hsi=array_data, distance=20)
    with pytest.raises(RuntimeError):
        _ = pcv.spectral_index.ndvi(hsi=index_array, distance=20)


def test_plantcv_spectral_index_gdvi():
    cache_dir = os.path.join(TEST_TMPDIR, "test_plantcv_hyperspectral_index_gdvi")
    os.mkdir(cache_dir)
    pcv.params.debug_outdir = cache_dir
    pcv.params.debug = None
    spectral_filename = os.path.join(HYPERSPECTRAL_TEST_DATA, HYPERSPECTRAL_DATA)
    array_data = pcv.hyperspectral.read_data(filename=spectral_filename)
    index_array = pcv.spectral_index.gdvi(hsi=array_data, distance=20)
    assert np.shape(index_array.array_data) == (1, 1600) and np.nanmax(index_array.pseudo_rgb) == 255


def test_plantcv_spectral_index_gdvi_bad_input():
    spectral_filename = os.path.join(HYPERSPECTRAL_TEST_DATA, HYPERSPECTRAL_DATA)
    pcv.params.debug = None
    array_data = pcv.hyperspectral.read_data(filename=spectral_filename)
    index_array = pcv.spectral_index.gdvi(hsi=array_data, distance=20)
    with pytest.raises(RuntimeError):
        _ = pcv.spectral_index.gdvi(hsi=index_array, distance=20)


def test_plantcv_spectral_index_savi():
    cache_dir = os.path.join(TEST_TMPDIR, "test_plantcv_hyperspectral_index_savi")
    os.mkdir(cache_dir)
    pcv.params.debug_outdir = cache_dir
    pcv.params.debug = None
    spectral_filename = os.path.join(HYPERSPECTRAL_TEST_DATA, HYPERSPECTRAL_DATA)
    array_data = pcv.hyperspectral.read_data(filename=spectral_filename)
    index_array = pcv.spectral_index.savi(hsi=array_data, distance=20)
    assert np.shape(index_array.array_data) == (1, 1600) and np.nanmax(index_array.pseudo_rgb) == 255


def test_plantcv_spectral_index_savi_bad_input():
    spectral_filename = os.path.join(HYPERSPECTRAL_TEST_DATA, HYPERSPECTRAL_DATA)
    pcv.params.debug = None
    array_data = pcv.hyperspectral.read_data(filename=spectral_filename)
    index_array = pcv.spectral_index.savi(hsi=array_data, distance=20)
    with pytest.raises(RuntimeError):
        _ = pcv.spectral_index.savi(hsi=index_array, distance=20)


def test_plantcv_spectral_index_pri():
    cache_dir = os.path.join(TEST_TMPDIR, "test_plantcv_hyperspectral_index_pri")
    os.mkdir(cache_dir)
    pcv.params.debug_outdir = cache_dir
    pcv.params.debug = None
    spectral_filename = os.path.join(HYPERSPECTRAL_TEST_DATA, HYPERSPECTRAL_DATA)
    array_data = pcv.hyperspectral.read_data(filename=spectral_filename)
    index_array = pcv.spectral_index.pri(hsi=array_data, distance=20)
    assert np.shape(index_array.array_data) == (1, 1600) and np.nanmax(index_array.pseudo_rgb) == 255


def test_plantcv_spectral_index_pri_bad_input():
    spectral_filename = os.path.join(HYPERSPECTRAL_TEST_DATA, HYPERSPECTRAL_DATA)
    pcv.params.debug = None
    array_data = pcv.hyperspectral.read_data(filename=spectral_filename)
    index_array = pcv.spectral_index.pri(hsi=array_data, distance=20)
    with pytest.raises(RuntimeError):
        _ = pcv.spectral_index.pri(hsi=index_array, distance=20)


def test_plantcv_spectral_index_ari():
    cache_dir = os.path.join(TEST_TMPDIR, "test_plantcv_hyperspectral_index_ari")
    os.mkdir(cache_dir)
    pcv.params.debug_outdir = cache_dir
    pcv.params.debug = None
    spectral_filename = os.path.join(HYPERSPECTRAL_TEST_DATA, HYPERSPECTRAL_DATA)
    array_data = pcv.hyperspectral.read_data(filename=spectral_filename)
    index_array = pcv.spectral_index.ari(hsi=array_data, distance=20)
    assert np.shape(index_array.array_data) == (1, 1600) and np.nanmax(index_array.pseudo_rgb) == 255


def test_plantcv_spectral_index_ari_bad_input():
    spectral_filename = os.path.join(HYPERSPECTRAL_TEST_DATA, HYPERSPECTRAL_DATA)
    pcv.params.debug = None
    array_data = pcv.hyperspectral.read_data(filename=spectral_filename)
    index_array = pcv.spectral_index.ari(hsi=array_data, distance=20)
    with pytest.raises(RuntimeError):
        _ = pcv.spectral_index.ari(hsi=index_array, distance=20)


def test_plantcv_spectral_index_ci_rededge():
    cache_dir = os.path.join(TEST_TMPDIR, "test_plantcv_hyperspectral_index_ci_rededge")
    os.mkdir(cache_dir)
    pcv.params.debug_outdir = cache_dir
    pcv.params.debug = None
    spectral_filename = os.path.join(HYPERSPECTRAL_TEST_DATA, HYPERSPECTRAL_DATA)
    array_data = pcv.hyperspectral.read_data(filename=spectral_filename)
    index_array = pcv.spectral_index.ci_rededge(hsi=array_data, distance=20)
    assert np.shape(index_array.array_data) == (1, 1600) and np.nanmax(index_array.pseudo_rgb) == 255


def test_plantcv_spectral_index_ci_rededge_bad_input():
    spectral_filename = os.path.join(HYPERSPECTRAL_TEST_DATA, HYPERSPECTRAL_DATA)
    pcv.params.debug = None
    array_data = pcv.hyperspectral.read_data(filename=spectral_filename)
    index_array = pcv.spectral_index.ci_rededge(hsi=array_data, distance=20)
    with pytest.raises(RuntimeError):
        _ = pcv.spectral_index.ci_rededge(hsi=index_array, distance=20)


def test_plantcv_spectral_index_cri550():
    cache_dir = os.path.join(TEST_TMPDIR, "test_plantcv_hyperspectral_index_cri550")
    os.mkdir(cache_dir)
    pcv.params.debug_outdir = cache_dir
    pcv.params.debug = None
    spectral_filename = os.path.join(HYPERSPECTRAL_TEST_DATA, HYPERSPECTRAL_DATA)
    array_data = pcv.hyperspectral.read_data(filename=spectral_filename)
    index_array = pcv.spectral_index.cri550(hsi=array_data, distance=20)
    assert np.shape(index_array.array_data) == (1, 1600) and np.nanmax(index_array.pseudo_rgb) == 255


def test_plantcv_spectral_index_cri550_bad_input():
    spectral_filename = os.path.join(HYPERSPECTRAL_TEST_DATA, HYPERSPECTRAL_DATA)
    pcv.params.debug = None
    array_data = pcv.hyperspectral.read_data(filename=spectral_filename)
    index_array = pcv.spectral_index.cri550(hsi=array_data, distance=20)
    with pytest.raises(RuntimeError):
        _ = pcv.spectral_index.cri550(hsi=index_array, distance=20)


def test_plantcv_spectral_index_cri700():
    cache_dir = os.path.join(TEST_TMPDIR, "test_plantcv_hyperspectral_index_cri700")
    os.mkdir(cache_dir)
    pcv.params.debug_outdir = cache_dir
    pcv.params.debug = None
    spectral_filename = os.path.join(HYPERSPECTRAL_TEST_DATA, HYPERSPECTRAL_DATA)
    array_data = pcv.hyperspectral.read_data(filename=spectral_filename)
    index_array = pcv.spectral_index.cri700(hsi=array_data, distance=20)
    assert np.shape(index_array.array_data) == (1, 1600) and np.nanmax(index_array.pseudo_rgb) == 255


def test_plantcv_spectral_index_cri700_bad_input():
    spectral_filename = os.path.join(HYPERSPECTRAL_TEST_DATA, HYPERSPECTRAL_DATA)
    pcv.params.debug = None
    array_data = pcv.hyperspectral.read_data(filename=spectral_filename)
    index_array = pcv.spectral_index.cri700(hsi=array_data, distance=20)
    with pytest.raises(RuntimeError):
        _ = pcv.spectral_index.cri700(hsi=index_array, distance=20)


def test_plantcv_spectral_index_egi():
    cache_dir = os.path.join(TEST_TMPDIR, "test_plantcv_hyperspectral_index_egi")
    os.mkdir(cache_dir)
    pcv.params.debug_outdir = cache_dir
    pcv.params.debug = None
    rgb_img = cv2.imread(os.path.join(TEST_DATA, TEST_INPUT_COLOR))
    index_array = pcv.spectral_index.egi(rgb_img=rgb_img)
    assert np.shape(index_array.array_data) == (2056, 2454) and np.nanmax(index_array.pseudo_rgb) == 255


def test_plantcv_spectral_index_evi():
    cache_dir = os.path.join(TEST_TMPDIR, "test_plantcv_hyperspectral_index_evi")
    os.mkdir(cache_dir)
    pcv.params.debug_outdir = cache_dir
    pcv.params.debug = None
    spectral_filename = os.path.join(HYPERSPECTRAL_TEST_DATA, HYPERSPECTRAL_DATA)
    array_data = pcv.hyperspectral.read_data(filename=spectral_filename)
    index_array = pcv.spectral_index.evi(hsi=array_data, distance=20)
    assert np.shape(index_array.array_data) == (1, 1600) and np.nanmax(index_array.pseudo_rgb) == 255


def test_plantcv_spectral_index_evi_bad_input():
    spectral_filename = os.path.join(HYPERSPECTRAL_TEST_DATA, HYPERSPECTRAL_DATA)
    pcv.params.debug = None
    array_data = pcv.hyperspectral.read_data(filename=spectral_filename)
    index_array = pcv.spectral_index.evi(hsi=array_data, distance=20)
    with pytest.raises(RuntimeError):
        _ = pcv.spectral_index.evi(hsi=index_array, distance=20)


def test_plantcv_spectral_index_mari():
    cache_dir = os.path.join(TEST_TMPDIR, "test_plantcv_hyperspectral_index_mari")
    os.mkdir(cache_dir)
    pcv.params.debug_outdir = cache_dir
    pcv.params.debug = None
    spectral_filename = os.path.join(HYPERSPECTRAL_TEST_DATA, HYPERSPECTRAL_DATA)
    array_data = pcv.hyperspectral.read_data(filename=spectral_filename)
    index_array = pcv.spectral_index.mari(hsi=array_data, distance=20)
    assert np.shape(index_array.array_data) == (1, 1600) and np.nanmax(index_array.pseudo_rgb) == 255


def test_plantcv_spectral_index_mari_bad_input():
    spectral_filename = os.path.join(HYPERSPECTRAL_TEST_DATA, HYPERSPECTRAL_DATA)
    pcv.params.debug = None
    array_data = pcv.hyperspectral.read_data(filename=spectral_filename)
    index_array = pcv.spectral_index.mari(hsi=array_data, distance=20)
    with pytest.raises(RuntimeError):
        _ = pcv.spectral_index.mari(hsi=index_array, distance=20)


def test_plantcv_spectral_index_mcari():
    cache_dir = os.path.join(TEST_TMPDIR, "test_plantcv_hyperspectral_index_mcari")
    os.mkdir(cache_dir)
    pcv.params.debug_outdir = cache_dir
    pcv.params.debug = None
    spectral_filename = os.path.join(HYPERSPECTRAL_TEST_DATA, HYPERSPECTRAL_DATA)
    array_data = pcv.hyperspectral.read_data(filename=spectral_filename)
    index_array = pcv.spectral_index.mcari(hsi=array_data, distance=20)
    assert np.shape(index_array.array_data) == (1, 1600) and np.nanmax(index_array.pseudo_rgb) == 255


def test_plantcv_spectral_index_mcari_bad_input():
    spectral_filename = os.path.join(HYPERSPECTRAL_TEST_DATA, HYPERSPECTRAL_DATA)
    pcv.params.debug = None
    array_data = pcv.hyperspectral.read_data(filename=spectral_filename)
    index_array = pcv.spectral_index.mcari(hsi=array_data, distance=20)
    with pytest.raises(RuntimeError):
        _ = pcv.spectral_index.mcari(hsi=index_array, distance=20)


def test_plantcv_spectral_index_mtci():
    cache_dir = os.path.join(TEST_TMPDIR, "test_plantcv_hyperspectral_index_mtci")
    os.mkdir(cache_dir)
    pcv.params.debug_outdir = cache_dir
    pcv.params.debug = None
    spectral_filename = os.path.join(HYPERSPECTRAL_TEST_DATA, HYPERSPECTRAL_DATA)
    array_data = pcv.hyperspectral.read_data(filename=spectral_filename)
    index_array = pcv.spectral_index.mtci(hsi=array_data, distance=20)
    assert np.shape(index_array.array_data) == (1, 1600) and np.nanmax(index_array.pseudo_rgb) == 255


def test_plantcv_spectral_index_mtci_bad_input():
    spectral_filename = os.path.join(HYPERSPECTRAL_TEST_DATA, HYPERSPECTRAL_DATA)
    pcv.params.debug = None
    array_data = pcv.hyperspectral.read_data(filename=spectral_filename)
    index_array = pcv.spectral_index.mtci(hsi=array_data, distance=20)
    with pytest.raises(RuntimeError):
        _ = pcv.spectral_index.mtci(hsi=index_array, distance=20)


def test_plantcv_spectral_index_ndre():
    cache_dir = os.path.join(TEST_TMPDIR, "test_plantcv_hyperspectral_index_ndre")
    os.mkdir(cache_dir)
    pcv.params.debug_outdir = cache_dir
    pcv.params.debug = None
    spectral_filename = os.path.join(HYPERSPECTRAL_TEST_DATA, HYPERSPECTRAL_DATA)
    array_data = pcv.hyperspectral.read_data(filename=spectral_filename)
    index_array = pcv.spectral_index.ndre(hsi=array_data, distance=20)
    assert np.shape(index_array.array_data) == (1, 1600) and np.nanmax(index_array.pseudo_rgb) == 255


def test_plantcv_spectral_index_ndre_bad_input():
    spectral_filename = os.path.join(HYPERSPECTRAL_TEST_DATA, HYPERSPECTRAL_DATA)
    pcv.params.debug = None
    array_data = pcv.hyperspectral.read_data(filename=spectral_filename)
    index_array = pcv.spectral_index.ndre(hsi=array_data, distance=20)
    with pytest.raises(RuntimeError):
        _ = pcv.spectral_index.ndre(hsi=index_array, distance=20)


def test_plantcv_spectral_index_psnd_chla():
    cache_dir = os.path.join(TEST_TMPDIR, "test_plantcv_hyperspectral_index_psnd_chla")
    os.mkdir(cache_dir)
    pcv.params.debug_outdir = cache_dir
    pcv.params.debug = None
    spectral_filename = os.path.join(HYPERSPECTRAL_TEST_DATA, HYPERSPECTRAL_DATA)
    array_data = pcv.hyperspectral.read_data(filename=spectral_filename)
    index_array = pcv.spectral_index.psnd_chla(hsi=array_data, distance=20)
    assert np.shape(index_array.array_data) == (1, 1600) and np.nanmax(index_array.pseudo_rgb) == 255


def test_plantcv_spectral_index_psnd_chla_bad_input():
    spectral_filename = os.path.join(HYPERSPECTRAL_TEST_DATA, HYPERSPECTRAL_DATA)
    pcv.params.debug = None
    array_data = pcv.hyperspectral.read_data(filename=spectral_filename)
    index_array = pcv.spectral_index.psnd_chla(hsi=array_data, distance=20)
    with pytest.raises(RuntimeError):
        _ = pcv.spectral_index.psnd_chla(hsi=index_array, distance=20)


def test_plantcv_spectral_index_psnd_chlb():
    cache_dir = os.path.join(TEST_TMPDIR, "test_plantcv_hyperspectral_index_psnd_chlb")
    os.mkdir(cache_dir)
    pcv.params.debug_outdir = cache_dir
    pcv.params.debug = None
    spectral_filename = os.path.join(HYPERSPECTRAL_TEST_DATA, HYPERSPECTRAL_DATA)
    array_data = pcv.hyperspectral.read_data(filename=spectral_filename)
    index_array = pcv.spectral_index.psnd_chlb(hsi=array_data, distance=20)
    assert np.shape(index_array.array_data) == (1, 1600) and np.nanmax(index_array.pseudo_rgb) == 255


def test_plantcv_spectral_index_psnd_chlb_bad_input():
    spectral_filename = os.path.join(HYPERSPECTRAL_TEST_DATA, HYPERSPECTRAL_DATA)
    pcv.params.debug = None
    array_data = pcv.hyperspectral.read_data(filename=spectral_filename)
    index_array = pcv.spectral_index.psnd_chlb(hsi=array_data, distance=20)
    with pytest.raises(RuntimeError):
        _ = pcv.spectral_index.psnd_chlb(hsi=index_array, distance=20)


def test_plantcv_spectral_index_psnd_car():
    cache_dir = os.path.join(TEST_TMPDIR, "test_plantcv_hyperspectral_index_psnd_car")
    os.mkdir(cache_dir)
    pcv.params.debug_outdir = cache_dir
    pcv.params.debug = None
    spectral_filename = os.path.join(HYPERSPECTRAL_TEST_DATA, HYPERSPECTRAL_DATA)
    array_data = pcv.hyperspectral.read_data(filename=spectral_filename)
    index_array = pcv.spectral_index.psnd_car(hsi=array_data, distance=20)
    assert np.shape(index_array.array_data) == (1, 1600) and np.nanmax(index_array.pseudo_rgb) == 255


def test_plantcv_spectral_index_psnd_car_bad_input():
    spectral_filename = os.path.join(HYPERSPECTRAL_TEST_DATA, HYPERSPECTRAL_DATA)
    pcv.params.debug = None
    array_data = pcv.hyperspectral.read_data(filename=spectral_filename)
    index_array = pcv.spectral_index.psnd_car(hsi=array_data, distance=20)
    with pytest.raises(RuntimeError):
        _ = pcv.spectral_index.psnd_car(hsi=index_array, distance=20)


def test_plantcv_spectral_index_psri():
    cache_dir = os.path.join(TEST_TMPDIR, "test_plantcv_hyperspectral_index_psri")
    os.mkdir(cache_dir)
    pcv.params.debug_outdir = cache_dir
    pcv.params.debug = None
    spectral_filename = os.path.join(HYPERSPECTRAL_TEST_DATA, HYPERSPECTRAL_DATA)
    array_data = pcv.hyperspectral.read_data(filename=spectral_filename)
    index_array = pcv.spectral_index.psri(hsi=array_data, distance=20)
    assert np.shape(index_array.array_data) == (1, 1600) and np.nanmax(index_array.pseudo_rgb) == 255


def test_plantcv_spectral_index_psri_bad_input():
    spectral_filename = os.path.join(HYPERSPECTRAL_TEST_DATA, HYPERSPECTRAL_DATA)
    pcv.params.debug = None
    array_data = pcv.hyperspectral.read_data(filename=spectral_filename)
    index_array = pcv.spectral_index.psri(hsi=array_data, distance=20)
    with pytest.raises(RuntimeError):
        _ = pcv.spectral_index.psri(hsi=index_array, distance=20)


def test_plantcv_spectral_index_pssr_chla():
    cache_dir = os.path.join(TEST_TMPDIR, "test_plantcv_hyperspectral_index_pssr_chla")
    os.mkdir(cache_dir)
    pcv.params.debug_outdir = cache_dir
    pcv.params.debug = None
    spectral_filename = os.path.join(HYPERSPECTRAL_TEST_DATA, HYPERSPECTRAL_DATA)
    array_data = pcv.hyperspectral.read_data(filename=spectral_filename)
    index_array = pcv.spectral_index.pssr_chla(hsi=array_data, distance=20)
    assert np.shape(index_array.array_data) == (1, 1600) and np.nanmax(index_array.pseudo_rgb) == 255


def test_plantcv_spectral_index_pssr_chla_bad_input():
    spectral_filename = os.path.join(HYPERSPECTRAL_TEST_DATA, HYPERSPECTRAL_DATA)
    pcv.params.debug = None
    array_data = pcv.hyperspectral.read_data(filename=spectral_filename)
    index_array = pcv.spectral_index.pssr_chla(hsi=array_data, distance=20)
    with pytest.raises(RuntimeError):
        _ = pcv.spectral_index.pssr_chla(hsi=index_array, distance=20)


def test_plantcv_spectral_index_pssr_chlb():
    cache_dir = os.path.join(TEST_TMPDIR, "test_plantcv_hyperspectral_index_pssr_chlb")
    os.mkdir(cache_dir)
    pcv.params.debug_outdir = cache_dir
    pcv.params.debug = None
    spectral_filename = os.path.join(HYPERSPECTRAL_TEST_DATA, HYPERSPECTRAL_DATA)
    array_data = pcv.hyperspectral.read_data(filename=spectral_filename)
    index_array = pcv.spectral_index.pssr_chlb(hsi=array_data, distance=20)
    assert np.shape(index_array.array_data) == (1, 1600) and np.nanmax(index_array.pseudo_rgb) == 255


def test_plantcv_spectral_index_pssr_chlb_bad_input():
    spectral_filename = os.path.join(HYPERSPECTRAL_TEST_DATA, HYPERSPECTRAL_DATA)
    pcv.params.debug = None
    array_data = pcv.hyperspectral.read_data(filename=spectral_filename)
    index_array = pcv.spectral_index.pssr_chlb(hsi=array_data, distance=20)
    with pytest.raises(RuntimeError):
        _ = pcv.spectral_index.pssr_chlb(hsi=index_array, distance=20)


def test_plantcv_spectral_index_pssr_car():
    cache_dir = os.path.join(TEST_TMPDIR, "test_plantcv_hyperspectral_index_pssr_car")
    os.mkdir(cache_dir)
    pcv.params.debug_outdir = cache_dir
    pcv.params.debug = None
    spectral_filename = os.path.join(HYPERSPECTRAL_TEST_DATA, HYPERSPECTRAL_DATA)
    array_data = pcv.hyperspectral.read_data(filename=spectral_filename)
    index_array = pcv.spectral_index.pssr_car(hsi=array_data, distance=20)
    assert np.shape(index_array.array_data) == (1, 1600) and np.nanmax(index_array.pseudo_rgb) == 255


def test_plantcv_spectral_index_pssr_car_bad_input():
    spectral_filename = os.path.join(HYPERSPECTRAL_TEST_DATA, HYPERSPECTRAL_DATA)
    pcv.params.debug = None
    array_data = pcv.hyperspectral.read_data(filename=spectral_filename)
    index_array = pcv.spectral_index.pssr_car(hsi=array_data, distance=20)
    with pytest.raises(RuntimeError):
        _ = pcv.spectral_index.pssr_car(hsi=index_array, distance=20)


def test_plantcv_spectral_index_rgri():
    cache_dir = os.path.join(TEST_TMPDIR, "test_plantcv_hyperspectral_index_rgri")
    os.mkdir(cache_dir)
    pcv.params.debug_outdir = cache_dir
    pcv.params.debug = None
    spectral_filename = os.path.join(HYPERSPECTRAL_TEST_DATA, HYPERSPECTRAL_DATA)
    array_data = pcv.hyperspectral.read_data(filename=spectral_filename)
    index_array = pcv.spectral_index.rgri(hsi=array_data, distance=20)
    assert np.shape(index_array.array_data) == (1, 1600) and np.nanmax(index_array.pseudo_rgb) == 255


def test_plantcv_spectral_index_rgri_bad_input():
    spectral_filename = os.path.join(HYPERSPECTRAL_TEST_DATA, HYPERSPECTRAL_DATA)
    pcv.params.debug = None
    array_data = pcv.hyperspectral.read_data(filename=spectral_filename)
    index_array = pcv.spectral_index.rgri(hsi=array_data, distance=20)
    with pytest.raises(RuntimeError):
        _ = pcv.spectral_index.rgri(hsi=index_array, distance=20)


def test_plantcv_spectral_index_rvsi():
    cache_dir = os.path.join(TEST_TMPDIR, "test_plantcv_hyperspectral_index_rvsi")
    os.mkdir(cache_dir)
    pcv.params.debug_outdir = cache_dir
    pcv.params.debug = None
    spectral_filename = os.path.join(HYPERSPECTRAL_TEST_DATA, HYPERSPECTRAL_DATA)
    array_data = pcv.hyperspectral.read_data(filename=spectral_filename)
    index_array = pcv.spectral_index.rvsi(hsi=array_data, distance=20)
    assert np.shape(index_array.array_data) == (1, 1600) and np.nanmax(index_array.pseudo_rgb) == 255


def test_plantcv_spectral_index_rvsi_bad_input():
    spectral_filename = os.path.join(HYPERSPECTRAL_TEST_DATA, HYPERSPECTRAL_DATA)
    pcv.params.debug = None
    array_data = pcv.hyperspectral.read_data(filename=spectral_filename)
    index_array = pcv.spectral_index.rvsi(hsi=array_data, distance=20)
    with pytest.raises(RuntimeError):
        _ = pcv.spectral_index.rvsi(hsi=index_array, distance=20)


def test_plantcv_spectral_index_sipi():
    cache_dir = os.path.join(TEST_TMPDIR, "test_plantcv_hyperspectral_index_sipi")
    os.mkdir(cache_dir)
    pcv.params.debug_outdir = cache_dir
    pcv.params.debug = None
    spectral_filename = os.path.join(HYPERSPECTRAL_TEST_DATA, HYPERSPECTRAL_DATA)
    array_data = pcv.hyperspectral.read_data(filename=spectral_filename)
    index_array = pcv.spectral_index.sipi(hsi=array_data, distance=20)
    assert np.shape(index_array.array_data) == (1, 1600) and np.nanmax(index_array.pseudo_rgb) == 255


def test_plantcv_spectral_index_sipi_bad_input():
    spectral_filename = os.path.join(HYPERSPECTRAL_TEST_DATA, HYPERSPECTRAL_DATA)
    pcv.params.debug = None
    array_data = pcv.hyperspectral.read_data(filename=spectral_filename)
    index_array = pcv.spectral_index.sipi(hsi=array_data, distance=20)
    with pytest.raises(RuntimeError):
        _ = pcv.spectral_index.sipi(hsi=index_array, distance=20)


def test_plantcv_spectral_index_sr():
    cache_dir = os.path.join(TEST_TMPDIR, "test_plantcv_hyperspectral_index_sr")
    os.mkdir(cache_dir)
    pcv.params.debug_outdir = cache_dir
    pcv.params.debug = None
    spectral_filename = os.path.join(HYPERSPECTRAL_TEST_DATA, HYPERSPECTRAL_DATA)
    array_data = pcv.hyperspectral.read_data(filename=spectral_filename)
    index_array = pcv.spectral_index.sr(hsi=array_data, distance=20)
    assert np.shape(index_array.array_data) == (1, 1600) and np.nanmax(index_array.pseudo_rgb) == 255


def test_plantcv_spectral_index_sr_bad_input():
    spectral_filename = os.path.join(HYPERSPECTRAL_TEST_DATA, HYPERSPECTRAL_DATA)
    pcv.params.debug = None
    array_data = pcv.hyperspectral.read_data(filename=spectral_filename)
    index_array = pcv.spectral_index.sr(hsi=array_data, distance=20)
    with pytest.raises(RuntimeError):
        _ = pcv.spectral_index.sr(hsi=index_array, distance=20)


def test_plantcv_spectral_index_vari():
    cache_dir = os.path.join(TEST_TMPDIR, "test_plantcv_hyperspectral_index_vari")
    os.mkdir(cache_dir)
    pcv.params.debug_outdir = cache_dir
    pcv.params.debug = None
    spectral_filename = os.path.join(HYPERSPECTRAL_TEST_DATA, HYPERSPECTRAL_DATA)
    array_data = pcv.hyperspectral.read_data(filename=spectral_filename)
    index_array = pcv.spectral_index.vari(hsi=array_data, distance=20)
    assert np.shape(index_array.array_data) == (1, 1600) and np.nanmax(index_array.pseudo_rgb) == 255


def test_plantcv_spectral_index_vari_bad_input():
    spectral_filename = os.path.join(HYPERSPECTRAL_TEST_DATA, HYPERSPECTRAL_DATA)
    pcv.params.debug = None
    array_data = pcv.hyperspectral.read_data(filename=spectral_filename)
    index_array = pcv.spectral_index.vari(hsi=array_data, distance=20)
    with pytest.raises(RuntimeError):
        _ = pcv.spectral_index.vari(hsi=index_array, distance=20)


def test_plantcv_spectral_index_vi_green():
    cache_dir = os.path.join(TEST_TMPDIR, "test_plantcv_hyperspectral_index_vi_green")
    os.mkdir(cache_dir)
    pcv.params.debug_outdir = cache_dir
    pcv.params.debug = None
    spectral_filename = os.path.join(HYPERSPECTRAL_TEST_DATA, HYPERSPECTRAL_DATA)
    array_data = pcv.hyperspectral.read_data(filename=spectral_filename)
    index_array = pcv.spectral_index.vi_green(hsi=array_data, distance=20)
    assert np.shape(index_array.array_data) == (1, 1600) and np.nanmax(index_array.pseudo_rgb) == 255


def test_plantcv_spectral_index_vi_green_bad_input():
    spectral_filename = os.path.join(HYPERSPECTRAL_TEST_DATA, HYPERSPECTRAL_DATA)
    pcv.params.debug = None
    array_data = pcv.hyperspectral.read_data(filename=spectral_filename)
    index_array = pcv.spectral_index.vi_green(hsi=array_data, distance=20)
    with pytest.raises(RuntimeError):
        _ = pcv.spectral_index.vi_green(hsi=index_array, distance=20)


def test_plantcv_spectral_index_wi():
    cache_dir = os.path.join(TEST_TMPDIR, "test_plantcv_hyperspectral_index_wi")
    os.mkdir(cache_dir)
    pcv.params.debug_outdir = cache_dir
    pcv.params.debug = None
    spectral_filename = os.path.join(HYPERSPECTRAL_TEST_DATA, HYPERSPECTRAL_DATA)
    array_data = pcv.hyperspectral.read_data(filename=spectral_filename)
    index_array = pcv.spectral_index.wi(hsi=array_data, distance=20)
    assert np.shape(index_array.array_data) == (1, 1600) and np.nanmax(index_array.pseudo_rgb) == 255


def test_plantcv_spectral_index_wi_bad_input():
    spectral_filename = os.path.join(HYPERSPECTRAL_TEST_DATA, HYPERSPECTRAL_DATA)
    pcv.params.debug = None
    array_data = pcv.hyperspectral.read_data(filename=spectral_filename)
    index_array = pcv.spectral_index.wi(hsi=array_data, distance=20)
    with pytest.raises(RuntimeError):
        _ = pcv.spectral_index.wi(hsi=index_array, distance=20)


def test_plantcv_hyperspectral_analyze_spectral():
    cache_dir = os.path.join(TEST_TMPDIR, "test_plantcv_hyperspectral_analyze_spectral")
    os.mkdir(cache_dir)
    pcv.params.debug_outdir = cache_dir
    pcv.params.debug = None
    spectral_filename = os.path.join(HYPERSPECTRAL_TEST_DATA, HYPERSPECTRAL_DATA)
    mask = cv2.imread(os.path.join(HYPERSPECTRAL_TEST_DATA, HYPERSPECTRAL_MASK), -1)
    array_data = pcv.hyperspectral.read_data(filename=spectral_filename)
    pcv.params.debug = "plot"
    _ = pcv.hyperspectral.analyze_spectral(array=array_data, mask=mask, histplot=True)
    pcv.params.debug = "print"
    _ = pcv.hyperspectral.analyze_spectral(array=array_data, mask=mask, histplot=True)
    assert len(pcv.outputs.observations['spectral_frequencies']['value']) == 978


def test_plantcv_hyperspectral_analyze_index():
    cache_dir = os.path.join(TEST_TMPDIR, "test_plantcv_hyperspectral_analyze_index")
    os.mkdir(cache_dir)
    pcv.params.debug_outdir = cache_dir
    spectral_filename = os.path.join(HYPERSPECTRAL_TEST_DATA, HYPERSPECTRAL_DATA)
    array_data = pcv.hyperspectral.read_data(filename=spectral_filename)
    index_array = pcv.spectral_index.savi(hsi=array_data, distance=801)
    mask_img = np.ones(np.shape(index_array.array_data), dtype=np.uint8) * 255
    pcv.params.debug = "print"
    pcv.hyperspectral.analyze_index(index_array=index_array, mask=mask_img, histplot=True)
    pcv.params.debug = "plot"
    pcv.hyperspectral.analyze_index(index_array=index_array, mask=mask_img, histplot=True)
    assert pcv.outputs.observations['mean_index_savi']['value'] > 0


def test_plantcv_hyperspectral_analyze_index_set_range():
    cache_dir = os.path.join(TEST_TMPDIR, "test_plantcv_hyperspectral_analyze_index_set_range")
    os.mkdir(cache_dir)
    pcv.params.debug_outdir = cache_dir
    spectral_filename = os.path.join(HYPERSPECTRAL_TEST_DATA, HYPERSPECTRAL_DATA)
    array_data = pcv.hyperspectral.read_data(filename=spectral_filename)
    index_array = pcv.spectral_index.savi(hsi=array_data, distance=801)
    mask_img = np.ones(np.shape(index_array.array_data), dtype=np.uint8) * 255
    pcv.hyperspectral.analyze_index(index_array=index_array, mask=mask_img, histplot=True, min_bin=0, max_bin=1)
    assert pcv.outputs.observations['mean_index_savi']['value'] > 0


def test_plantcv_hyperspectral_analyze_index_auto_range():
    cache_dir = os.path.join(TEST_TMPDIR, "test_plantcv_hyperspectral_analyze_index_auto_range")
    os.mkdir(cache_dir)
    pcv.params.debug_outdir = cache_dir
    spectral_filename = os.path.join(HYPERSPECTRAL_TEST_DATA, HYPERSPECTRAL_DATA)
    array_data = pcv.hyperspectral.read_data(filename=spectral_filename)
    index_array = pcv.spectral_index.savi(hsi=array_data, distance=801)
    mask_img = np.ones(np.shape(index_array.array_data), dtype=np.uint8) * 255
    pcv.hyperspectral.analyze_index(index_array=index_array, mask=mask_img, min_bin="auto", max_bin="auto")
    assert pcv.outputs.observations['mean_index_savi']['value'] > 0


def test_plantcv_hyperspectral_analyze_index_outside_range_warning():
    import io
    from contextlib import redirect_stdout
    cache_dir = os.path.join(TEST_TMPDIR, "test_plantcv_hyperspectral_analyze_index_auto_range")
    os.mkdir(cache_dir)
    pcv.params.debug_outdir = cache_dir
    spectral_filename = os.path.join(HYPERSPECTRAL_TEST_DATA, HYPERSPECTRAL_DATA)
    array_data = pcv.hyperspectral.read_data(filename=spectral_filename)
    index_array = pcv.spectral_index.savi(hsi=array_data, distance=801)
    mask_img = np.ones(np.shape(index_array.array_data), dtype=np.uint8) * 255
    f = io.StringIO()
    with redirect_stdout(f):
        pcv.hyperspectral.analyze_index(index_array=index_array, mask=mask_img, min_bin=.5, max_bin=.55)
    out = f.getvalue()
    # assert os.listdir(cache_dir) is 0
    assert out[0:10] == 'WARNING!!!'


def test_plantcv_hyperspectral_analyze_index_bad_input_mask():
    pcv.params.debug = None
    spectral_filename = os.path.join(HYPERSPECTRAL_TEST_DATA, HYPERSPECTRAL_DATA)
    array_data = pcv.hyperspectral.read_data(filename=spectral_filename)
    index_array = pcv.spectral_index.savi(hsi=array_data, distance=801)
    mask_img = cv2.imread(os.path.join(HYPERSPECTRAL_TEST_DATA, HYPERSPECTRAL_MASK))
    with pytest.raises(RuntimeError):
        pcv.hyperspectral.analyze_index(index_array=index_array, mask=mask_img)


def test_plantcv_hyperspectral_analyze_index_bad_input_index():
    pcv.params.debug = None
    spectral_filename = os.path.join(HYPERSPECTRAL_TEST_DATA, HYPERSPECTRAL_DATA)
    array_data = pcv.hyperspectral.read_data(filename=spectral_filename)
    index_array = pcv.spectral_index.savi(hsi=array_data, distance=801)
    mask_img = cv2.imread(os.path.join(HYPERSPECTRAL_TEST_DATA, HYPERSPECTRAL_MASK), -1)
    index_array.array_data = cv2.imread(os.path.join(HYPERSPECTRAL_TEST_DATA, HYPERSPECTRAL_MASK))
    with pytest.raises(RuntimeError):
        pcv.hyperspectral.analyze_index(index_array=index_array, mask=mask_img)


def test_plantcv_hyperspectral_analyze_index_bad_input_datatype():
    pcv.params.debug = None
    spectral_filename = os.path.join(HYPERSPECTRAL_TEST_DATA, HYPERSPECTRAL_DATA)
    array_data = pcv.hyperspectral.read_data(filename=spectral_filename)
    mask_img = cv2.imread(os.path.join(HYPERSPECTRAL_TEST_DATA, HYPERSPECTRAL_MASK), -1)
    with pytest.raises(RuntimeError):
        pcv.hyperspectral.analyze_index(index_array=array_data, mask=mask_img)


def test_plantcv_hyperspectral_calibrate():
    # Test cache directory
    cache_dir = os.path.join(TEST_TMPDIR, "test_plantcv_hyperspectral_calibrate")
    os.mkdir(cache_dir)
    raw = os.path.join(HYPERSPECTRAL_TEST_DATA, HYPERSPECTRAL_DATA)
    white = os.path.join(HYPERSPECTRAL_TEST_DATA, HYPERSPECTRAL_WHITE)
    dark = os.path.join(HYPERSPECTRAL_TEST_DATA, HYPERSPECTRAL_DARK)
    raw = pcv.hyperspectral.read_data(filename=raw)
    white = pcv.hyperspectral.read_data(filename=white)
    dark = pcv.hyperspectral.read_data(filename=dark)
    pcv.params.debug = "plot"
    _ = pcv.hyperspectral.calibrate(raw_data=raw, white_reference=white, dark_reference=dark)
    pcv.params.debug = "print"
    calibrated = pcv.hyperspectral.calibrate(raw_data=raw, white_reference=white, dark_reference=dark)
    assert np.shape(calibrated.array_data) == (1, 1600, 978)


def test_plantcv_hyperspectral_extract_wavelength():
    # Test cache directory
    cache_dir = os.path.join(TEST_TMPDIR, "test_plantcv_hyperspectral_extract_wavelength")
    os.mkdir(cache_dir)
    spectral = os.path.join(HYPERSPECTRAL_TEST_DATA, HYPERSPECTRAL_DATA)
    spectral = pcv.hyperspectral.read_data(filename=spectral)
    pcv.params.debug = "plot"
    _ = pcv.hyperspectral.extract_wavelength(spectral_data=spectral, wavelength=500)
    pcv.params.debug = "print"
    new = pcv.hyperspectral.extract_wavelength(spectral_data=spectral, wavelength=500)
    assert np.shape(new.array_data) == (1, 1600)


def test_plantcv_hyperspectral_avg_reflectance():
    spectral = os.path.join(HYPERSPECTRAL_TEST_DATA, HYPERSPECTRAL_DATA)
    mask_img = cv2.imread(os.path.join(HYPERSPECTRAL_TEST_DATA, HYPERSPECTRAL_MASK), -1)
    spectral = pcv.hyperspectral.read_data(filename=spectral)
    avg_reflect = pcv.hyperspectral._avg_reflectance(spectral, mask=mask_img)
    assert len(avg_reflect) == 978


def test_plantcv_hyperspectral_inverse_covariance():
    spectral = os.path.join(HYPERSPECTRAL_TEST_DATA, HYPERSPECTRAL_DATA)
    spectral = pcv.hyperspectral.read_data(filename=spectral)
    inv_cov = pcv.hyperspectral._inverse_covariance(spectral)
    assert np.shape(inv_cov) == (978, 978)


# ########################################
# Tests for the photosynthesis subpackage
# ########################################
def test_plantcv_photosynthesis_read_dat():
    cache_dir = os.path.join(TEST_TMPDIR, "test_plantcv_photosynthesis_read_dat")
    os.mkdir(cache_dir)
    pcv.params.debug_outdir = cache_dir
    pcv.params.debug = "plot"
    fluor_filename = os.path.join(FLUOR_TEST_DATA, FLUOR_IMG)
    _, _, _ = pcv.photosynthesis.read_cropreporter(filename=fluor_filename)
    pcv.params.debug = "print"
    fdark, fmin, fmax = pcv.photosynthesis.read_cropreporter(filename=fluor_filename)
    assert np.sum(fmin) < np.sum(fmax)


def test_plantcv_photosynthesis_analyze_fvfm():
    # Test cache directory
    cache_dir = os.path.join(TEST_TMPDIR, "test_plantcv_analyze_fvfm")
    os.mkdir(cache_dir)
    pcv.params.debug_outdir = cache_dir
    filename = os.path.join(cache_dir, 'plantcv_fvfm_hist.png')
    # Read in test data
    fdark = cv2.imread(os.path.join(TEST_DATA, TEST_INPUT_FDARK), -1)
    fmin = cv2.imread(os.path.join(TEST_DATA, TEST_INPUT_FMIN), -1)
    fmax = cv2.imread(os.path.join(TEST_DATA, TEST_INPUT_FMAX), -1)
    fmask = cv2.imread(os.path.join(TEST_DATA, TEST_INPUT_FMASK), -1)
    # Test with debug = "print"
    pcv.params.debug = "print"
    analysis_images = pcv.photosynthesis.analyze_fvfm(fdark=fdark, fmin=fmin, fmax=fmax, mask=fmask, bins=1000)
    # Test with debug = "plot"
    pcv.params.debug = "plot"
    fvfm_images = pcv.photosynthesis.analyze_fvfm(fdark=fdark, fmin=fmin, fmax=fmax, mask=fmask, bins=1000)
    assert len(fvfm_images) != 0


def test_plantcv_photosynthesis_analyze_fvfm_print_analysis_results():
    # Test cache directory
    cache_dir = os.path.join(TEST_TMPDIR, "test_plantcv_analyze_fvfm")
    os.mkdir(cache_dir)
    pcv.params.debug_outdir = cache_dir
    fdark = cv2.imread(os.path.join(TEST_DATA, TEST_INPUT_FDARK), -1)
    fmin = cv2.imread(os.path.join(TEST_DATA, TEST_INPUT_FMIN), -1)
    fmax = cv2.imread(os.path.join(TEST_DATA, TEST_INPUT_FMAX), -1)
    fmask = cv2.imread(os.path.join(TEST_DATA, TEST_INPUT_FMASK), -1)
    _ = pcv.photosynthesis.analyze_fvfm(fdark=fdark, fmin=fmin, fmax=fmax, mask=fmask, bins=1000)
    result_file = os.path.join(cache_dir, "results.txt")
    pcv.print_results(result_file)
    pcv.outputs.clear()
    assert os.path.exists(result_file)


def test_plantcv_photosynthesis_analyze_fvfm_bad_fdark():
    cache_dir = os.path.join(TEST_TMPDIR, "test_plantcv_analyze_fvfm")
    os.mkdir(cache_dir)
    pcv.params.debug_outdir = cache_dir
    # Read in test data
    fdark = cv2.imread(os.path.join(TEST_DATA, TEST_INPUT_FDARK), -1)
    fmin = cv2.imread(os.path.join(TEST_DATA, TEST_INPUT_FMIN), -1)
    fmax = cv2.imread(os.path.join(TEST_DATA, TEST_INPUT_FMAX), -1)
    fmask = cv2.imread(os.path.join(TEST_DATA, TEST_INPUT_FMASK), -1)
    analysis_images = pcv.photosynthesis.analyze_fvfm(fdark=fdark + 3000, fmin=fmin, fmax=fmax, mask=fmask, bins=1000)
    assert pcv.outputs.observations['fdark_passed_qc']['value'] == False
    pcv.outputs.clear()


def test_plantcv_photosynthesis_analyze_fvfm_bad_input():
    fdark = cv2.imread(os.path.join(TEST_DATA, TEST_INPUT_COLOR))
    fmin = cv2.imread(os.path.join(TEST_DATA, TEST_INPUT_FMIN), -1)
    fmax = cv2.imread(os.path.join(TEST_DATA, TEST_INPUT_FMAX), -1)
    fmask = cv2.imread(os.path.join(TEST_DATA, TEST_INPUT_FMASK), -1)
    with pytest.raises(RuntimeError):
        _ = pcv.photosynthesis.analyze_fvfm(fdark=fdark, fmin=fmin, fmax=fmax, mask=fmask, bins=1000)


# ##############################
# Tests for the roi subpackage
# ##############################
def test_plantcv_roi_from_binary_image():
    # Test cache directory
    cache_dir = os.path.join(TEST_TMPDIR, "test_plantcv_roi_from_binary_image")
    os.mkdir(cache_dir)
    # Read in test RGB image
    rgb_img = cv2.imread(os.path.join(TEST_DATA, TEST_INPUT_COLOR))
    # Create a binary image
    bin_img = np.zeros(np.shape(rgb_img)[0:2], dtype=np.uint8)
    cv2.rectangle(bin_img, (100, 100), (1000, 1000), 255, -1)
    # Test with debug = "print"
    pcv.params.debug = "print"
    pcv.params.debug_outdir = cache_dir
    _, _ = pcv.roi.from_binary_image(bin_img=bin_img, img=rgb_img)
    # Test with debug = "plot"
    pcv.params.debug = "plot"
    _, _ = pcv.roi.from_binary_image(bin_img=bin_img, img=rgb_img)
    # Test with debug = None
    pcv.params.debug = None
    roi_contour, roi_hierarchy = pcv.roi.from_binary_image(bin_img=bin_img, img=rgb_img)
    # Assert the contours and hierarchy lists contain only the ROI
    assert np.shape(roi_contour) == (1, 3600, 1, 2)


def test_plantcv_roi_from_binary_image_grayscale_input():
    # Read in a test grayscale image
    gray_img = cv2.imread(os.path.join(TEST_DATA, TEST_INPUT_GRAY), -1)
    # Create a binary image
    bin_img = np.zeros(np.shape(gray_img)[0:2], dtype=np.uint8)
    cv2.rectangle(bin_img, (100, 100), (1000, 1000), 255, -1)
    # Test with debug = "plot"
    pcv.params.debug = "plot"
    roi_contour, roi_hierarchy = pcv.roi.from_binary_image(bin_img=bin_img, img=gray_img)
    # Assert the contours and hierarchy lists contain only the ROI
    assert np.shape(roi_contour) == (1, 3600, 1, 2)


def test_plantcv_roi_from_binary_image_bad_binary_input():
    # Read in test RGB image
    rgb_img = cv2.imread(os.path.join(TEST_DATA, TEST_INPUT_COLOR))
    # Binary input is required but an RGB input is provided
    with pytest.raises(RuntimeError):
        _, _ = pcv.roi.from_binary_image(bin_img=rgb_img, img=rgb_img)


def test_plantcv_roi_rectangle():
    # Test cache directory
    cache_dir = os.path.join(TEST_TMPDIR, "test_plantcv_roi_rectangle")
    os.mkdir(cache_dir)
    # Read in test RGB image
    rgb_img = cv2.imread(os.path.join(TEST_DATA, TEST_INPUT_COLOR))
    # Test with debug = "print"
    pcv.params.debug = "print"
    pcv.params.debug_outdir = cache_dir
    _, _ = pcv.roi.rectangle(x=100, y=100, h=500, w=500, img=rgb_img)
    # Test with debug = "plot"
    pcv.params.debug = "plot"
    _, _ = pcv.roi.rectangle(x=100, y=100, h=500, w=500, img=rgb_img)
    # Test with debug = None
    pcv.params.debug = None
    roi_contour, roi_hierarchy = pcv.roi.rectangle(x=100, y=100, h=500, w=500, img=rgb_img)
    # Assert the contours and hierarchy lists contain only the ROI
    assert np.shape(roi_contour) == (1, 4, 1, 2)


def test_plantcv_roi_rectangle_grayscale_input():
    # Read in a test grayscale image
    gray_img = cv2.imread(os.path.join(TEST_DATA, TEST_INPUT_GRAY), -1)
    # Test with debug = "plot"
    pcv.params.debug = "plot"
    roi_contour, roi_hierarchy = pcv.roi.rectangle(x=100, y=100, h=500, w=500, img=gray_img)
    # Assert the contours and hierarchy lists contain only the ROI
    assert np.shape(roi_contour) == (1, 4, 1, 2)


def test_plantcv_roi_rectangle_out_of_frame():
    # Read in test RGB image
    rgb_img = cv2.imread(os.path.join(TEST_DATA, TEST_INPUT_COLOR))
    # The resulting rectangle needs to be within the dimensions of the image
    with pytest.raises(RuntimeError):
        _, _ = pcv.roi.rectangle(x=100, y=100, h=500, w=3000, img=rgb_img)


def test_plantcv_roi_circle():
    # Test cache directory
    cache_dir = os.path.join(TEST_TMPDIR, "test_plantcv_roi_circle")
    os.mkdir(cache_dir)
    # Read in test RGB image
    rgb_img = cv2.imread(os.path.join(TEST_DATA, TEST_INPUT_COLOR))
    # Test with debug = "print"
    pcv.params.debug = "print"
    pcv.params.debug_outdir = cache_dir
    _, _ = pcv.roi.circle(x=100, y=100, r=50, img=rgb_img)
    # Test with debug = "plot"
    pcv.params.debug = "plot"
    _, _ = pcv.roi.circle(x=100, y=100, r=50, img=rgb_img)
    # Test with debug = None
    pcv.params.debug = None
    roi_contour, roi_hierarchy = pcv.roi.circle(x=200, y=225, r=75, img=rgb_img)
    # Assert the contours and hierarchy lists contain only the ROI
    assert np.shape(roi_contour) == (1, 424, 1, 2)


def test_plantcv_roi_circle_grayscale_input():
    # Read in a test grayscale image
    gray_img = cv2.imread(os.path.join(TEST_DATA, TEST_INPUT_GRAY), -1)
    # Test with debug = "plot"
    pcv.params.debug = "plot"
    roi_contour, roi_hierarchy = pcv.roi.circle(x=200, y=225, r=75, img=gray_img)
    # Assert the contours and hierarchy lists contain only the ROI
    assert np.shape(roi_contour) == (1, 424, 1, 2)


def test_plantcv_roi_circle_out_of_frame():
    # Read in test RGB image
    rgb_img = cv2.imread(os.path.join(TEST_DATA, TEST_INPUT_COLOR))
    # The resulting rectangle needs to be within the dimensions of the image
    with pytest.raises(RuntimeError):
        _, _ = pcv.roi.circle(x=50, y=225, r=75, img=rgb_img)


def test_plantcv_roi_ellipse():
    # Test cache directory
    cache_dir = os.path.join(TEST_TMPDIR, "test_plantcv_roi_ellipse")
    os.mkdir(cache_dir)
    # Read in test RGB image
    rgb_img = cv2.imread(os.path.join(TEST_DATA, TEST_INPUT_COLOR))
    # Test with debug = "print"
    pcv.params.debug = "print"
    pcv.params.debug_outdir = cache_dir
    _, _ = pcv.roi.ellipse(x=200, y=200, r1=75, r2=50, angle=0, img=rgb_img)
    # Test with debug = "plot"
    pcv.params.debug = "plot"
    _, _ = pcv.roi.ellipse(x=200, y=200, r1=75, r2=50, angle=0, img=rgb_img)
    # Test with debug = None
    pcv.params.debug = None
    roi_contour, roi_hierarchy = pcv.roi.ellipse(x=200, y=200, r1=75, r2=50, angle=0, img=rgb_img)
    # Assert the contours and hierarchy lists contain only the ROI
    assert np.shape(roi_contour) == (1, 360, 1, 2)


def test_plantcv_roi_ellipse_grayscale_input():
    # Read in a test grayscale image
    gray_img = cv2.imread(os.path.join(TEST_DATA, TEST_INPUT_GRAY), -1)
    # Test with debug = "plot"
    pcv.params.debug = "plot"
    roi_contour, roi_hierarchy = pcv.roi.ellipse(x=200, y=200, r1=75, r2=50, angle=0, img=gray_img)
    # Assert the contours and hierarchy lists contain only the ROI
    assert np.shape(roi_contour) == (1, 360, 1, 2)


def test_plantcv_roi_ellipse_out_of_frame():
    # Read in test RGB image
    rgb_img = cv2.imread(os.path.join(TEST_DATA, TEST_INPUT_COLOR))
    # The resulting rectangle needs to be within the dimensions of the image
    with pytest.raises(RuntimeError):
        _, _ = pcv.roi.ellipse(x=50, y=225, r1=75, r2=50, angle=0, img=rgb_img)


def test_plantcv_roi_multi():
    # Read in test RGB image
    rgb_img = cv2.imread(os.path.join(TEST_DATA, TEST_INPUT_COLOR))
    # Test with debug = "plot"
    pcv.params.debug = "plot"
    _ = pcv.roi.multi(rgb_img, coord=[(25, 120), (100, 100)], radius=20)
    # Test with debug = None
    pcv.params.debug = None
    rois1, roi_hierarchy1 = pcv.roi.multi(rgb_img, coord=(25, 120), radius=20, spacing=(10, 10), nrows=3, ncols=6)
    # Assert the contours has 18 ROIs
    assert len(rois1) == 18


def test_plantcv_roi_multi_bad_input():
    # Read in test RGB image
    rgb_img = cv2.imread(os.path.join(TEST_DATA, TEST_INPUT_COLOR))
    # The user must input a list of custom coordinates OR inputs to make a grid. Not both
    with pytest.raises(RuntimeError):
        _, _ = pcv.roi.multi(rgb_img, coord=[(25, 120), (100, 100)], radius=20, spacing=(10, 10), nrows=3, ncols=6)


def test_plantcv_roi_multi_bad_input_oob():
    # Read in test RGB image
    rgb_img = cv2.imread(os.path.join(TEST_DATA, TEST_INPUT_COLOR))
    # nputs to make a grid make ROIs that go off the screen
    with pytest.raises(RuntimeError):
        _, _ = pcv.roi.multi(rgb_img, coord=(25000, 12000), radius=2, spacing=(1, 1), nrows=3, ncols=6)


def test_plantcv_roi_multi_bad_input_oob_list():
    # Read in test RGB image
    rgb_img = cv2.imread(os.path.join(TEST_DATA, TEST_INPUT_COLOR))
    # All vertices in the list of centers must draw roi's that are inside the image
    with pytest.raises(RuntimeError):
        _, _ = pcv.roi.multi(rgb_img, coord=[(25000, 25000), (25000, 12000), (12000, 12000)], radius=20)


def test_plantcv_roi_custom():
    # Read in test RGB image
    img = cv2.imread(os.path.join(TEST_DATA, TEST_INPUT_COLOR))
    pcv.params.debug = "plot"
    cnt, hier = pcv.roi.custom(img=img, vertices=[[226, 1], [313, 184], [240, 202], [220, 229], [161, 171]])
    assert np.shape(cnt) == (1, 5, 2)


def test_plantcv_roi_custom_bad_input():
    # Read in test RGB image
    img = cv2.imread(os.path.join(TEST_DATA, TEST_INPUT_COLOR))
    # ROI goes out of bounds
    with pytest.raises(RuntimeError):
        _ = pcv.roi.custom(img=img, vertices=[[226, -1], [3130, 1848], [2404, 2029], [2205, 2298], [1617, 1761]])


# ##############################
# Tests for the transform subpackage
# ##############################
def test_plantcv_transform_get_color_matrix():
    # load in target_matrix
    matrix_file = np.load(os.path.join(TEST_DATA, TEST_TARGET_MATRIX), encoding="latin1")
    matrix_compare = matrix_file['arr_0']
    # Read in rgb_img and gray-scale mask
    rgb_img = cv2.imread(os.path.join(TEST_DATA, TEST_TARGET_IMG))
    mask = cv2.imread(os.path.join(TEST_DATA, TEST_TARGET_MASK), -1)
    # The result should be a len(np.unique(mask))-1 x 4 matrix
    headers, matrix = pcv.transform.get_color_matrix(rgb_img, mask)
    assert np.array_equal(matrix, matrix_compare)


def test_plantcv_transform_get_color_matrix_img():
    # Read in two gray-scale images
    rgb_img = cv2.imread(os.path.join(TEST_DATA, TEST_TARGET_MASK), -1)
    mask = cv2.imread(os.path.join(TEST_DATA, TEST_TARGET_MASK), -1)
    # The input for rgb_img needs to be an RGB image
    with pytest.raises(RuntimeError):
        _, _ = pcv.transform.get_color_matrix(rgb_img, mask)


def test_plantcv_transform_get_color_matrix_mask():
    # Read in two gray-scale images
    rgb_img = cv2.imread(os.path.join(TEST_DATA, TEST_TARGET_IMG))
    mask = cv2.imread(os.path.join(TEST_DATA, TEST_TARGET_MASK))
    # The input for rgb_img needs to be an RGB image
    with pytest.raises(RuntimeError):
        _, _ = pcv.transform.get_color_matrix(rgb_img, mask)


def test_plantcv_transform_get_matrix_m():
    # load in comparison matrices
    matrix_m_file = np.load(os.path.join(TEST_DATA, TEST_MATRIX_M1), encoding="latin1")
    matrix_compare_m = matrix_m_file['arr_0']
    matrix_b_file = np.load(os.path.join(TEST_DATA, TEST_MATRIX_B1), encoding="latin1")
    matrix_compare_b = matrix_b_file['arr_0']
    # read in matrices
    t_matrix_file = np.load(os.path.join(TEST_DATA, TEST_TARGET_MATRIX), encoding="latin1")
    t_matrix = t_matrix_file['arr_0']
    s_matrix_file = np.load(os.path.join(TEST_DATA, TEST_SOURCE1_MATRIX), encoding="latin1")
    s_matrix = s_matrix_file['arr_0']
    # apply matrices to function
    matrix_a, matrix_m, matrix_b = pcv.transform.get_matrix_m(t_matrix, s_matrix)
    matrix_compare_m = np.rint(matrix_compare_m)
    matrix_compare_b = np.rint(matrix_compare_b)
    matrix_m = np.rint(matrix_m)
    matrix_b = np.rint(matrix_b)
    assert np.array_equal(matrix_m, matrix_compare_m) and np.array_equal(matrix_b, matrix_compare_b)


def test_plantcv_transform_get_matrix_m_unequal_data():
    # load in comparison matrices
    matrix_m_file = np.load(os.path.join(TEST_DATA, TEST_MATRIX_M2), encoding="latin1")
    matrix_compare_m = matrix_m_file['arr_0']
    matrix_b_file = np.load(os.path.join(TEST_DATA, TEST_MATRIX_B2), encoding="latin1")
    matrix_compare_b = matrix_b_file['arr_0']
    # read in matrices
    t_matrix_file = np.load(os.path.join(TEST_DATA, TEST_TARGET_MATRIX), encoding="latin1")
    t_matrix = t_matrix_file['arr_0']
    s_matrix_file = np.load(os.path.join(TEST_DATA, TEST_SOURCE2_MATRIX), encoding="latin1")
    s_matrix = s_matrix_file['arr_0']
    # apply matrices to function
    matrix_a, matrix_m, matrix_b = pcv.transform.get_matrix_m(t_matrix, s_matrix)
    matrix_compare_m = np.rint(matrix_compare_m)
    matrix_compare_b = np.rint(matrix_compare_b)
    matrix_m = np.rint(matrix_m)
    matrix_b = np.rint(matrix_b)
    assert np.array_equal(matrix_m, matrix_compare_m) and np.array_equal(matrix_b, matrix_compare_b)


def test_plantcv_transform_calc_transformation_matrix():
    # load in comparison matrices
    matrix_file = np.load(os.path.join(TEST_DATA, TEST_TRANSFORM1), encoding="latin1")
    matrix_compare = matrix_file['arr_0']
    # read in matrices
    matrix_m_file = np.load(os.path.join(TEST_DATA, TEST_MATRIX_M1), encoding="latin1")
    matrix_m = matrix_m_file['arr_0']
    matrix_b_file = np.load(os.path.join(TEST_DATA, TEST_MATRIX_B1), encoding="latin1")
    matrix_b = matrix_b_file['arr_0']
    # apply to function
    _, matrix_t = pcv.transform.calc_transformation_matrix(matrix_m, matrix_b)
    matrix_t = np.rint(matrix_t)
    matrix_compare = np.rint(matrix_compare)
    assert np.array_equal(matrix_t, matrix_compare)


def test_plantcv_transform_calc_transformation_matrix_b_incorrect():
    # read in matrices
    matrix_m_file = np.load(os.path.join(TEST_DATA, TEST_MATRIX_M1), encoding="latin1")
    matrix_m = matrix_m_file['arr_0']
    matrix_b_file = np.load(os.path.join(TEST_DATA, TEST_MATRIX_B1), encoding="latin1")
    matrix_b = matrix_b_file['arr_0']
    matrix_b = np.asmatrix(matrix_b, float)
    with pytest.raises(RuntimeError):
        _, _ = pcv.transform.calc_transformation_matrix(matrix_m, matrix_b.T)


def test_plantcv_transform_calc_transformation_matrix_not_mult():
    # read in matrices
    matrix_m_file = np.load(os.path.join(TEST_DATA, TEST_MATRIX_M1), encoding="latin1")
    matrix_m = matrix_m_file['arr_0']
    matrix_b_file = np.load(os.path.join(TEST_DATA, TEST_MATRIX_B1), encoding="latin1")
    matrix_b = matrix_b_file['arr_0']
    with pytest.raises(RuntimeError):
        _, _ = pcv.transform.calc_transformation_matrix(matrix_m, matrix_b[:3])


def test_plantcv_transform_calc_transformation_matrix_not_mat():
    # read in matrices
    matrix_m_file = np.load(os.path.join(TEST_DATA, TEST_MATRIX_M1), encoding="latin1")
    matrix_m = matrix_m_file['arr_0']
    matrix_b_file = np.load(os.path.join(TEST_DATA, TEST_MATRIX_B1), encoding="latin1")
    matrix_b = matrix_b_file['arr_0']
    with pytest.raises(RuntimeError):
        _, _ = pcv.transform.calc_transformation_matrix(matrix_m[:, 1], matrix_b[:, 1])


def test_plantcv_transform_apply_transformation():
    # load corrected image to compare
    corrected_compare = cv2.imread(os.path.join(TEST_DATA, TEST_S1_CORRECTED))
    # Test cache directory
    cache_dir = os.path.join(TEST_TMPDIR, "test_plantcv_transform")
    os.mkdir(cache_dir)
    # Make image and mask directories in the cache directory
    imgdir = os.path.join(cache_dir, "images")
    # read in matrices
    matrix_t_file = np.load(os.path.join(TEST_DATA, TEST_TRANSFORM1), encoding="latin1")
    matrix_t = matrix_t_file['arr_0']
    # read in images
    target_img = cv2.imread(os.path.join(TEST_DATA, TEST_TARGET_IMG))
    source_img = cv2.imread(os.path.join(TEST_DATA, TEST_SOURCE1_IMG))
    # Test with debug = "print"
    pcv.params.debug = "print"
    pcv.params.debug_outdir = imgdir
    _ = pcv.transform.apply_transformation_matrix(source_img, target_img, matrix_t)
    # Test with debug = "plot"
    pcv.params.debug = "plot"
    _ = pcv.transform.apply_transformation_matrix(source_img, target_img, matrix_t)
    # Test with debug = None
    pcv.params.debug = None
    corrected_img = pcv.transform.apply_transformation_matrix(source_img, target_img, matrix_t)
    # assert source and corrected have same shape
    assert np.array_equal(corrected_img, corrected_compare)


def test_plantcv_transform_apply_transformation_incorrect_t():
    # read in matrices
    matrix_t_file = np.load(os.path.join(TEST_DATA, TEST_MATRIX_B1), encoding="latin1")
    matrix_t = matrix_t_file['arr_0']
    # read in images
    target_img = cv2.imread(os.path.join(TEST_DATA, TEST_TARGET_IMG))
    source_img = cv2.imread(os.path.join(TEST_DATA, TEST_SOURCE1_IMG))
    with pytest.raises(RuntimeError):
        _ = pcv.transform.apply_transformation_matrix(source_img, target_img, matrix_t)


def test_plantcv_transform_apply_transformation_incorrect_img():
    # read in matrices
    matrix_t_file = np.load(os.path.join(TEST_DATA, TEST_TRANSFORM1), encoding="latin1")
    matrix_t = matrix_t_file['arr_0']
    # read in images
    target_img = cv2.imread(os.path.join(TEST_DATA, TEST_TARGET_IMG))
    source_img = cv2.imread(os.path.join(TEST_DATA, TEST_TARGET_MASK), -1)
    with pytest.raises(RuntimeError):
        _ = pcv.transform.apply_transformation_matrix(source_img, target_img, matrix_t)


def test_plantcv_transform_save_matrix():
    # Test cache directory
    cache_dir = os.path.join(TEST_TMPDIR, "test_plantcv_transform")
    os.mkdir(cache_dir)
    # read in matrix
    matrix_t_file = np.load(os.path.join(TEST_DATA, TEST_TRANSFORM1), encoding="latin1")
    matrix_t = matrix_t_file['arr_0']
    # .npz filename
    filename = os.path.join(cache_dir, 'test.npz')
    pcv.transform.save_matrix(matrix_t, filename)
    assert os.path.exists(filename) is True


def test_plantcv_transform_save_matrix_incorrect_filename():
    # Test cache directory
    cache_dir = os.path.join(TEST_TMPDIR, "test_plantcv_transform")
    os.mkdir(cache_dir)
    # read in matrix
    matrix_t_file = np.load(os.path.join(TEST_DATA, TEST_TRANSFORM1), encoding="latin1")
    matrix_t = matrix_t_file['arr_0']
    # .npz filename
    filename = "test"
    with pytest.raises(RuntimeError):
        pcv.transform.save_matrix(matrix_t, filename)


def test_plantcv_transform_load_matrix():
    # read in matrix_t
    matrix_t_file = np.load(os.path.join(TEST_DATA, TEST_TRANSFORM1), encoding="latin1")
    matrix_t = matrix_t_file['arr_0']
    # test load function with matrix_t
    matrix_t_loaded = pcv.transform.load_matrix(os.path.join(TEST_DATA, TEST_TRANSFORM1))
    assert np.array_equal(matrix_t, matrix_t_loaded)


def test_plantcv_transform_correct_color():
    # Test cache directory
    cache_dir = os.path.join(TEST_TMPDIR, "test_plantcv_transform")
    os.mkdir(cache_dir)
    # load corrected image to compare
    corrected_compare = cv2.imread(os.path.join(TEST_DATA, TEST_S1_CORRECTED))
    # Test cache directory
    cache_dir = os.path.join(TEST_TMPDIR, "test_plantcv_transform_correct_color")
    os.mkdir(cache_dir)
    # Make image and mask directories in the cache directory
    imgdir = os.path.join(cache_dir, "images")
    matdir = os.path.join(cache_dir, "saved_matrices")
    # Read in target, source, and gray-scale mask
    target_img = cv2.imread(os.path.join(TEST_DATA, TEST_TARGET_IMG))
    source_img = cv2.imread(os.path.join(TEST_DATA, TEST_SOURCE1_IMG))
    mask = cv2.imread(os.path.join(TEST_DATA, TEST_TARGET_MASK), -1)
    output_path = os.path.join(matdir)
    # Test with debug = "print"
    pcv.params.debug = "print"
    pcv.params.debug_outdir = imgdir
    _, _, _, _ = pcv.transform.correct_color(target_img, mask, source_img, mask, cache_dir)
    # Test with debug = "plot"
    pcv.params.debug = "plot"
    _, _, _, _ = pcv.transform.correct_color(target_img, mask, source_img, mask, output_path)
    # Test with debug = None
    pcv.params.debug = None
    _, _, matrix_t, corrected_img = pcv.transform.correct_color(target_img, mask, source_img, mask, output_path)
    # assert source and corrected have same shape
    assert all([np.array_equal(corrected_img, corrected_compare),
                os.path.exists(os.path.join(output_path, "target_matrix.npz")) is True,
                os.path.exists(os.path.join(output_path, "source_matrix.npz")) is True,
                os.path.exists(os.path.join(output_path, "transformation_matrix.npz")) is True])


def test_plantcv_transform_correct_color_output_dne():
    # load corrected image to compare
    corrected_compare = cv2.imread(os.path.join(TEST_DATA, TEST_S1_CORRECTED))
    # Test cache directory
    cache_dir = os.path.join(TEST_TMPDIR, "test_plantcv_transform_correct_color_output_dne")
    os.mkdir(cache_dir)
    # Make image and mask directories in the cache directory
    imgdir = os.path.join(cache_dir, "images")
    # Read in target, source, and gray-scale mask
    target_img = cv2.imread(os.path.join(TEST_DATA, TEST_TARGET_IMG))
    source_img = cv2.imread(os.path.join(TEST_DATA, TEST_SOURCE1_IMG))
    mask = cv2.imread(os.path.join(TEST_DATA, TEST_TARGET_MASK), -1)
    output_path = os.path.join(cache_dir, "saved_matrices_1")  # output_directory that does not currently exist
    # Test with debug = "print"
    pcv.params.debug = "print"
    pcv.params.debug_outdir = imgdir
    _, _, _, _ = pcv.transform.correct_color(target_img, mask, source_img, mask, output_path)
    # Test with debug = "plot"
    pcv.params.debug = "plot"
    _, _, _, _ = pcv.transform.correct_color(target_img, mask, source_img, mask, output_path)
    # Test with debug = None
    pcv.params.debug = None
    _, _, matrix_t, corrected_img = pcv.transform.correct_color(target_img, mask, source_img, mask, output_path)
    # assert source and corrected have same shape
    assert all([np.array_equal(corrected_img, corrected_compare),
                os.path.exists(os.path.join(output_path, "target_matrix.npz")) is True,
                os.path.exists(os.path.join(output_path, "source_matrix.npz")) is True,
                os.path.exists(os.path.join(output_path, "transformation_matrix.npz")) is True])


def test_plantcv_transform_create_color_card_mask():
    # Load target image
    rgb_img = cv2.imread(os.path.join(TEST_DATA, TEST_TARGET_IMG))
    # Test cache directory
    cache_dir = os.path.join(TEST_TMPDIR, "test_plantcv_transform_create_color_card_mask")
    os.mkdir(cache_dir)
    pcv.params.debug_outdir = cache_dir
    # Test with debug = "print"
    pcv.params.debug = "print"
    _ = pcv.transform.create_color_card_mask(rgb_img=rgb_img, radius=6, start_coord=(166, 166),
                                             spacing=(21, 21), nrows=6, ncols=4, exclude=[20, 0])
    # Test with debug = "plot"
    pcv.params.debug = "plot"
    _ = pcv.transform.create_color_card_mask(rgb_img=rgb_img, radius=6, start_coord=(166, 166),
                                             spacing=(21, 21), nrows=6, ncols=4, exclude=[20, 0])
    # Test with debug = None
    pcv.params.debug = None
    mask = pcv.transform.create_color_card_mask(rgb_img=rgb_img, radius=6, start_coord=(166, 166),
                                                spacing=(21, 21), nrows=6, ncols=4, exclude=[20, 0])
    assert all([i == j] for i, j in zip(np.unique(mask), np.array([0, 10, 20, 30, 40, 50, 60, 70, 80, 90, 100, 110,
                                                                   120, 130, 140, 150, 160, 170, 180, 190, 200, 210,
                                                                   220], dtype=np.uint8)))


def test_plantcv_transform_quick_color_check():
    # Load target image
    t_matrix = np.load(os.path.join(TEST_DATA, TEST_TARGET_MATRIX), encoding="latin1")
    target_matrix = t_matrix['arr_0']
    s_matrix = np.load(os.path.join(TEST_DATA, TEST_SOURCE1_MATRIX), encoding="latin1")
    source_matrix = s_matrix['arr_0']
    # Test cache directory
    cache_dir = os.path.join(TEST_TMPDIR, "test_plantcv_transform_quick_color_check")
    os.mkdir(cache_dir)
    pcv.params.debug_outdir = cache_dir
    # Test with debug = "print"
    pcv.params.debug = "print"
    pcv.transform.quick_color_check(target_matrix, source_matrix, num_chips=22)
    # Test with debug = "plot"
    pcv.params.debug = "plot"
    pcv.transform.quick_color_check(target_matrix, source_matrix, num_chips=22)
    # Test with debug = None
    pcv.params.debug = None
    pcv.transform.quick_color_check(target_matrix, source_matrix, num_chips=22)
    assert os.path.exists(os.path.join(cache_dir, "color_quick_check.png"))


def test_plantcv_transform_find_color_card():
    # Load rgb image
    rgb_img = cv2.imread(os.path.join(TEST_DATA, TEST_TARGET_IMG))
    # Test cache directory
    cache_dir = os.path.join(TEST_TMPDIR, "test_plantcv_transform_find_color_card")
    os.mkdir(cache_dir)
    pcv.params.debug_outdir = cache_dir
    df, start, space = pcv.transform.find_color_card(rgb_img=rgb_img, threshold_type='adaptgauss', blurry=False,
                                                     threshvalue=90)
    # Test with debug = "print"
    pcv.params.debug = "print"
    _ = pcv.transform.create_color_card_mask(rgb_img=rgb_img, radius=6, start_coord=start,
                                             spacing=space, nrows=6, ncols=4, exclude=[20, 0])
    # Test with debug = "plot"
    pcv.params.debug = "plot"
    _ = pcv.transform.create_color_card_mask(rgb_img=rgb_img, radius=6, start_coord=start,
                                             spacing=space, nrows=6, ncols=4, exclude=[20, 0])
    # Test with debug = None
    pcv.params.debug = None
    mask = pcv.transform.create_color_card_mask(rgb_img=rgb_img, radius=6, start_coord=start,
                                                spacing=space, nrows=6, ncols=4, exclude=[20, 0])
    assert all([i == j] for i, j in zip(np.unique(mask), np.array([0, 10, 20, 30, 40, 50, 60, 70, 80, 90, 100, 110,
                                                                   120, 130, 140, 150, 160, 170, 180, 190, 200, 210,
                                                                   220], dtype=np.uint8)))


def test_plantcv_transform_find_color_card_optional_parameters():
    # Load rgb image
    rgb_img = cv2.imread(os.path.join(TEST_DATA, TEST_TARGET_IMG_COLOR_CARD))
    # Test cache directory
    cache_dir = os.path.join(TEST_TMPDIR, "test_plantcv_transform_find_color_card")
    os.mkdir(cache_dir)
    pcv.params.debug_outdir = cache_dir
    # Test with threshold ='normal'
    df1, start1, space1 = pcv.transform.find_color_card(rgb_img=rgb_img, threshold_type='normal', blurry=True,
                                                        background='light', threshvalue=90)
    _ = pcv.transform.create_color_card_mask(rgb_img=rgb_img, radius=6, start_coord=start1,
                                             spacing=space1, nrows=6, ncols=4, exclude=[20, 0])
    # Test with threshold='otsu'
    df2, start2, space2 = pcv.transform.find_color_card(rgb_img=rgb_img, threshold_type='otsu', blurry=True)
    _ = pcv.transform.create_color_card_mask(rgb_img=rgb_img, radius=6, start_coord=start2,
                                             spacing=space2, nrows=6, ncols=4, exclude=[20, 0])
    # Test with debug = None
    pcv.params.debug = None
    mask = pcv.transform.create_color_card_mask(rgb_img=rgb_img, radius=6, start_coord=start2,
                                                spacing=space2, nrows=6, ncols=4, exclude=[20, 0])
    assert all([i == j] for i, j in zip(np.unique(mask), np.array([0, 10, 20, 30, 40, 50, 60, 70, 80, 90, 100, 110,
                                                                   120, 130, 140, 150, 160, 170, 180, 190, 200, 210,
                                                                   220], dtype=np.uint8)))


def test_plantcv_transform_find_color_card_optional_size_parameters():
    # Load rgb image
    rgb_img = cv2.imread(os.path.join(TEST_DATA, TEST_TARGET_IMG_COLOR_CARD))
    # Test cache directory
    cache_dir = os.path.join(TEST_TMPDIR, "test_plantcv_transform_find_color_card")
    os.mkdir(cache_dir)
    pcv.params.debug_outdir = cache_dir
    _, _, _ = pcv.transform.find_color_card(rgb_img=rgb_img, record_chip_size="mean")
    assert pcv.outputs.observations["color_chip_size"]["value"] > 15000


def test_plantcv_transform_find_color_card_optional_size_parameters_none():
    pcv.outputs.observations.clear()
    # Load rgb image
    rgb_img = cv2.imread(os.path.join(TEST_DATA, TEST_TARGET_IMG_COLOR_CARD))
    # Test cache directory
    cache_dir = os.path.join(TEST_TMPDIR, "test_plantcv_transform_find_color_card")
    os.mkdir(cache_dir)
    pcv.params.debug_outdir = cache_dir
    _, _, _ = pcv.transform.find_color_card(rgb_img=rgb_img, record_chip_size=None)
    assert pcv.outputs.observations.get("color_chip_size") is None


def test_plantcv_transform_find_color_card_bad_record_chip_size():
    # Load rgb image
    rgb_img = cv2.imread(os.path.join(TEST_DATA, TEST_TARGET_IMG))
    pcv.params.debug = None
    _, _, _ = pcv.transform.find_color_card(rgb_img=rgb_img, record_chip_size='averageeeed')
    assert pcv.outputs.observations["color_chip_size"]["value"] is None


def test_plantcv_transform_find_color_card_bad_thresh_input():
    # Load rgb image
    rgb_img = cv2.imread(os.path.join(TEST_DATA, TEST_TARGET_IMG))
    with pytest.raises(RuntimeError):
        pcv.params.debug = None
        _, _, _ = pcv.transform.find_color_card(rgb_img=rgb_img, threshold_type='gaussian')


def test_plantcv_transform_find_color_card_bad_background_input():
    # Load rgb image
    rgb_img = cv2.imread(os.path.join(TEST_DATA, TEST_TARGET_IMG))
    with pytest.raises(RuntimeError):
        pcv.params.debug = None
        _, _, _ = pcv.transform.find_color_card(rgb_img=rgb_img, background='lite')


def test_plantcv_transform_find_color_card_bad_colorcard():
    # Load rgb image
    rgb_img = cv2.imread(os.path.join(TEST_DATA, TEST_TARGET_IMG_WITH_HEXAGON))
    with pytest.raises(RuntimeError):
        pcv.params.debug = None
        _, _, _ = pcv.transform.find_color_card(rgb_img=rgb_img)


def test_plantcv_transform_rescale():
    # Test cache directory
    cache_dir = os.path.join(TEST_TMPDIR, "test_plantcv_transform_rescale")
    os.mkdir(cache_dir)
    pcv.params.debug_outdir = cache_dir
    gray_img = cv2.imread(os.path.join(TEST_DATA, TEST_INPUT_GRAY), -1)
    # Test with debug = "print"
    pcv.params.debug = "print"
    _ = pcv.transform.rescale(gray_img=gray_img, min_value=0, max_value=100)
    pcv.params.debug = "plot"
    rescaled_img = pcv.transform.rescale(gray_img=gray_img, min_value=0, max_value=100)
    assert max(np.unique(rescaled_img)) == 100


def test_plantcv_transform_rescale_bad_input():
    # Load rgb image
    rgb_img = cv2.imread(os.path.join(TEST_DATA, TEST_TARGET_IMG))
    with pytest.raises(RuntimeError):
        _ = pcv.transform.rescale(gray_img=rgb_img)


def test_plantcv_transform_nonuniform_illumination_rgb():
    # Test cache directory
    cache_dir = os.path.join(TEST_TMPDIR, "test_plantcv_transform_nonuniform_illumination")
    os.mkdir(cache_dir)
    pcv.params.debug_outdir = cache_dir
    # Load rgb image
    rgb_img = cv2.imread(os.path.join(TEST_DATA, TEST_TARGET_IMG))
    pcv.params.debug = "plot"
    _ = pcv.transform.nonuniform_illumination(img=rgb_img, ksize=11)
    pcv.params.debug = "print"
    corrected = pcv.transform.nonuniform_illumination(img=rgb_img, ksize=11)
    assert np.mean(corrected) < np.mean(rgb_img)


def test_plantcv_transform_nonuniform_illumination_gray():
    # Test cache directory
    cache_dir = os.path.join(TEST_TMPDIR, "test_plantcv_transform_nonuniform_illumination")
    os.mkdir(cache_dir)
    pcv.params.debug_outdir = cache_dir
    # Load rgb image
    gray_img = cv2.imread(os.path.join(TEST_DATA, TEST_INPUT_GRAY), -1)
    pcv.params.debug = "plot"
    _ = pcv.transform.nonuniform_illumination(img=gray_img, ksize=11)
    pcv.params.debug = "print"
    corrected = pcv.transform.nonuniform_illumination(img=gray_img, ksize=11)
    assert np.shape(corrected) == np.shape(gray_img)


# ##############################
# Tests for the threshold subpackage
# ##############################
def test_plantcv_threshold_binary():
    # Test cache directory
    cache_dir = os.path.join(TEST_TMPDIR, "test_plantcv_threshold_binary")
    os.mkdir(cache_dir)
    pcv.params.debug_outdir = cache_dir
    # Read in test data
    gray_img = cv2.imread(os.path.join(TEST_DATA, TEST_INPUT_GRAY), -1)
    # Test with object type = dark
    pcv.params.debug = None
    _ = pcv.threshold.binary(gray_img=gray_img, threshold=25, max_value=255, object_type="dark")
    # Test with debug = "print"
    pcv.params.debug = "print"
    _ = pcv.threshold.binary(gray_img=gray_img, threshold=25, max_value=255, object_type="light")
    # Test with debug = "plot"
    pcv.params.debug = "plot"
    _ = pcv.threshold.binary(gray_img=gray_img, threshold=25, max_value=255, object_type="light")
    # Test with debug = None
    pcv.params.debug = None
    binary_img = pcv.threshold.binary(gray_img=gray_img, threshold=25, max_value=255, object_type="light")
    # Assert that the output image has the dimensions of the input image
    if all([i == j] for i, j in zip(np.shape(binary_img), TEST_GRAY_DIM)):
        # Assert that the image is binary
        if all([i == j] for i, j in zip(np.unique(binary_img), [0, 255])):
            assert 1
        else:
            assert 0
    else:
        assert 0


def test_plantcv_threshold_binary_incorrect_object_type():
    gray_img = cv2.imread(os.path.join(TEST_DATA, TEST_INPUT_GRAY), -1)
    with pytest.raises(RuntimeError):
        pcv.params.debug = None
        _ = pcv.threshold.binary(gray_img=gray_img, threshold=25, max_value=255, object_type="lite")


def test_plantcv_threshold_gaussian():
    # Test cache directory
    cache_dir = os.path.join(TEST_TMPDIR, "test_plantcv_threshold_gaussian")
    os.mkdir(cache_dir)
    pcv.params.debug_outdir = cache_dir
    # Read in test data
    gray_img = cv2.imread(os.path.join(TEST_DATA, TEST_INPUT_GRAY), -1)
    # Test with object type = dark
    pcv.params.debug = None
    _ = pcv.threshold.gaussian(gray_img=gray_img, max_value=255, object_type="dark")
    # Test with debug = "print"
    pcv.params.debug = "print"
    _ = pcv.threshold.gaussian(gray_img=gray_img, max_value=255, object_type="light")
    # Test with debug = "plot"
    pcv.params.debug = "plot"
    _ = pcv.threshold.gaussian(gray_img=gray_img, max_value=255, object_type="light")
    # Test with debug = None
    pcv.params.debug = None
    binary_img = pcv.threshold.gaussian(gray_img=gray_img, max_value=255, object_type="light")
    # Assert that the output image has the dimensions of the input image
    if all([i == j] for i, j in zip(np.shape(binary_img), TEST_GRAY_DIM)):
        # Assert that the image is binary
        if all([i == j] for i, j in zip(np.unique(binary_img), [0, 255])):
            assert 1
        else:
            assert 0
    else:
        assert 0


def test_plantcv_threshold_gaussian_incorrect_object_type():
    gray_img = cv2.imread(os.path.join(TEST_DATA, TEST_INPUT_GRAY), -1)
    with pytest.raises(RuntimeError):
        pcv.params.debug = None
        _ = pcv.threshold.gaussian(gray_img=gray_img, max_value=255, object_type="lite")


def test_plantcv_threshold_mean():
    # Test cache directory
    cache_dir = os.path.join(TEST_TMPDIR, "test_plantcv_threshold_mean")
    os.mkdir(cache_dir)
    pcv.params.debug_outdir = cache_dir
    # Read in test data
    gray_img = cv2.imread(os.path.join(TEST_DATA, TEST_INPUT_GRAY), -1)
    # Test with object type = dark
    pcv.params.debug = None
    _ = pcv.threshold.mean(gray_img=gray_img, max_value=255, object_type="dark")
    # Test with debug = "print"
    pcv.params.debug = "print"
    _ = pcv.threshold.mean(gray_img=gray_img, max_value=255, object_type="light")
    # Test with debug = "plot"
    pcv.params.debug = "plot"
    _ = pcv.threshold.mean(gray_img=gray_img, max_value=255, object_type="light")
    # Test with debug = None
    pcv.params.debug = None
    binary_img = pcv.threshold.mean(gray_img=gray_img, max_value=255, object_type="light")
    # Assert that the output image has the dimensions of the input image
    if all([i == j] for i, j in zip(np.shape(binary_img), TEST_GRAY_DIM)):
        # Assert that the image is binary
        if all([i == j] for i, j in zip(np.unique(binary_img), [0, 255])):
            assert 1
        else:
            assert 0
    else:
        assert 0


def test_plantcv_threshold_mean_incorrect_object_type():
    gray_img = cv2.imread(os.path.join(TEST_DATA, TEST_INPUT_GRAY), -1)
    with pytest.raises(RuntimeError):
        pcv.params.debug = None
        _ = pcv.threshold.mean(gray_img=gray_img, max_value=255, object_type="lite")


def test_plantcv_threshold_otsu():
    # Test cache directory
    cache_dir = os.path.join(TEST_TMPDIR, "test_plantcv_threshold_otsu")
    os.mkdir(cache_dir)
    pcv.params.debug_outdir = cache_dir
    # Read in test data
    gray_img = cv2.imread(os.path.join(TEST_DATA, TEST_INPUT_GREENMAG), -1)
    # Test with object set to light
    pcv.params.debug = None
    _ = pcv.threshold.otsu(gray_img=gray_img, max_value=255, object_type="light")
    # Test with debug = "print"
    pcv.params.debug = "print"
    _ = pcv.threshold.otsu(gray_img=gray_img, max_value=255, object_type='dark')
    # Test with debug = "plot"
    pcv.params.debug = "plot"
    _ = pcv.threshold.otsu(gray_img=gray_img, max_value=255, object_type='dark')
    # Test with debug = None
    pcv.params.debug = None
    binary_img = pcv.threshold.otsu(gray_img=gray_img, max_value=255, object_type='dark')
    # Assert that the output image has the dimensions of the input image
    if all([i == j] for i, j in zip(np.shape(binary_img), TEST_GRAY_DIM)):
        # Assert that the image is binary
        if all([i == j] for i, j in zip(np.unique(binary_img), [0, 255])):
            assert 1
        else:
            assert 0
    else:
        assert 0


def test_plantcv_threshold_otsu_incorrect_object_type():
    gray_img = cv2.imread(os.path.join(TEST_DATA, TEST_INPUT_GRAY), -1)
    with pytest.raises(RuntimeError):
        pcv.params.debug = None
        _ = pcv.threshold.otsu(gray_img=gray_img, max_value=255, object_type="lite")


def test_plantcv_threshold_custom_range():
    # Test cache directory
    cache_dir = os.path.join(TEST_TMPDIR, "test_plantcv_threshold_range")
    os.mkdir(cache_dir)
    pcv.params.debug_outdir = cache_dir
    # Read in test data
    img = cv2.imread(os.path.join(TEST_DATA, TEST_INPUT_COLOR))
    gray_img = cv2.imread(os.path.join(TEST_DATA, TEST_INPUT_GRAY), -1)
    # Test with debug = "print"
    pcv.params.debug = 'print'
    # Test channel='gray'
    _, _ = pcv.threshold.custom_range(img, lower_thresh=[0], upper_thresh=[255], channel='gray')
    _, _ = pcv.threshold.custom_range(gray_img, lower_thresh=[0], upper_thresh=[255], channel='gray')
    # Test channel='HSV'
    _, _ = pcv.threshold.custom_range(img, lower_thresh=[0, 0, 0], upper_thresh=[255, 255, 255], channel='HSV')
    # Test channel='LAB'
    _, _ = pcv.threshold.custom_range(img, lower_thresh=[0, 0, 0], upper_thresh=[255, 255, 255], channel='LAB')
    pcv.params.debug = 'plot'
    # Test channel='RGB'
    mask, binary_img = pcv.threshold.custom_range(img, lower_thresh=[0, 0, 0], upper_thresh=[255, 255, 255],
                                                  channel='RGB')
    # Assert that the output image has the dimensions of the input image
    if all([i == j] for i, j in zip(np.shape(binary_img), TEST_GRAY_DIM)):
        # Assert that the image is binary
        if all([i == j] for i, j in zip(np.unique(binary_img), [0, 255])):
            assert 1
        else:
            assert 0
    else:
        assert 0


def test_plantcv_threshold_custom_range_bad_input_hsv():
    # Test cache directory
    cache_dir = os.path.join(TEST_TMPDIR, "test_plantcv_threshold_range")
    os.mkdir(cache_dir)
    pcv.params.debug_outdir = cache_dir
    # Read in test data
    img = cv2.imread(os.path.join(TEST_DATA, TEST_INPUT_COLOR))
    with pytest.raises(RuntimeError):
        _, _ = pcv.threshold.custom_range(img, lower_thresh=[0, 0], upper_thresh=[2, 2, 2, 2], channel='HSV')


def test_plantcv_threshold_custom_range_bad_input_rgb():
    # Test cache directory
    cache_dir = os.path.join(TEST_TMPDIR, "test_plantcv_threshold_range")
    os.mkdir(cache_dir)
    pcv.params.debug_outdir = cache_dir
    # Read in test data
    img = cv2.imread(os.path.join(TEST_DATA, TEST_INPUT_COLOR))
    with pytest.raises(RuntimeError):
        _, _ = pcv.threshold.custom_range(img, lower_thresh=[0, 0], upper_thresh=[2, 2, 2, 2], channel='RGB')


def test_plantcv_threshold_custom_range_bad_input_lab():
    # Test cache directory
    cache_dir = os.path.join(TEST_TMPDIR, "test_plantcv_threshold_range")
    os.mkdir(cache_dir)
    pcv.params.debug_outdir = cache_dir
    # Read in test data
    img = cv2.imread(os.path.join(TEST_DATA, TEST_INPUT_COLOR))
    with pytest.raises(RuntimeError):
        _, _ = pcv.threshold.custom_range(img, lower_thresh=[0, 0], upper_thresh=[2, 2, 2], channel='LAB')


def test_plantcv_threshold_custom_range_bad_input_gray():
    # Test cache directory
    cache_dir = os.path.join(TEST_TMPDIR, "test_plantcv_threshold_range")
    os.mkdir(cache_dir)
    pcv.params.debug_outdir = cache_dir
    # Read in test data
    img = cv2.imread(os.path.join(TEST_DATA, TEST_INPUT_COLOR))
    with pytest.raises(RuntimeError):
        _, _ = pcv.threshold.custom_range(img, lower_thresh=[0, 0], upper_thresh=[2], channel='gray')


def test_plantcv_threshold_custom_range_bad_input_channel():
    # Test cache directory
    cache_dir = os.path.join(TEST_TMPDIR, "test_plantcv_threshold_range")
    os.mkdir(cache_dir)
    pcv.params.debug_outdir = cache_dir
    # Read in test data
    img = cv2.imread(os.path.join(TEST_DATA, TEST_INPUT_COLOR))
    with pytest.raises(RuntimeError):
        _, _ = pcv.threshold.custom_range(img, lower_thresh=[0], upper_thresh=[2], channel='CMYK')


def test_plantcv_threshold_saturation():
    # Test cache directory
    cache_dir = os.path.join(TEST_TMPDIR, "test_plantcv_threshold_saturation")
    os.mkdir(cache_dir)
    pcv.params.debug_outdir = cache_dir
    # Read in test data
    rgb_img = cv2.imread(os.path.join(TEST_DATA, TEST_INPUT_COLOR))
    # Test with debug = "print"
    pcv.params.debug = "print"
    _ = pcv.threshold.saturation(rgb_img=rgb_img, threshold=254, channel="all")
    # Test with debug = "plot"
    pcv.params.debug = "plot"
    thresh = pcv.threshold.saturation(rgb_img=rgb_img, threshold=254, channel="any")
    assert np.sum(thresh) == 920050455 and len(np.unique(thresh)) == 2


def test_plantcv_threshold_saturation_bad_input():
    # Test cache directory
    cache_dir = os.path.join(TEST_TMPDIR, "test_plantcv_threshold_saturation_bad_input")
    os.mkdir(cache_dir)
    pcv.params.debug_outdir = cache_dir
    # Read in test data
    rgb_img = cv2.imread(os.path.join(TEST_DATA, TEST_INPUT_COLOR))
    with pytest.raises(RuntimeError):
        _ = pcv.threshold.saturation(rgb_img=rgb_img, threshold=254, channel="red")


def test_plantcv_threshold_triangle():
    # Test cache directory
    cache_dir = os.path.join(TEST_TMPDIR, "test_plantcv_threshold_triangle")
    os.mkdir(cache_dir)
    pcv.params.debug_outdir = cache_dir
    # Read in test data
    gray_img = cv2.imread(os.path.join(TEST_DATA, TEST_INPUT_GRAY), -1)
    # Test with debug = "print"
    pcv.params.debug = "print"
    _ = pcv.threshold.triangle(gray_img=gray_img, max_value=255, object_type="dark", xstep=10)
    # Test with debug = "plot"
    pcv.params.debug = "plot"
    _ = pcv.threshold.triangle(gray_img=gray_img, max_value=255, object_type="light", xstep=10)
    # Test with debug = None
    pcv.params.debug = None
    binary_img = pcv.threshold.triangle(gray_img=gray_img, max_value=255, object_type="light", xstep=10)
    # Assert that the output image has the dimensions of the input image
    if all([i == j] for i, j in zip(np.shape(binary_img), TEST_GRAY_DIM)):
        # Assert that the image is binary
        if all([i == j] for i, j in zip(np.unique(binary_img), [0, 255])):
            assert 1
        else:
            assert 0
    else:
        assert 0


def test_plantcv_threshold_triangle_incorrect_object_type():
    gray_img = cv2.imread(os.path.join(TEST_DATA, TEST_INPUT_GRAY), -1)
    with pytest.raises(RuntimeError):
        pcv.params.debug = None
        _ = pcv.threshold.triangle(gray_img=gray_img, max_value=255, object_type="lite", xstep=10)


def test_plantcv_threshold_texture():
    # Test cache directory
    cache_dir = os.path.join(TEST_TMPDIR, "test_plantcv_threshold_texture")
    os.mkdir(cache_dir)
    pcv.params.debug_outdir = cache_dir
    gray_img = cv2.imread(os.path.join(TEST_DATA, TEST_INPUT_GRAY_SMALL), -1)
    binary_img = pcv.threshold.texture(gray_img, ksize=6, threshold=7, offset=3, texture_method='dissimilarity',
                                       borders='nearest', max_value=255)
    # Assert that the output image has the dimensions of the input image
    if all([i == j] for i, j in zip(np.shape(binary_img), TEST_GRAY_DIM)):
        # Assert that the image is binary
        if all([i == j] for i, j in zip(np.unique(binary_img), [0, 255])):
            assert 1
        else:
            assert 0
    else:
        assert 0


# ###################################
# Tests for the visualize subpackage
# ###################################
def test_plantcv_visualize_auto_threshold_methods_bad_input():
    cache_dir = os.path.join(TEST_TMPDIR, "test_plantcv_auto_threshold_methods")
    os.mkdir(cache_dir)
    pcv.params.debug_outdir = cache_dir
    img = cv2.imread(os.path.join(TEST_DATA, TEST_INPUT_COLOR))
    with pytest.raises(RuntimeError):
        _ = pcv.visualize.auto_threshold_methods(gray_img=img)


def test_plantcv_visualize_auto_threshold_methods():
    cache_dir = os.path.join(TEST_TMPDIR, "test_plantcv_auto_threshold_methods")
    os.mkdir(cache_dir)
    pcv.params.debug_outdir = cache_dir
    img = cv2.imread(os.path.join(TEST_DATA, TEST_INPUT_GRAY), -1)
    pcv.params.debug = "print"
    _ = pcv.visualize.auto_threshold_methods(gray_img=img)
    pcv.params.debug = "plot"
    labeled_imgs = pcv.visualize.auto_threshold_methods(gray_img=img)
    assert len(labeled_imgs) == 5 and np.shape(labeled_imgs[0])[0] == np.shape(img)[0]


def test_plantcv_visualize_pseudocolor():
    cache_dir = os.path.join(TEST_TMPDIR, "test_plantcv_pseudocolor")
    os.mkdir(cache_dir)
    pcv.params.debug_outdir = cache_dir
    img = cv2.imread(os.path.join(TEST_DATA, TEST_INPUT_BINARY), -1)
    mask = cv2.imread(os.path.join(TEST_DATA, TEST_INPUT_BINARY), -1)
    mask_bad = pkl.load(open(os.path.join(TEST_DATA, TEST_BAD_MASK), 'rb'))
    contours_npz = np.load(os.path.join(TEST_DATA, TEST_INPUT_CONTOURS), encoding="latin1")
    obj_contour = contours_npz['arr_0']
    filename = os.path.join(cache_dir, 'plantcv_pseudo_image.png')
    # Test with debug = "print"
    pcv.params.debug = "print"
    _ = pcv.visualize.pseudocolor(gray_img=img, mask=None)
    _ = pcv.visualize.pseudocolor(gray_img=img, mask=None)

    pimg = pcv.visualize.pseudocolor(gray_img=img, mask=mask, min_value=10, max_value=200)
    pcv.print_image(pimg, filename)
    # Test with debug = "plot"
    pcv.params.debug = "plot"
    _ = pcv.visualize.pseudocolor(gray_img=img, mask=mask, background="image")
    _ = pcv.visualize.pseudocolor(gray_img=img, mask=None)
    _ = pcv.visualize.pseudocolor(gray_img=img, mask=mask, background="black", obj=obj_contour, axes=False,
                                  colorbar=False)
    _ = pcv.visualize.pseudocolor(gray_img=img, mask=mask, background="image", obj=obj_contour, obj_padding=15)
    _ = pcv.visualize.pseudocolor(gray_img=img, mask=None, axes=False, colorbar=False)
    # Test with debug = None
    pcv.params.debug = None
    _ = pcv.visualize.pseudocolor(gray_img=img, mask=None)
    pseudo_img = pcv.visualize.pseudocolor(gray_img=img, mask=mask, background="white", bad_mask=mask_bad)
    # Assert that the output image has the dimensions of the input image
    if all([i == j] for i, j in zip(np.shape(pseudo_img), TEST_BINARY_DIM)):
        assert 1
    else:
        assert 0


def test_plantcv_visualize_pseudocolor_bad_input():
    cache_dir = os.path.join(TEST_TMPDIR, "test_plantcv_pseudocolor")
    os.mkdir(cache_dir)
    pcv.params.debug_outdir = cache_dir
    img = cv2.imread(os.path.join(TEST_DATA, TEST_INPUT_COLOR))
    with pytest.raises(RuntimeError):
        _ = pcv.visualize.pseudocolor(gray_img=img)


def test_plantcv_visualize_pseudocolor_bad_background():
    cache_dir = os.path.join(TEST_TMPDIR, "test_plantcv_pseudocolor_bad_background")
    os.mkdir(cache_dir)
    pcv.params.debug_outdir = cache_dir
    img = cv2.imread(os.path.join(TEST_DATA, TEST_INPUT_BINARY), -1)
    mask = cv2.imread(os.path.join(TEST_DATA, TEST_INPUT_BINARY), -1)
    with pytest.raises(RuntimeError):
        _ = pcv.visualize.pseudocolor(gray_img=img, mask=mask, background="pink")


def test_plantcv_visualize_pseudocolor_bad_padding():
    cache_dir = os.path.join(TEST_TMPDIR, "test_plantcv_pseudocolor_bad_background")
    os.mkdir(cache_dir)
    pcv.params.debug_outdir = cache_dir
    img = cv2.imread(os.path.join(TEST_DATA, TEST_INPUT_BINARY), -1)
    mask = cv2.imread(os.path.join(TEST_DATA, TEST_INPUT_BINARY), -1)
    contours_npz = np.load(os.path.join(TEST_DATA, TEST_INPUT_CONTOURS), encoding="latin1")
    obj_contour = contours_npz['arr_0']
    with pytest.raises(RuntimeError):
        _ = pcv.visualize.pseudocolor(gray_img=img, mask=mask, obj=obj_contour, obj_padding="pink")


def test_plantcv_visualize_colorize_masks():
    # Test cache directory
    cache_dir = os.path.join(TEST_TMPDIR, "test_plantcv_naive_bayes_classifier")
    os.mkdir(cache_dir)
    pcv.params.debug_outdir = cache_dir
    # Read in test data
    img = cv2.imread(os.path.join(TEST_DATA, TEST_INPUT_COLOR))
    # Test with debug = "print"
    pcv.params.debug = "print"
    mask = pcv.naive_bayes_classifier(rgb_img=img, pdf_file=os.path.join(TEST_DATA, TEST_PDFS))
    _ = pcv.visualize.colorize_masks(masks=[mask['plant'], mask['background']],
                                     colors=[(0, 0, 0), (1, 1, 1)])
    # Test with debug = "plot"
    pcv.params.debug = "plot"
    _ = pcv.visualize.colorize_masks(masks=[mask['plant'], mask['background']],
                                     colors=[(0, 0, 0), (1, 1, 1)])
    # Test with debug = None
    pcv.params.debug = None
    colored_img = pcv.visualize.colorize_masks(masks=[mask['plant'], mask['background']],
                                               colors=['red', 'blue'])
    # Assert that the output image has the dimensions of the input image
    assert not np.average(colored_img) == 0


def test_plantcv_visualize_colorize_masks_bad_input_empty():
    with pytest.raises(RuntimeError):
        _ = pcv.visualize.colorize_masks(masks=[], colors=[])


def test_plantcv_visualize_colorize_masks_bad_input_mismatch_number():
    # Read in test data
    img = cv2.imread(os.path.join(TEST_DATA, TEST_INPUT_COLOR))
    # Test with debug = "print"
    pcv.params.debug = "print"
    mask = pcv.naive_bayes_classifier(rgb_img=img, pdf_file=os.path.join(TEST_DATA, TEST_PDFS))
    with pytest.raises(RuntimeError):
        _ = pcv.visualize.colorize_masks(masks=[mask['plant'], mask['background']], colors=['red', 'green', 'blue'])


def test_plantcv_visualize_colorize_masks_bad_color_input():
    # Read in test data
    img = cv2.imread(os.path.join(TEST_DATA, TEST_INPUT_COLOR))
    # Test with debug = "print"
    pcv.params.debug = "print"
    mask = pcv.naive_bayes_classifier(rgb_img=img, pdf_file=os.path.join(TEST_DATA, TEST_PDFS))
    with pytest.raises(RuntimeError):
        _ = pcv.visualize.colorize_masks(masks=[mask['plant'], mask['background']], colors=['red', 1.123])


def test_plantcv_visualize_histogram():
    # Test cache directory
    cache_dir = os.path.join(TEST_TMPDIR, "test_plantcv_plot_hist")
    os.mkdir(cache_dir)
    pcv.params.debug_outdir = cache_dir
    # Test in print mode
    pcv.params.debug = "print"
    img = cv2.imread(os.path.join(TEST_DATA, TEST_INPUT_GRAY), -1)
    mask = cv2.imread(os.path.join(TEST_DATA, TEST_INPUT_BINARY), -1)
    _ = pcv.visualize.histogram(gray_img=np.uint16(img), mask=mask, bins=200, title='Include Title')
    # Test in plot mode
    pcv.params.debug = "plot"
    fig_hist = pcv.visualize.histogram(gray_img=img)
    assert str(type(fig_hist)) == "<class 'plotnine.ggplot.ggplot'>"


def test_plantcv_visualize_clustered_contours():
    # Test cache directory
    cache_dir = os.path.join(TEST_TMPDIR, "test_plantcv_plot_hist")
    os.mkdir(cache_dir)
    pcv.params.debug_outdir = cache_dir
    # Read in test data
    img = cv2.imread(os.path.join(TEST_DATA, TEST_INPUT_GRAY), -1)
    img1 = cv2.imread(os.path.join(TEST_DATA, TEST_INPUT_VISUALIZE_BACKGROUND), -1)
    roi_objects = np.load(os.path.join(TEST_DATA, TEST_INPUT_VISUALIZE_CONTOUR), encoding="latin1")
    hierarchy = np.load(os.path.join(TEST_DATA, TEST_INPUT_VISUALIZE_HIERARCHY), encoding="latin1")
    cluster_i = np.load(os.path.join(TEST_DATA, TEST_INPUT_VISUALIZE_CLUSTERS), encoding="latin1")
    objs = [roi_objects[arr_n] for arr_n in roi_objects]
    obj_hierarchy = hierarchy['arr_0']
    cluster = [cluster_i[arr_n] for arr_n in cluster_i]
    # Test in print mode
    pcv.params.debug = "print"
    # Reset the saved color scale (can be saved between tests)
    pcv.params.saved_color_scale = None
    _ = pcv.visualize.clustered_contours(img=img, grouped_contour_indices=cluster, roi_objects=objs,
                                         roi_obj_hierarchy=obj_hierarchy, nrow=2, ncol=2)
    # Test in plot mode
    pcv.params.debug = "plot"
    # Reset the saved color scale (can be saved between tests)
    pcv.params.saved_color_scale = None
    cluster_img = pcv.visualize.clustered_contours(img=img1, grouped_contour_indices=cluster, roi_objects=objs,
                                                   roi_obj_hierarchy=obj_hierarchy)
    assert len(np.unique(cluster_img.reshape(-1, cluster_img.shape[2]), axis=0)) == 37


def test_plantcv_visualize_colorspaces():
    # Test cache directory
    cache_dir = os.path.join(TEST_TMPDIR, "test_plantcv_plot_hist")
    os.mkdir(cache_dir)
    pcv.params.debug_outdir = cache_dir
    # Read in test data
    img = cv2.imread(os.path.join(TEST_DATA, TEST_INPUT_COLOR))
    pcv.params.debug = "plot"
    vis_img_small = pcv.visualize.colorspaces(rgb_img=img, original_img=False)
    pcv.params.debug = "print"
    vis_img = pcv.visualize.colorspaces(rgb_img=img)
    assert np.shape(vis_img)[1] > (np.shape(img)[1]) and np.shape(vis_img_small)[1] > (np.shape(img)[1])


def test_plantcv_visualize_colorspaces_bad_input():
    # Test cache directory
    cache_dir = os.path.join(TEST_TMPDIR, "test_plantcv_plot_hist")
    os.mkdir(cache_dir)
    pcv.params.debug_outdir = cache_dir
    # Read in test data
    img = cv2.imread(os.path.join(TEST_DATA, TEST_INPUT_GRAY), -1)
    with pytest.raises(RuntimeError):
        _ = pcv.visualize.colorspaces(rgb_img=img)


# ##############################
# Tests for the utils subpackage
# ##############################
def test_plantcv_utils_json2csv():
    # Test cache directory
    cache_dir = os.path.join(TEST_TMPDIR, "test_plantcv_utils_json2csv")
    os.mkdir(cache_dir)
    plantcv.utils.json2csv(json_file=os.path.join(TEST_DATA, "merged_output.json"),
                           csv_file=os.path.join(cache_dir, "exports"))
    assert all([os.path.exists(os.path.join(cache_dir, "exports-single-value-traits.csv")),
                os.path.exists(os.path.join(cache_dir, "exports-multi-value-traits.csv"))])


def test_plantcv_utils_json2csv_no_json():
    # Test cache directory
    cache_dir = os.path.join(TEST_TMPDIR, "test_plantcv_utils_json2csv_no_json")
    os.mkdir(cache_dir)
    with pytest.raises(IOError):
        plantcv.utils.json2csv(json_file=os.path.join(TEST_DATA, "not_a_file.json"),
                               csv_file=os.path.join(cache_dir, "exports"))


def test_plantcv_utils_json2csv_bad_json():
    # Test cache directory
    cache_dir = os.path.join(TEST_TMPDIR, "test_plantcv_utils_json2csv_bad_json")
    os.mkdir(cache_dir)
    with pytest.raises(ValueError):
        plantcv.utils.json2csv(json_file=os.path.join(TEST_DATA, "incorrect_json_data.txt"),
                               csv_file=os.path.join(cache_dir, "exports"))


def test_plantcv_utils_sample_images_snapshot():
    # Test cache directory
    cache_dir = os.path.join(TEST_TMPDIR, "test_plantcv_utils_sample_images")
    os.mkdir(cache_dir)
    snapshot_dir = os.path.join(PARALLEL_TEST_DATA, TEST_SNAPSHOT_DIR)
    img_outdir = os.path.join(cache_dir, "snapshot")
    plantcv.utils.sample_images(source_path=snapshot_dir, dest_path=img_outdir, num=3)
    assert os.path.exists(os.path.join(cache_dir, "snapshot"))


def test_plantcv_utils_sample_images_flatdir():
    # Test cache directory
    cache_dir = os.path.join(TEST_TMPDIR, "test_plantcv_utils_sample_images")
    os.mkdir(cache_dir)
    flat_dir = os.path.join(TEST_DATA)
    img_outdir = os.path.join(cache_dir, "images")
    plantcv.utils.sample_images(source_path=flat_dir, dest_path=img_outdir, num=30)
    random_images = os.listdir(img_outdir)
    assert all([len(random_images) == 30, len(np.unique(random_images)) == 30])


def test_plantcv_utils_sample_images_bad_source():
    # Test cache directory
    cache_dir = os.path.join(TEST_TMPDIR, "test_plantcv_utils_sample_images")
    os.mkdir(cache_dir)
    fake_dir = os.path.join(TEST_DATA, "snapshot")
    img_outdir = os.path.join(cache_dir, "images")
    with pytest.raises(IOError):
        plantcv.utils.sample_images(source_path=fake_dir, dest_path=img_outdir, num=3)


def test_plantcv_utils_sample_images_bad_flat_num():
    # Test cache directory
    cache_dir = os.path.join(TEST_TMPDIR, "test_plantcv_utils_sample_images")
    os.mkdir(cache_dir)
    flat_dir = os.path.join(TEST_DATA)
    img_outdir = os.path.join(cache_dir, "images")
    with pytest.raises(RuntimeError):
        plantcv.utils.sample_images(source_path=flat_dir, dest_path=img_outdir, num=300)


def test_plantcv_utils_sample_images_bad_phenofront_num():
    # Test cache directory
    cache_dir = os.path.join(TEST_TMPDIR, "test_plantcv_utils_sample_images")
    os.mkdir(cache_dir)
    snapshot_dir = os.path.join(PARALLEL_TEST_DATA, TEST_SNAPSHOT_DIR)
    img_outdir = os.path.join(cache_dir, "images")
    with pytest.raises(RuntimeError):
        plantcv.utils.sample_images(source_path=snapshot_dir, dest_path=img_outdir, num=300)


def test_plantcv_utils_tabulate_bayes_classes():
    # Test cache directory
    cache_dir = os.path.join(TEST_TMPDIR, "test_plantcv_utils_tabulate_bayes_classes")
    os.mkdir(cache_dir)
    outfile = os.path.join(cache_dir, "rgb_table.txt")
    plantcv.utils.tabulate_bayes_classes(input_file=os.path.join(TEST_DATA, PIXEL_VALUES), output_file=outfile)
    table = pd.read_csv(outfile, sep="\t")
    assert table.shape == (228, 2)


def test_plantcv_utils_tabulate_bayes_classes_missing_input():
    # Test cache directory
    cache_dir = os.path.join(TEST_TMPDIR, "test_plantcv_utils_tabulate_bayes_classes_missing_input")
    os.mkdir(cache_dir)
    outfile = os.path.join(cache_dir, "rgb_table.txt")
    with pytest.raises(IOError):
        plantcv.utils.tabulate_bayes_classes(input_file=os.path.join(PIXEL_VALUES), output_file=outfile)


# ##############################
# Clean up test files
# ##############################
def teardown_function():
    shutil.rmtree(TEST_TMPDIR)<|MERGE_RESOLUTION|>--- conflicted
+++ resolved
@@ -16,12 +16,9 @@
 # Import matplotlib and use a null Template to block plotting to screen
 # This will let us test debug = "plot"
 import matplotlib
-<<<<<<< HEAD
 import pickle as pkl
-=======
 import dask
 from dask.distributed import Client
->>>>>>> 3a28d22a
 
 PARALLEL_TEST_DATA = os.path.join(os.path.dirname(os.path.abspath(__file__)), "parallel_data")
 TEST_TMPDIR = os.path.join(os.path.dirname(os.path.abspath(__file__)), "..", ".cache")
@@ -942,11 +939,8 @@
 TEST_THERMAL_ARRAY = "thermal_img.npz"
 TEST_THERMAL_IMG_MASK = "thermal_img_mask.png"
 TEST_INPUT_THERMAL_CSV = "FLIR2600.csv"
-<<<<<<< HEAD
 TEST_BAD_MASK = "bad_mask_test.pkl"
-=======
 PIXEL_VALUES = "pixel_inspector_rgb_values.txt"
->>>>>>> 3a28d22a
 
 
 # ##########################
