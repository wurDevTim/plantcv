--- conflicted
+++ resolved
@@ -1082,9 +1082,7 @@
 # TEST_IM_BAD_NAN = "bad_mask_nan.pkl"
 # TEST_IM_BAD_INF = "bad_mask_inf.pkl"
 PIXEL_VALUES = "pixel_inspector_rgb_values.txt"
-<<<<<<< HEAD
 TEST_DISCS_MASK = 'discs_binary.png'
-=======
 TEST_INPUT_LEAF_MASK = "leaves_mask.png"
 
 # leaving photosynthesis data here so it can be used to test plot_image and print_image
@@ -1125,7 +1123,6 @@
                       name=var
                       )
     return(da)
->>>>>>> d3311d39
 
 
 # ##########################
@@ -6380,7 +6377,6 @@
         _ = pcv.visualize.overlay_two_imgs(img1=img1, img2=img2)
 
 
-<<<<<<< HEAD
 def test_plantcv_visualize_click_count():
     pcv.params.debug = None
     cache_dir = os.path.join(TEST_TMPDIR, "test_plantcv_visualize_visualize_click_count")
@@ -6435,8 +6431,9 @@
     counter.onclick(e2)
     counter.onclick(e2_)
     assert len(counter.events) == 4
-=======
-@pytest.mark.parametrize("num,expected", [[100, 35], [30, 33]])
+
+    
+    @pytest.mark.parametrize("num,expected", [[100, 35], [30, 33]])
 def test_plantcv_visualize_size(num, expected):
     pcv.params.debug = None
     img = cv2.imread(os.path.join(TEST_DATA, TEST_INPUT_LEAF_MASK), -1)
@@ -6452,7 +6449,6 @@
     fig_ecdf = plantcv.plantcv.visualize.obj_size_ecdf(mask=mask, title=title)
     assert isinstance(fig_ecdf, ggplot)
 
->>>>>>> d3311d39
 
 # ##############################
 # Tests for the utils subpackage
