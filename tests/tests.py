--- conflicted
+++ resolved
@@ -20,12 +20,9 @@
 import matplotlib.pyplot as plt
 import dask
 from dask.distributed import Client
-<<<<<<< HEAD
 import pickle as pkl
-from skimage.util import img_as_ubyte
-=======
 from skimage import img_as_ubyte
->>>>>>> e5b78d7f
+
 
 PARALLEL_TEST_DATA = os.path.join(os.path.dirname(os.path.abspath(__file__)), "parallel_data")
 TEST_TMPDIR = os.path.join(os.path.dirname(os.path.abspath(__file__)), "..", ".cache")
@@ -1087,10 +1084,8 @@
 # TEST_IM_BAD_NAN = "bad_mask_nan.pkl"
 # TEST_IM_BAD_INF = "bad_mask_inf.pkl"
 PIXEL_VALUES = "pixel_inspector_rgb_values.txt"
-<<<<<<< HEAD
 TEST_INPUT_INSTANCE_IMG  = "visualize_inst_seg_img.png"
 TEST_INPUT_INSTANCE_MASK = "visualize_inst_seg_mask.pkl"
-=======
 TEST_INPUT_LEAF_MASK = "leaves_mask.png"
 
 # leaving photosynthesis data here so it can be used to test plot_image and print_image
@@ -1132,7 +1127,6 @@
                       )
     return(da)
 
->>>>>>> e5b78d7f
 
 # ##########################
 # Tests for the main package
